import play.core.PlayVersion.current
import sbt._

object AppDependencies {

  val compile = Seq(
<<<<<<< HEAD
    "uk.gov.hmrc"       %% "govuk-template"           % "5.45.0-play-26",
    "uk.gov.hmrc"       %% "play-ui"                  % "8.4.0-play-26",
    "uk.gov.hmrc"       %% "bootstrap-play-26"        % "1.3.0",
    "uk.gov.hmrc"       %% "mongo-caching"            % "6.6.0-play-26",
    "org.typelevel"     %% "cats-core"                % "1.6.1",
    "com.github.kxbmap" %% "configs"                  % "0.4.4",
    "org.julienrf"      %% "play-json-derived-codecs" % "3.3"
  )

  val test = Seq(
    "org.scalatest"              %% "scalatest"                 % "3.0.8"          % "test",
    "org.jsoup"                  % "jsoup"                      % "1.10.2"         % "test",
    "com.typesafe.play"          %% "play-test"                 % current          % "test",
    "org.scalamock"              %% "scalamock"                 % "4.2.0"          % "test",
    "uk.gov.hmrc"                %% "reactivemongo-test"        % "4.15.0-play-26" % "test",
    "com.github.alexarchambault" %% "scalacheck-shapeless_1.14" % "1.2.1"          % "test",
    "org.pegdown"                % "pegdown"                    % "1.6.0"          % "test, it",
    "uk.gov.hmrc"                %% "service-integration-test"  % "0.9.0-play-26"  % "test, it",
    "org.scalatestplus.play"     %% "scalatestplus-play"        % "3.1.2"          % "test, it"
=======

    "uk.gov.hmrc"             %% "govuk-template"           % "5.45.0-play-26",
    "uk.gov.hmrc"             %% "play-ui"                  % "8.4.0-play-26",
    "uk.gov.hmrc"             %% "bootstrap-play-26"        % "1.3.0",
    "uk.gov.hmrc"             %% "mongo-caching"            % "6.8.0-play-26",
    "org.typelevel"           %% "cats-core"                % "1.6.1",
    "com.github.kxbmap"       %% "configs"                  % "0.4.4",
    "org.julienrf"            %% "play-json-derived-codecs" % "3.3"
  )

  val test = Seq(
    "org.scalatest"              %% "scalatest"                 % "3.0.8"                 % "test",
    "org.jsoup"                  %  "jsoup"                     % "1.10.2"                % "test",
    "com.typesafe.play"          %% "play-test"                 % current                 % "test",
    "org.scalamock"              %% "scalamock"                 % "4.2.0"                 % "test",
    "uk.gov.hmrc"                %% "reactivemongo-test"        % "4.16.0-play-26"        % "test",
    "com.github.alexarchambault" %% "scalacheck-shapeless_1.14" % "1.2.1"                 % "test",
    "org.pegdown"                %  "pegdown"                   % "1.6.0"                 % "test, it",
    "uk.gov.hmrc"                %% "service-integration-test"  % "0.9.0-play-26"         % "test, it",
    "org.scalatestplus.play"     %% "scalatestplus-play"        % "3.1.2"                 % "test, it"
>>>>>>> deffd240
  )

}<|MERGE_RESOLUTION|>--- conflicted
+++ resolved
@@ -1,30 +1,11 @@
 import play.core.PlayVersion.current
+import play.sbt.PlayImport._
+import sbt.Keys.libraryDependencies
 import sbt._
 
 object AppDependencies {
 
   val compile = Seq(
-<<<<<<< HEAD
-    "uk.gov.hmrc"       %% "govuk-template"           % "5.45.0-play-26",
-    "uk.gov.hmrc"       %% "play-ui"                  % "8.4.0-play-26",
-    "uk.gov.hmrc"       %% "bootstrap-play-26"        % "1.3.0",
-    "uk.gov.hmrc"       %% "mongo-caching"            % "6.6.0-play-26",
-    "org.typelevel"     %% "cats-core"                % "1.6.1",
-    "com.github.kxbmap" %% "configs"                  % "0.4.4",
-    "org.julienrf"      %% "play-json-derived-codecs" % "3.3"
-  )
-
-  val test = Seq(
-    "org.scalatest"              %% "scalatest"                 % "3.0.8"          % "test",
-    "org.jsoup"                  % "jsoup"                      % "1.10.2"         % "test",
-    "com.typesafe.play"          %% "play-test"                 % current          % "test",
-    "org.scalamock"              %% "scalamock"                 % "4.2.0"          % "test",
-    "uk.gov.hmrc"                %% "reactivemongo-test"        % "4.15.0-play-26" % "test",
-    "com.github.alexarchambault" %% "scalacheck-shapeless_1.14" % "1.2.1"          % "test",
-    "org.pegdown"                % "pegdown"                    % "1.6.0"          % "test, it",
-    "uk.gov.hmrc"                %% "service-integration-test"  % "0.9.0-play-26"  % "test, it",
-    "org.scalatestplus.play"     %% "scalatestplus-play"        % "3.1.2"          % "test, it"
-=======
 
     "uk.gov.hmrc"             %% "govuk-template"           % "5.45.0-play-26",
     "uk.gov.hmrc"             %% "play-ui"                  % "8.4.0-play-26",
@@ -45,7 +26,6 @@
     "org.pegdown"                %  "pegdown"                   % "1.6.0"                 % "test, it",
     "uk.gov.hmrc"                %% "service-integration-test"  % "0.9.0-play-26"         % "test, it",
     "org.scalatestplus.play"     %% "scalatestplus-play"        % "3.1.2"                 % "test, it"
->>>>>>> deffd240
   )
 
 }