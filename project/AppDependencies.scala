import play.core.PlayVersion.current
import sbt._

object AppDependencies {

  val playVersion = "play-28"

  val compile = Seq(
<<<<<<< HEAD
    "uk.gov.hmrc"                %% "play-frontend-hmrc"                % s"6.8.0-$playVersion",
    "uk.gov.hmrc"                %% "govuk-template"                    % s"5.68.0-$playVersion",
    "uk.gov.hmrc"                %% "play-ui"                           % s"9.4.0-$playVersion",
    "uk.gov.hmrc"                %% s"bootstrap-frontend-$playVersion"  % "5.24.0",
    "uk.gov.hmrc.mongo"          %% s"hmrc-mongo-$playVersion"          % "0.70.0",
    "uk.gov.hmrc"                %% "domain"                            % s"6.1.0-$playVersion",
    "org.typelevel"              %% "cats-core"                         % "2.6.0",
    "com.github.kxbmap"          %% "configs"                            % "0.6.1",
    "org.julienrf"               %% "play-json-derived-codecs"          % "10.0.2",
    "com.github.julien-truffaut" %% "monocle-core"                      % "2.0.0",
    "com.github.julien-truffaut" %% "monocle-macro"                     % "2.0.0",
    compilerPlugin("com.github.ghik" % "silencer-plugin"    % "1.7.1" cross CrossVersion.full),
    "com.github.ghik"             % "silencer-lib"                      % "1.7.1" % Provided cross CrossVersion.full
=======
    "uk.gov.hmrc"                %% "play-frontend-hmrc"               % s"3.5.0-$playVersion",
    "uk.gov.hmrc"                %% "govuk-template"                   % s"5.68.0-$playVersion",
    "uk.gov.hmrc"                %% "play-ui"                          % s"9.4.0-$playVersion",
    "uk.gov.hmrc"                %% "play-frontend-hmrc"               % s"3.4.0-$playVersion",
    "uk.gov.hmrc"                %% s"bootstrap-frontend-$playVersion" % "5.24.0",
    "uk.gov.hmrc.mongo"          %% s"hmrc-mongo-$playVersion"         % "0.70.0",
    "uk.gov.hmrc"                %% "domain"                           % s"6.1.0-$playVersion",
    "org.typelevel"              %% "cats-core"                        % "2.6.0",
    "com.github.kxbmap"          %% "configs"                          % "0.6.1",
    "org.julienrf"               %% "play-json-derived-codecs"         % "10.0.2",
    "com.github.julien-truffaut" %% "monocle-core"                     % "2.0.0",
    "com.github.julien-truffaut" %% "monocle-macro"                    % "2.0.0",
    compilerPlugin("com.github.ghik" % "silencer-plugin" % "1.7.1" cross CrossVersion.full),
    "com.github.ghik"             % "silencer-lib"                     % "1.7.1" % Provided cross CrossVersion.full
>>>>>>> d32d3c77
  )

  val test = Seq(
    "org.scalatest"              %% "scalatest"                 % "3.2.9"       % "test",
    "org.jsoup"                   % "jsoup"                     % "1.12.1"      % "test",
    "com.typesafe.play"          %% "play-test"                 % current       % "test",
    "org.scalamock"              %% "scalamock"                 % "4.2.0"       % "test",
    "org.scalatestplus"          %% "scalatestplus-scalacheck"  % "3.1.0.0-RC2" % "test, it",
    "com.vladsch.flexmark"        % "flexmark-all"              % "0.35.10"     % "test",
    "uk.gov.hmrc.mongo"          %% "hmrc-mongo-test-play-28"   % "0.70.0"      % "test",
    "com.github.alexarchambault" %% "scalacheck-shapeless_1.14" % "1.2.1"       % "test",
    "org.scalatestplus.play"     %% "scalatestplus-play"        % "5.1.0"       % "test, it"
  )

}<|MERGE_RESOLUTION|>--- conflicted
+++ resolved
@@ -6,7 +6,6 @@
   val playVersion = "play-28"
 
   val compile = Seq(
-<<<<<<< HEAD
     "uk.gov.hmrc"                %% "play-frontend-hmrc"                % s"6.8.0-$playVersion",
     "uk.gov.hmrc"                %% "govuk-template"                    % s"5.68.0-$playVersion",
     "uk.gov.hmrc"                %% "play-ui"                           % s"9.4.0-$playVersion",
@@ -20,22 +19,6 @@
     "com.github.julien-truffaut" %% "monocle-macro"                     % "2.0.0",
     compilerPlugin("com.github.ghik" % "silencer-plugin"    % "1.7.1" cross CrossVersion.full),
     "com.github.ghik"             % "silencer-lib"                      % "1.7.1" % Provided cross CrossVersion.full
-=======
-    "uk.gov.hmrc"                %% "play-frontend-hmrc"               % s"3.5.0-$playVersion",
-    "uk.gov.hmrc"                %% "govuk-template"                   % s"5.68.0-$playVersion",
-    "uk.gov.hmrc"                %% "play-ui"                          % s"9.4.0-$playVersion",
-    "uk.gov.hmrc"                %% "play-frontend-hmrc"               % s"3.4.0-$playVersion",
-    "uk.gov.hmrc"                %% s"bootstrap-frontend-$playVersion" % "5.24.0",
-    "uk.gov.hmrc.mongo"          %% s"hmrc-mongo-$playVersion"         % "0.70.0",
-    "uk.gov.hmrc"                %% "domain"                           % s"6.1.0-$playVersion",
-    "org.typelevel"              %% "cats-core"                        % "2.6.0",
-    "com.github.kxbmap"          %% "configs"                          % "0.6.1",
-    "org.julienrf"               %% "play-json-derived-codecs"         % "10.0.2",
-    "com.github.julien-truffaut" %% "monocle-core"                     % "2.0.0",
-    "com.github.julien-truffaut" %% "monocle-macro"                    % "2.0.0",
-    compilerPlugin("com.github.ghik" % "silencer-plugin" % "1.7.1" cross CrossVersion.full),
-    "com.github.ghik"             % "silencer-lib"                     % "1.7.1" % Provided cross CrossVersion.full
->>>>>>> d32d3c77
   )
 
   val test = Seq(
