# Copyright 2020 HM Revenue & Customs
#
# Licensed under the Apache License, Version 2.0 (the "License");
# you may not use this file except in compliance with the License.
# You may obtain a copy of the License at
#
#     http://www.apache.org/licenses/LICENSE-2.0
#
# Unless required by applicable law or agreed to in writing, software
# distributed under the License is distributed on an "AS IS" BASIS,
# WITHOUT WARRANTIES OR CONDITIONS OF ANY KIND, either express or implied.
# See the License for the specific language governing permissions and
# limitations under the License.

include "frontend.conf"

appName="cgt-property-disposals-frontend"
application.router=prod.Routes

# An ApplicationLoader that uses Guice to bootstrap the application.
play.application.loader = "uk.gov.hmrc.play.bootstrap.ApplicationLoader"

# Primary entry point for all HTTP requests on Play applications
play.http.requestHandler = "uk.gov.hmrc.play.bootstrap.http.RequestHandler"

# Provides an implementation of AuditConnector. Use `uk.gov.hmrc.play.bootstrap.AuditModule` or create your own.
# An audit connector must be provided.
play.modules.enabled += "uk.gov.hmrc.play.bootstrap.AuditModule"

# Provides an implementation of MetricsFilter. Use `uk.gov.hmrc.play.bootstrap.graphite.GraphiteMetricsModule` or create your own.
# A metric filter must be provided
play.modules.enabled += "uk.gov.hmrc.play.bootstrap.graphite.GraphiteMetricsModule"

# Provides an implementation and configures all filters required by a Platform frontend microservice.
play.modules.enabled += "uk.gov.hmrc.play.bootstrap.FrontendModule"
play.http.filters = "uk.gov.hmrc.cgtpropertydisposalsfrontend.filters.Filters"

# Default http client
play.modules.enabled += "uk.gov.hmrc.play.bootstrap.HttpClientModule"

# Custom error handler
play.http.errorHandler = "uk.gov.hmrc.cgtpropertydisposalsfrontend.config.ErrorHandler"

play.modules.enabled += "uk.gov.hmrc.play.bootstrap.AuthModule"
play.modules.enabled += "play.modules.reactivemongo.ReactiveMongoHmrcModule"

play.modules.enabled += "uk.gov.hmrc.cgtpropertydisposalsfrontend.modules.OtacAuthConnectorModule"

play.filters.headers.contentSecurityPolicy= "default-src 'self' 'unsafe-inline' localhost:9000 localhost:9032 www.google-analytics.com data:"
play.filters.headers.xssProtection = "1; mode=block"


# Play Modules
# ~~~~
# Additional play modules can be added here

# Secret key
# ~~~~~
# The secret key is used to secure cryptographics functions.
# If you deploy your application to several instances be sure to use the same key!
# Not set here so that MDTP frontends share the same secret key in the local environment
# (see common.conf in frontend-bootstrap).
# In server environments the secret comes from app-config-common
# play.crypto.secret="qw4GuGTibd2SEPiNXjczyd6zHfPfwEldQaZxK9zJ6lYOJweCbSxV0GjjCRhVPmh3"

microservice {
  metrics {
    graphite {
      host = localhost
      port = 2003
      prefix = play.${appName}.
      enabled = false
    }
  }

  services {
    address-lookup {
      host = localhost
      port = 9023
      user-agent = cgtpd
    }

    auth {
      host = localhost
      port = 8500
    }

    cgt-property-disposals {
      host = localhost
      port = 7021
    }

    email-verification {
      protocol         = http
      host             = localhost
      port             = 7022
      template-id      = "cgtpd_email_verification"
      link-expiry-time = "30 minutes"
    }

    iv {
      host = localhost
      port = 9938
    }

    upscan-initiate {
        protocol = http
        host = localhost
        port = 9570
        max-uploads = 5
        min-file-size = 0
        max-file-size = 5242880
        upscan-store.expiry-time = 7 days
    }

  }
}

metrics {
  name = ${appName}
  rateUnit = SECONDS
  durationUnit = SECONDS
  showSamples = true
  jvm = true
  enabled = true
}

auditing {
  enabled=false
  traceRequests=true
  consumer {
    baseUri {
      host = localhost
      port = 8100
    }
  }
}

google-analytics {
  token=N/A
  host=auto
  user-type-dimension=""
}

assets {
  version = "3.11.0"
  version = ${?ASSETS_FRONTEND_VERSION}
  url = "http://localhost:9032/assets/"
}

gg {
  url    = "http://localhost:9949/auth-login-stub/gg-sign-in"
  origin = "cgtpd"
  timeout = 15 minutes
  countdown = 2 minutes
}

external-url {
  gov-uk = "https://www.gov.uk/"
  lost-utr = "https://www.gov.uk/find-lost-utr-number"
  create-agents-account = "https://www.gov.uk/guidance/get-an-hmrc-agent-services-account"
  sign-in-to-agents = "https://www.gov.uk/guidance/sign-in-to-your-agent-services-account"
  legacy-cgt-non-resident = "https://www.gov.uk/guidance/capital-gains-tax-for-non-residents-uk-residential-property"
  capital-gains-tax = "https://www.gov.uk/capital-gains-tax"
  capital-gains-tax-legacy = "https://www.gov.uk/capital-gains-tax/report-and-pay-capital-gains-tax"
  tax-sell-property = "https://www.gov.uk/tax-sell-property"
  tax-sell-home = "https://www.gov.uk/tax-sell-home"
  gov-call-charges =  "https://www.gov.uk/call-charges"
  additional-needs = "https://www.gov.uk/dealing-hmrc-additional-needs/overview"
  trust-registration = "https://www.tax.service.gov.uk/trusts-forms/form/registration-of-a-trust/new"
  trustee-responsibilities = "https://www.gov.uk/trusts-taxes/trustees-tax-responsibilities"
  file-corporation-tax = "https://www.gov.uk/file-your-company-accounts-and-tax-return"
  trust-help = "https://www.gov.uk/government/organisations/hm-revenue-customs/contact/trusts"
  tell-hmrc-change-details = "https://www.gov.uk/tell-hmrc-change-of-details"
}

self.url = "http://localhost:7020"

iv {
  origin = "cgtgpd"
  url = "http://localhost:9948"
  success-relative-url = "/capital-gains-tax-uk-property/iv/success"
  failure-relative-url = "/capital-gains-tax-uk-property/iv/failure"
  use-relative-urls = false
}

company-auth-frontend {
  url="http://localhost:9949"
}

sign-out.uri = "/auth-login-stub/session/logout"

trust-registration.url="https://www.tax.service.gov.uk/trusts-forms/form/registration-of-a-trust/new"

otac.url = "http://localhost:9227/verification/otac/login"

passcodeAuthentication.enabled = false

session-store.expiry-time = 30 minutes

bpr-name-match {
  store.expiry-time = 2 hours
  max-retries       = 10
}

<<<<<<< HEAD
foo {
    exp = 2 hours
=======
agent-verifier-match {
  store.expiry-time = 2 hours
  max-retries       = 10
>>>>>>> deffd240
}

mongodb.uri = "mongodb://localhost:27017/cgt-property-disposals-frontend"<|MERGE_RESOLUTION|>--- conflicted
+++ resolved
@@ -203,14 +203,9 @@
   max-retries       = 10
 }
 
-<<<<<<< HEAD
-foo {
-    exp = 2 hours
-=======
 agent-verifier-match {
   store.expiry-time = 2 hours
   max-retries       = 10
->>>>>>> deffd240
 }
 
 mongodb.uri = "mongodb://localhost:27017/cgt-property-disposals-frontend"