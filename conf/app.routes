GET /                                     controllers.Default.redirect(to = "/cgt-property-disposals/landing-page")
GET /landing-page                         uk.gov.hmrc.cgtpropertydisposalsfrontend.controllers.LandingPageController.landingPage()
GET /sign-in                              uk.gov.hmrc.cgtpropertydisposalsfrontend.controllers.LandingPageController.signInPage()
GET /start                                uk.gov.hmrc.cgtpropertydisposalsfrontend.controllers.StartController.start()
GET /we-need-more-details                 uk.gov.hmrc.cgtpropertydisposalsfrontend.controllers.StartController.weNeedMoreDetails()
GET /already-subscribed                   uk.gov.hmrc.cgtpropertydisposalsfrontend.controllers.onboarding.SubscriptionController.alreadySubscribedWithDifferentGGAccount()
GET /unsupported-login                    uk.gov.hmrc.cgtpropertydisposalsfrontend.controllers.StartController.weOnlySupportGG()
GET /sign-out-and-register-for-gg         uk.gov.hmrc.cgtpropertydisposalsfrontend.controllers.StartController.signOutAndRegisterForGG()
GET /sign-out-and-log-in                  uk.gov.hmrc.cgtpropertydisposalsfrontend.controllers.StartController.signOutAndSignIn()


GET /change-gg-account                    uk.gov.hmrc.cgtpropertydisposalsfrontend.controllers.onboarding.SubscriptionController.changeGGAccountForSubscription()

#### IV
GET  /iv/success                          uk.gov.hmrc.cgtpropertydisposalsfrontend.controllers.onboarding.IvController.ivSuccessCallback()
GET  /iv/failure                          uk.gov.hmrc.cgtpropertydisposalsfrontend.controllers.onboarding.IvController.ivFailureCallback(journeyId: java.util.UUID)
GET  /failed-iv-matching                  uk.gov.hmrc.cgtpropertydisposalsfrontend.controllers.onboarding.IvController.getFailedMatching()
GET  /failed-iv                           uk.gov.hmrc.cgtpropertydisposalsfrontend.controllers.onboarding.IvController.getFailedIV()
GET  /failed-iv-insufficient-evidence     uk.gov.hmrc.cgtpropertydisposalsfrontend.controllers.onboarding.IvController.getInsufficientEvidence()
GET  /failed-iv-locked-out                uk.gov.hmrc.cgtpropertydisposalsfrontend.controllers.onboarding.IvController.getLockedOut()
GET  /failed-iv-user-rejected             uk.gov.hmrc.cgtpropertydisposalsfrontend.controllers.onboarding.IvController.getUserAborted()
GET  /failed-iv-time-out                  uk.gov.hmrc.cgtpropertydisposalsfrontend.controllers.onboarding.IvController.getTimedOut()
GET  /failed-iv-technical-issue           uk.gov.hmrc.cgtpropertydisposalsfrontend.controllers.onboarding.IvController.getTechnicalIssue()
GET  /failed-iv-precondition-failed       uk.gov.hmrc.cgtpropertydisposalsfrontend.controllers.onboarding.IvController.getPreconditionFailed()
POST /iv/retry                            uk.gov.hmrc.cgtpropertydisposalsfrontend.controllers.onboarding.IvController.retry()

### Insufficient CL
GET  /iv/nino                             uk.gov.hmrc.cgtpropertydisposalsfrontend.controllers.onboarding.InsufficientConfidenceLevelController.doYouHaveNINO()
POST /iv/nino                             uk.gov.hmrc.cgtpropertydisposalsfrontend.controllers.onboarding.InsufficientConfidenceLevelController.doYouHaveNINOSubmit()
GET  /iv/saUtr                            uk.gov.hmrc.cgtpropertydisposalsfrontend.controllers.onboarding.InsufficientConfidenceLevelController.doYouHaveAnSaUtr()
POST /iv/saUtr                            uk.gov.hmrc.cgtpropertydisposalsfrontend.controllers.onboarding.InsufficientConfidenceLevelController.doYouHaveSaUtrSubmit()
GET  /iv/enter-sautr                      uk.gov.hmrc.cgtpropertydisposalsfrontend.controllers.onboarding.InsufficientConfidenceLevelController.enterSautrAndName()
POST /iv/enter-sautr                      uk.gov.hmrc.cgtpropertydisposalsfrontend.controllers.onboarding.InsufficientConfidenceLevelController.enterSautrAndNameSubmit()
GET  /iv/too-many-attempts                uk.gov.hmrc.cgtpropertydisposalsfrontend.controllers.onboarding.InsufficientConfidenceLevelController.tooManyAttempts()

### Registration
GET  /registration/select-entity-type     uk.gov.hmrc.cgtpropertydisposalsfrontend.controllers.onboarding.RegistrationController.selectEntityType()
POST /registration/select-entity-type     uk.gov.hmrc.cgtpropertydisposalsfrontend.controllers.onboarding.RegistrationController.selectEntityTypeSubmit()
GET  /wrong-account-for-trusts            uk.gov.hmrc.cgtpropertydisposalsfrontend.controllers.onboarding.RegistrationController.wrongGGAccountForTrusts()
GET  /registration/enter-name             uk.gov.hmrc.cgtpropertydisposalsfrontend.controllers.onboarding.name.RegistrationEnterIndividualNameController.enterIndividualName()
POST /registration/enter-name             uk.gov.hmrc.cgtpropertydisposalsfrontend.controllers.onboarding.name.RegistrationEnterIndividualNameController.enterIndividualNameSubmit()
GET  /registration/check-your-answers     uk.gov.hmrc.cgtpropertydisposalsfrontend.controllers.onboarding.RegistrationController.checkYourAnswers()
POST /registration/check-your-answers     uk.gov.hmrc.cgtpropertydisposalsfrontend.controllers.onboarding.RegistrationController.checkYourAnswersSubmit()

GET  /registration/amend-details/enter-name             uk.gov.hmrc.cgtpropertydisposalsfrontend.controllers.onboarding.name.RegistrationChangeIndividualNameController.enterIndividualName()
POST /registration/amend-details/enter-name             uk.gov.hmrc.cgtpropertydisposalsfrontend.controllers.onboarding.name.RegistrationChangeIndividualNameController.enterIndividualNameSubmit()

### Registratino - missing email
GET  /registration/enter-email            uk.gov.hmrc.cgtpropertydisposalsfrontend.controllers.onboarding.email.RegistrationEnterEmailController.enterEmail()
POST /registration/enter-email            uk.gov.hmrc.cgtpropertydisposalsfrontend.controllers.onboarding.email.RegistrationEnterEmailController.enterEmailSubmit()
GET  /registration/check-your-inbox       uk.gov.hmrc.cgtpropertydisposalsfrontend.controllers.onboarding.email.RegistrationEnterEmailController.checkYourInbox()
GET  /registration/verify-email           uk.gov.hmrc.cgtpropertydisposalsfrontend.controllers.onboarding.email.RegistrationEnterEmailController.verifyEmail(p: java.util.UUID)
GET  /registration/email-verified         uk.gov.hmrc.cgtpropertydisposalsfrontend.controllers.onboarding.email.RegistrationEnterEmailController.emailVerified()

GET  /registration/amend-details/enter-email            uk.gov.hmrc.cgtpropertydisposalsfrontend.controllers.onboarding.email.RegistrationChangeEmailController.enterEmail()
POST /registration/amend-details/enter-email            uk.gov.hmrc.cgtpropertydisposalsfrontend.controllers.onboarding.email.RegistrationChangeEmailController.enterEmailSubmit()
GET  /registration/amend-details/check-your-inbox       uk.gov.hmrc.cgtpropertydisposalsfrontend.controllers.onboarding.email.RegistrationChangeEmailController.checkYourInbox()
GET  /registration/amend-details/verify-email           uk.gov.hmrc.cgtpropertydisposalsfrontend.controllers.onboarding.email.RegistrationChangeEmailController.verifyEmail(p: java.util.UUID)
GET  /registration/amend-details/email-verified         uk.gov.hmrc.cgtpropertydisposalsfrontend.controllers.onboarding.email.RegistrationChangeEmailController.emailVerified()


#### Registration Enter address
GET  /registration/is-address-in-uk      uk.gov.hmrc.cgtpropertydisposalsfrontend.controllers.onboarding.address.RegistrationEnterAddressController.isUk()
POST /registration/is-address-in-uk      uk.gov.hmrc.cgtpropertydisposalsfrontend.controllers.onboarding.address.RegistrationEnterAddressController.isUkSubmit()
GET  /registration/change-address        uk.gov.hmrc.cgtpropertydisposalsfrontend.controllers.onboarding.address.RegistrationEnterAddressController.enterPostcode()
POST /registration/change-address        uk.gov.hmrc.cgtpropertydisposalsfrontend.controllers.onboarding.address.RegistrationEnterAddressController.enterPostcodeSubmit()
GET  /registration/select-address        uk.gov.hmrc.cgtpropertydisposalsfrontend.controllers.onboarding.address.RegistrationEnterAddressController.selectAddress()
POST /registration/select-address        uk.gov.hmrc.cgtpropertydisposalsfrontend.controllers.onboarding.address.RegistrationEnterAddressController.selectAddressSubmit()
GET  /registration/enter-uk-address      uk.gov.hmrc.cgtpropertydisposalsfrontend.controllers.onboarding.address.RegistrationEnterAddressController.enterUkAddress()
POST /registration/enter-uk-address      uk.gov.hmrc.cgtpropertydisposalsfrontend.controllers.onboarding.address.RegistrationEnterAddressController.enterUkAddressSubmit()
GET  /registration/enter-non-uk-address  uk.gov.hmrc.cgtpropertydisposalsfrontend.controllers.onboarding.address.RegistrationEnterAddressController.enterNonUkAddress()
POST /registration/enter-non-uk-address  uk.gov.hmrc.cgtpropertydisposalsfrontend.controllers.onboarding.address.RegistrationEnterAddressController.enterNonUkAddressSubmit()

#### Registration change address
GET  /registration/amend-details/is-address-in-uk      uk.gov.hmrc.cgtpropertydisposalsfrontend.controllers.onboarding.address.RegistrationChangeAddressController.isUk()
POST /registration/amend-details/is-address-in-uk      uk.gov.hmrc.cgtpropertydisposalsfrontend.controllers.onboarding.address.RegistrationChangeAddressController.isUkSubmit()
GET  /registration/amend-details/change-address        uk.gov.hmrc.cgtpropertydisposalsfrontend.controllers.onboarding.address.RegistrationChangeAddressController.enterPostcode()
POST /registration/amend-details/change-address        uk.gov.hmrc.cgtpropertydisposalsfrontend.controllers.onboarding.address.RegistrationChangeAddressController.enterPostcodeSubmit()
GET  /registration/amend-details/select-address        uk.gov.hmrc.cgtpropertydisposalsfrontend.controllers.onboarding.address.RegistrationChangeAddressController.selectAddress()
POST /registration/amend-details/select-address        uk.gov.hmrc.cgtpropertydisposalsfrontend.controllers.onboarding.address.RegistrationChangeAddressController.selectAddressSubmit()
GET  /registration/amend-details/enter-uk-address      uk.gov.hmrc.cgtpropertydisposalsfrontend.controllers.onboarding.address.RegistrationChangeAddressController.enterUkAddress()
POST /registration/amend-details/enter-uk-address      uk.gov.hmrc.cgtpropertydisposalsfrontend.controllers.onboarding.address.RegistrationChangeAddressController.enterUkAddressSubmit()
GET  /registration/amend-details/enter-non-uk-address  uk.gov.hmrc.cgtpropertydisposalsfrontend.controllers.onboarding.address.RegistrationChangeAddressController.enterNonUkAddress()
POST /registration/amend-details/enter-non-uk-address  uk.gov.hmrc.cgtpropertydisposalsfrontend.controllers.onboarding.address.RegistrationChangeAddressController.enterNonUkAddressSubmit()


### Subscription - missing data
GET  /subscription/enter-email            uk.gov.hmrc.cgtpropertydisposalsfrontend.controllers.onboarding.email.SubscriptionEnterEmailController.enterEmail()
POST /subscription/enter-email            uk.gov.hmrc.cgtpropertydisposalsfrontend.controllers.onboarding.email.SubscriptionEnterEmailController.enterEmailSubmit()
GET  /subscription/check-your-inbox       uk.gov.hmrc.cgtpropertydisposalsfrontend.controllers.onboarding.email.SubscriptionEnterEmailController.checkYourInbox()
GET  /subscription/verify-email           uk.gov.hmrc.cgtpropertydisposalsfrontend.controllers.onboarding.email.SubscriptionEnterEmailController.verifyEmail(p: java.util.UUID)
GET  /subscription/email-verified         uk.gov.hmrc.cgtpropertydisposalsfrontend.controllers.onboarding.email.SubscriptionEnterEmailController.emailVerified()


#### Subscription
GET  /subscription/check-your-details     uk.gov.hmrc.cgtpropertydisposalsfrontend.controllers.onboarding.SubscriptionController.checkYourDetails()
POST /subscription/check-your-details     uk.gov.hmrc.cgtpropertydisposalsfrontend.controllers.onboarding.SubscriptionController.checkYourDetailsSubmit()
GET  /subscription/subscribed             uk.gov.hmrc.cgtpropertydisposalsfrontend.controllers.onboarding.SubscriptionController.subscribed()


#### Change email
GET  /subscription/amend-details/change-email           uk.gov.hmrc.cgtpropertydisposalsfrontend.controllers.onboarding.email.SubscriptionChangeEmailController.enterEmail()
POST /subscription/amend-details/change-email           uk.gov.hmrc.cgtpropertydisposalsfrontend.controllers.onboarding.email.SubscriptionChangeEmailController.enterEmailSubmit()
GET  /subscription/amend-details/check-your-inbox       uk.gov.hmrc.cgtpropertydisposalsfrontend.controllers.onboarding.email.SubscriptionChangeEmailController.checkYourInbox()
GET  /subscription/amend-details/verify-email           uk.gov.hmrc.cgtpropertydisposalsfrontend.controllers.onboarding.email.SubscriptionChangeEmailController.verifyEmail(p: java.util.UUID)
GET  /subscription/amend-details/email-verified         uk.gov.hmrc.cgtpropertydisposalsfrontend.controllers.onboarding.email.SubscriptionChangeEmailController.emailVerified()

#### Change email after subscription
GET  /subscribed/amend-details/change-email           uk.gov.hmrc.cgtpropertydisposalsfrontend.controllers.accounts.SubscribedChangeEmailController.enterEmail()
POST /subscribed/amend-details/change-email           uk.gov.hmrc.cgtpropertydisposalsfrontend.controllers.accounts.SubscribedChangeEmailController.enterEmailSubmit()
GET  /subscribed/amend-details/check-your-inbox       uk.gov.hmrc.cgtpropertydisposalsfrontend.controllers.accounts.SubscribedChangeEmailController.checkYourInbox()
GET  /subscribed/amend-details/verify-email           uk.gov.hmrc.cgtpropertydisposalsfrontend.controllers.accounts.SubscribedChangeEmailController.verifyEmail(p: java.util.UUID)
GET  /subscribed/amend-details/email-verified         uk.gov.hmrc.cgtpropertydisposalsfrontend.controllers.accounts.SubscribedChangeEmailController.emailVerified()

### Change contact name
GET  /subscription/amend-details/enter-contact-name      uk.gov.hmrc.cgtpropertydisposalsfrontend.controllers.onboarding.name.SubscriptionChangeContactNameController.enterContactName()
POST /subscription/amend-details/enter-contact-name      uk.gov.hmrc.cgtpropertydisposalsfrontend.controllers.onboarding.name.SubscriptionChangeContactNameController.enterContactNameSubmit()

### Change subscribed contact name
GET  /subscribed/amend-details/enter-contact-name      uk.gov.hmrc.cgtpropertydisposalsfrontend.controllers.accounts.SubscribedChangeContactNameController.enterContactName()
POST /subscribed/amend-details/enter-contact-name      uk.gov.hmrc.cgtpropertydisposalsfrontend.controllers.accounts.SubscribedChangeContactNameController.enterContactNameSubmit()

GET  /subscribed-without-id/amend-details/enter-contact-name      uk.gov.hmrc.cgtpropertydisposalsfrontend.controllers.accounts.SubscribedWithoutIdChangeContactNameController.enterIndividualName()
POST /subscribed-without-id/amend-details/enter-contact-name      uk.gov.hmrc.cgtpropertydisposalsfrontend.controllers.accounts.SubscribedWithoutIdChangeContactNameController.enterIndividualNameSubmit()


#### Subscription Change address
GET  /subscription/is-address-in-uk      uk.gov.hmrc.cgtpropertydisposalsfrontend.controllers.onboarding.address.SubscriptionAddressController.isUk()
POST /subscription/is-address-in-uk      uk.gov.hmrc.cgtpropertydisposalsfrontend.controllers.onboarding.address.SubscriptionAddressController.isUkSubmit()
GET  /subscription/change-address        uk.gov.hmrc.cgtpropertydisposalsfrontend.controllers.onboarding.address.SubscriptionAddressController.enterPostcode()
POST /subscription/change-address        uk.gov.hmrc.cgtpropertydisposalsfrontend.controllers.onboarding.address.SubscriptionAddressController.enterPostcodeSubmit()
GET  /subscription/select-address        uk.gov.hmrc.cgtpropertydisposalsfrontend.controllers.onboarding.address.SubscriptionAddressController.selectAddress()
POST /subscription/select-address        uk.gov.hmrc.cgtpropertydisposalsfrontend.controllers.onboarding.address.SubscriptionAddressController.selectAddressSubmit()
GET  /subscription/enter-uk-address      uk.gov.hmrc.cgtpropertydisposalsfrontend.controllers.onboarding.address.SubscriptionAddressController.enterUkAddress()
POST /subscription/enter-uk-address      uk.gov.hmrc.cgtpropertydisposalsfrontend.controllers.onboarding.address.SubscriptionAddressController.enterUkAddressSubmit()
GET  /subscription/enter-non-uk-address  uk.gov.hmrc.cgtpropertydisposalsfrontend.controllers.onboarding.address.SubscriptionAddressController.enterNonUkAddress()
POST /subscription/enter-non-uk-address  uk.gov.hmrc.cgtpropertydisposalsfrontend.controllers.onboarding.address.SubscriptionAddressController.enterNonUkAddressSubmit()

#### Subscription Change address
GET  /subscribed/is-address-in-uk      uk.gov.hmrc.cgtpropertydisposalsfrontend.controllers.accounts.SubscribedChangeAddressController.isUk()
POST /subscribed/is-address-in-uk      uk.gov.hmrc.cgtpropertydisposalsfrontend.controllers.accounts.SubscribedChangeAddressController.isUkSubmit()
GET  /subscribed/change-address        uk.gov.hmrc.cgtpropertydisposalsfrontend.controllers.accounts.SubscribedChangeAddressController.enterPostcode()
POST /subscribed/change-address        uk.gov.hmrc.cgtpropertydisposalsfrontend.controllers.accounts.SubscribedChangeAddressController.enterPostcodeSubmit()
GET  /subscribed/select-address        uk.gov.hmrc.cgtpropertydisposalsfrontend.controllers.accounts.SubscribedChangeAddressController.selectAddress()
POST /subscribed/select-address        uk.gov.hmrc.cgtpropertydisposalsfrontend.controllers.accounts.SubscribedChangeAddressController.selectAddressSubmit()
GET  /subscribed/enter-uk-address      uk.gov.hmrc.cgtpropertydisposalsfrontend.controllers.accounts.SubscribedChangeAddressController.enterUkAddress()
POST /subscribed/enter-uk-address      uk.gov.hmrc.cgtpropertydisposalsfrontend.controllers.accounts.SubscribedChangeAddressController.enterUkAddressSubmit()
GET  /subscribed/enter-non-uk-address  uk.gov.hmrc.cgtpropertydisposalsfrontend.controllers.accounts.SubscribedChangeAddressController.enterNonUkAddress()
POST /subscribed/enter-non-uk-address  uk.gov.hmrc.cgtpropertydisposalsfrontend.controllers.accounts.SubscribedChangeAddressController.enterNonUkAddressSubmit()


### Subscribed Journey
<<<<<<< HEAD
GET /account/home                        uk.gov.hmrc.cgtpropertydisposalsfrontend.controllers.accounts.HomeController.homepage
GET /account/manage-your-details         uk.gov.hmrc.cgtpropertydisposalsfrontend.controllers.accounts.HomeController.manageYourDetails
=======
GET /account/home                           uk.gov.hmrc.cgtpropertydisposalsfrontend.controllers.HomeController.homepage
GET /account/manage-your-details            uk.gov.hmrc.cgtpropertydisposalsfrontend.controllers.HomeController.manageYourDetails
GET /account/contact-address-updated        uk.gov.hmrc.cgtpropertydisposalsfrontend.controllers.HomeController.contactAddressUpdated()
GET /account/contact-email-address-updated  uk.gov.hmrc.cgtpropertydisposalsfrontend.controllers.HomeController.contactEmailUpdated()
GET /account/contact-name-updated           uk.gov.hmrc.cgtpropertydisposalsfrontend.controllers.HomeController.contactNameUpdated()
>>>>>>> b5fcca18

### Organisation without trust enrolement
GET  /are-you-reporting-for-a-trust       uk.gov.hmrc.cgtpropertydisposalsfrontend.controllers.onboarding.DeterminingIfOrganisationIsTrustController.doYouWantToReportForATrust()
POST /are-you-reporting-for-a-trust       uk.gov.hmrc.cgtpropertydisposalsfrontend.controllers.onboarding.DeterminingIfOrganisationIsTrustController.doYouWantToReportForATrustSubmit()
GET  /report-with-corporate-tax           uk.gov.hmrc.cgtpropertydisposalsfrontend.controllers.onboarding.DeterminingIfOrganisationIsTrustController.reportWithCorporateTax()
GET  /do-you-have-a-trn                   uk.gov.hmrc.cgtpropertydisposalsfrontend.controllers.onboarding.DeterminingIfOrganisationIsTrustController.doYouHaveATrn()
POST /do-you-have-a-trn                   uk.gov.hmrc.cgtpropertydisposalsfrontend.controllers.onboarding.DeterminingIfOrganisationIsTrustController.doYouHaveATrnSubmit()
GET  /enter-trust-registration-number     uk.gov.hmrc.cgtpropertydisposalsfrontend.controllers.onboarding.DeterminingIfOrganisationIsTrustController.enterTrn()
POST /enter-trust-registration-number     uk.gov.hmrc.cgtpropertydisposalsfrontend.controllers.onboarding.DeterminingIfOrganisationIsTrustController.enterTrnSubmit()
GET  /too-many-trust-registration-number-attempts  uk.gov.hmrc.cgtpropertydisposalsfrontend.controllers.onboarding.DeterminingIfOrganisationIsTrustController.tooManyAttempts()
GET  /register-your-trust                 uk.gov.hmrc.cgtpropertydisposalsfrontend.controllers.onboarding.DeterminingIfOrganisationIsTrustController.registerYourTrust()

GET /signed-out                           uk.gov.hmrc.cgtpropertydisposalsfrontend.controllers.accounts.HomeController.signedOut()
GET /timed-out                            uk.gov.hmrc.cgtpropertydisposalsfrontend.controllers.StartController.timedOut()
GET /keep-alive                           uk.gov.hmrc.cgtpropertydisposalsfrontend.controllers.StartController.keepAlive()

GET  /assets/*file                        controllers.Assets.at(path="/public", file)<|MERGE_RESOLUTION|>--- conflicted
+++ resolved
@@ -150,16 +150,11 @@
 
 
 ### Subscribed Journey
-<<<<<<< HEAD
-GET /account/home                        uk.gov.hmrc.cgtpropertydisposalsfrontend.controllers.accounts.HomeController.homepage
-GET /account/manage-your-details         uk.gov.hmrc.cgtpropertydisposalsfrontend.controllers.accounts.HomeController.manageYourDetails
-=======
-GET /account/home                           uk.gov.hmrc.cgtpropertydisposalsfrontend.controllers.HomeController.homepage
-GET /account/manage-your-details            uk.gov.hmrc.cgtpropertydisposalsfrontend.controllers.HomeController.manageYourDetails
-GET /account/contact-address-updated        uk.gov.hmrc.cgtpropertydisposalsfrontend.controllers.HomeController.contactAddressUpdated()
-GET /account/contact-email-address-updated  uk.gov.hmrc.cgtpropertydisposalsfrontend.controllers.HomeController.contactEmailUpdated()
-GET /account/contact-name-updated           uk.gov.hmrc.cgtpropertydisposalsfrontend.controllers.HomeController.contactNameUpdated()
->>>>>>> b5fcca18
+GET /account/home                           uk.gov.hmrc.cgtpropertydisposalsfrontend.controllers.accounts.HomeController.homepage
+GET /account/manage-your-details            uk.gov.hmrc.cgtpropertydisposalsfrontend.controllers.accounts.HomeController.manageYourDetails
+GET /account/contact-address-updated        uk.gov.hmrc.cgtpropertydisposalsfrontend.controllers.accounts.HomeController.contactAddressUpdated()
+GET /account/contact-email-address-updated  uk.gov.hmrc.cgtpropertydisposalsfrontend.controllers.accounts.HomeController.contactEmailUpdated()
+GET /account/contact-name-updated           uk.gov.hmrc.cgtpropertydisposalsfrontend.controllers.accounts.HomeController.contactNameUpdated()
 
 ### Organisation without trust enrolement
 GET  /are-you-reporting-for-a-trust       uk.gov.hmrc.cgtpropertydisposalsfrontend.controllers.onboarding.DeterminingIfOrganisationIsTrustController.doYouWantToReportForATrust()
