--- conflicted
+++ resolved
@@ -981,11 +981,7 @@
 multipleDisposalsNumberOfProperties.error.invalid=Use numbers to input how many disposals you want to include in this return
 multipleDisposalsNumberOfProperties.error.required=Input how many disposals you want to include in this return using numbers
 multipleDisposalsNumberOfProperties.error.tooSmall=The number of properties must be 2 or more, or go back and select that you are including one property in this return
-<<<<<<< HEAD
 multipleDisposalsNumberOfProperties.error.tooLong=You can’t include more than 999 properties in the return
-=======
-multipleDisposalsNumberOfProperties.error.tooLong=You can't include more than 999 properties in the return
->>>>>>> a4065bc0
 
 multipleDisposalsWereYouAUKResident.title=Were you a UK resident on all of the contract ‘exchange’ dates?
 multipleDisposalsWereYouAUKResident.helpText=Contract ‘exchange’ usually happens when a buyer and seller swap contracts and the buyer pays a deposit. If you sold shares, it was the day you sold them.
