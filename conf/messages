--- conflicted
+++ resolved
@@ -909,17 +909,10 @@
 disposalPrice.agent.Gifted.title=What was the market value of the property when your client gave it away?
 disposalPrice.trust.Gifted.title=What was the market value of the property when the trust gave it away?
 disposalPrice.SoldOther.helpText=If you owned part of the property, only enter the amount you got for your share. You’ll be able to enter any additional costs later.
-<<<<<<< HEAD
-disposalPrice.agent.SoldOther.helpText=If your client owned part of the property, only enter the amount they got for their share. You’ll be able to enter any additional costs later.
-disposalPrice.trust.SoldOther.helpText=If the trust owned part of the property, only enter the amount it got for its share. You’ll be able to enter any additional costs later.
-disposalPrice.Gifted.helpText=If you owned part of the property, only enter your share of the market value. You’ll be able to enter any additional costs later.
-disposalPrice.agent.Gifted.helpText=If your client owned part of the property, only enter their share of the market value. You’ll be able to enter any additional costs later.
-=======
 disposalPrice.agent.SoldOther.helpText=If the property was shared, only enter the amount your client got for their share. You’ll be able to enter any additional costs later.
 disposalPrice.trust.SoldOther.helpText=If the trust owned part of the property, only enter the amount it got for its share. You’ll be able to enter any additional costs later.
 disposalPrice.Gifted.helpText=If you owned part of the property, only enter your share of the market value. You’ll be able to enter any additional costs later.
 disposalPrice.agent.Gifted.helpText=You can provide a valuation from a surveyor or a realistic estimate. If the property was shared, only enter the market value of your client's share.
->>>>>>> a92aff0b
 disposalPrice.trust.Gifted.helpText=If the trust owned part of the property, only enter the amount it got for its share. You’ll be able to enter any additional costs later.
 disposalPrice.SoldOther.error.required=Enter how much you sold or disposed of the property for
 disposalPrice.agent.SoldOther.error.required=Enter how much your client sold or disposed of the property for
