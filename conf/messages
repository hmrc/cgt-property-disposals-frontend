#===================================================
# TRANSLATION NOT REQUIRED = START
#===================================================

landingPage.title=Report and pay Capital Gains Tax on UK property
landingPage.intro.p1=You may have to pay <a href="{0}">Capital Gains Tax</a> if you make a profit (‘gain’) when you sell (or ‘<a href="{0}">dispose of</a>’) property that’s not your home. For example, buy-to-let properties, land or inherited property.
landingPage.intro.p2=In most cases you do not need to pay the tax when you <a href="{0}">sell your main home</a>.

landingPage.warning=For UK property disposals made from 6 April 2020, you have 30 days after the property’s completion date to report and pay any Capital Gains Tax due on your UK property disposals.
landingPage.covid.p1=Due to coronavirus (COVID-19), you will not get a late filing penalty for any transactions completed on or after 6 April 2020 to 1 July 2020 and reported up to 31 July 2020.
landingPage.covid.p2=Transactions completed from 1 July 2020 will receive a late filing penalty if they are not reported within 30 calendar days.
landingPage.covid.p3=Interest will be charged if the tax remains unpaid after 30 days for all transactions from 6 April 2020.

landingPage.contents.h2=Contents
landingPage.intro.h2=Overview
landingPage.contents.list.bullet1=<a href="{0}">Overview</a>
landingPage.contents.list.bullet2=<a href="{0}">How to report and pay the tax</a>
landingPage.contents.list.bullet3=<a href="{0}">Before you start</a>
landingPage.contents.list.bullet4=<a href="{0}">If you’re an agent</a>
landingPage.contents.list.bullet5=<a href="{0}">If you’re representing a trust</a>
landingPage.contents.list.bullet6=<a href="{0}">If you’re a capacitor or personal representative</a>

landingPage.howTo.h2=How to report and pay the tax
landingPage.howTo.p1=You’ll need to create a Capital Gains Tax on UK property account before you can report and pay the tax using this service.
landingPage.howTo.p2=If you’re a resident or representing a trust, you can use this service to:
landingPage.howTo.list1.bullet1=report the disposal of UK residential property or land made from 6 April 2020
landingPage.howTo.list1.bullet2=pay any tax you might owe for that disposal
landingPage.howTo.list1.bullet3=view your previous and current returns

landingPage.howTo.p3=If you’re a non-resident you must use this service to report sales or disposals from 6 April 2020 of:
landingPage.howTo.list2.bullet1=residential UK property or land
landingPage.howTo.list2.bullet2=non-residential UK property or land
landingPage.howTo.p4=If you’re a non-resident, you must report all sales or disposals of UK property, even if you have no tax to pay or have made a loss.
landingPage.startButton=Start
landingPage.beforeYouStart.h2=Before you start
landingPage.beforeYouStart.p1=To use this service, you’ll need a Government Gateway user ID and password. If you do not have a user ID, you can create one.
landingPage.beforeYouStart.p2=You can <a href="{0}">contact HMRC</a> if you need help accessing the service.
landingPage.beforeYouStart.p3=Get the following information ready:
landingPage.beforeYouStart.list1.bullet1=property address and postcode
landingPage.beforeYouStart.list1.bullet2=date you got the property
landingPage.beforeYouStart.list1.bullet3=date you exchanged contracts when you were selling or disposing of the property
landingPage.beforeYouStart.list1.bullet4=date you stopped being the property’s owner (completion date)
landingPage.beforeYouStart.list1.bullet5=value of the property when you got it
landingPage.beforeYouStart.list1.bullet6=value of the property when you sold or disposed of it
landingPage.beforeYouStart.list1.bullet7=costs of buying, selling or making improvements to the property
landingPage.beforeYouStart.list1.bullet8=details of any tax reliefs, allowances or exemptions you’re entitled to claim
landingPage.beforeYouStart.list1.bullet9=property type, if you’re a non-resident

landingPage.ifAgent.h2=If you’re an agent
landingPage.ifAgent.p1=Find out how to <a href="{0}">report your client’s Capital Gains Tax on UK property disposals</a>.
landingPage.ifTrust.h2=If you’re representing a trust
landingPage.ifTrust.p1=The trust must be  <a href="{0}">registered</a>. You’ll need the trust’s Self Assessment Unique Taxpayer Reference or Trust Registration Number.
landingPage.reportingDisposals.h2=If you’re reporting indirect disposals or disposals of mixed use property
landingPage.reportingDisposals.p1=Use the <a href="{0}">non-resident: report and pay Capital Gains Tax on UK property or land form</a>.
landingPage.capacitorOrPersonalRepresentative.h2=If you’re a capacitor or personal representative
landingPage.capacitorOrPersonalRepresentative.p1=A capacitor is someone who helps someone else deal with their tax. <a href="{0}">A personal representative</a> is someone responsible for settling the affairs of someone who has died.
landingPage.capacitorOrPersonalRepresentative.p2=If the disposal was made by the deceased’s estate during the period of administration, you’ll need to <a href="{0}">contact HMRC</a> and ask for a paper version of the return to be posted to you.
landingPage.capacitorOrPersonalRepresentative.p3=To use this service for another person, where the the disposal was not made within a period of administration, you’ll need to:
landingPage.capacitorOrPersonalRepresentative.p4=You’ll need to enter one of these reference numbers for the person you have the authority to act for, if you have one:
landingPage.capacitorOrPersonalRepresentative.p5=The details you provide must match the details we hold about the person.
landingPage.capacitorOrPersonalRepresentative.p6=If you’re a personal representative, you’ll also need to provide the date the person you’re representing died.
landingPage.capacitorOrPersonalRepresentative.p7=You should download or print a copy of the return for your records. This is because once the return has been sent to HMRC it will not be available online to view or amend online.
landingPage.capacitorOrPersonalRepresentative.p8=You’ll need to call HMRC to amend a return that has been sent.
landingPage.capacitorOrPersonalRepresentative.example.title=<strong class="bold">Example</strong>
landingPage.capacitorOrPersonalRepresentative.p9=Mr Andrews died on 20 April 2020. Mr Smith is the personal representative for Mr Andrews’ estate. Before he died Mr Andrews had agreed to sell his UK residential investment property.
landingPage.capacitorOrPersonalRepresentative.p10=Mr Andrews exchanged contracts on 15 April 2020 before he died. After he died Mr Smith completed the property sale. Capital Gains Tax was due.
landingPage.capacitorOrPersonalRepresentative.p11=To report and pay the tax, Mr Smith signed into his own Capital Gains Tax on UK property account. Mr Smith started a new return and selected he was completing the return for someone who had died. Mr Smith entered the details, checked and sent the return, and paid the Capital Gains Tax due.
landingPage.capacitorOrPersonalRepresentative.list1.bullet1=sign in to your own Capital Gains Tax on UK property account or create one if you do not have one
landingPage.capacitorOrPersonalRepresentative.list1.bullet2=start a new return from your account
landingPage.capacitorOrPersonalRepresentative.list1.bullet3=select that you’re completing the return for someone else or someone who has died
landingPage.capacitorOrPersonalRepresentative.list1.bullet4=enter the person’s full name
landingPage.capacitorOrPersonalRepresentative.list1.bullet5=provide evidence that you have the authority to act on their behalf, for example a <a href="{0}">lasting power of attorney (LPA)</a> document
landingPage.capacitorOrPersonalRepresentative.list2.bullet1=National Insurance number
landingPage.capacitorOrPersonalRepresentative.list2.bullet2=Self Assessment Unique Taxpayer Reference
landingPage.capacitorOrPersonalRepresentative.list2.bullet3=Capital Gains Tax on UK property account number

landingPage.sidebar.title=Related content
landingPage.sidebar.1=Calculate Capital Gains Tax
landingPage.sidebar.2=Capital Gains Tax
landingPage.sidebar.3=Tell HMRC about Capital Gains Tax on UK property or land if you’re non-resident
landingPage.sidebar.4=Pay your tax

agentsLandingPage.title=Manage your client’s Capital Gains Tax on UK property account
agentsLandingPage.intro.p1=Find out how to ask your client to authorise you to manage their Capital Gains Tax on UK property account.
agentsLandingPage.contents.h4=Contents
agentsLandingPage.contents.list1.ordered1=<a href="{0}">Who needs to report Capital Gains Tax on UK property</a>
agentsLandingPage.contents.list1.ordered2=<a href="{0}">How to ask for authorisation</a>
agentsLandingPage.contents.list1.ordered3=<a href="{0}">How to manage your client’s account</a>
agentsLandingPage.contents.list1.ordered4=<a href="{0}">Send a Capital Gains Tax on UK property return</a>
agentsLandingPage.contents.list1.ordered5=<a href="{0}">What you’ll need to complete the return</a>
agentsLandingPage.contents.list1.ordered6=<a href="{0}">Ways your client can pay</a>
agentsLandingPage.report.h3=Who needs to report Capital Gains Tax on UK property
agentsLandingPage.report.uk-residents.h4=UK residents
agentsLandingPage.report.uk-residents.p1=For UK residential property disposals made from 6 April 2020, UK residents have 30 days after the property’s completion date to report and pay Capital Gains Tax on the disposals.
agentsLandingPage.report.uk-residents.covid.p1=Due to coronavirus (COVID-19), UK residents will not get a late filing penalty for any transactions completed on or after 6 April 2020 to 1 July 2020 and reported up to 31 July 2020.
agentsLandingPage.report.uk-residents.covid.p2=Transactions completed from 1 July 2020 will receive a late filing penalty if they are not reported within 30 calendar days.
agentsLandingPage.report.uk-residents.covid.p3=Interest will be charged if the tax remains unpaid after 30 days for all transactions from 6 April 2020.
agentsLandingPage.report.uk-residents.p2=<a href="{0}">Check if your client needs to report and pay Capital Gains Tax on UK property</a>
agentsLandingPage.report.uk-residents.p3=For UK residential property disposals made from 6 April 2020, UK residents must report their Capital Gains Tax online. You can do this for your clients through their Capital Gains Tax on UK property account.
agentsLandingPage.report.uk-residents.p4=If your client is a resident who is an individual or a trust, you can use this service to:
agentsLandingPage.report.uk-residents.list1.bullet1=report your client’s UK residential property disposals made from 6 April 2020
agentsLandingPage.report.uk-residents.list1.bullet2=tell your client how to pay any tax they might owe for that disposal
agentsLandingPage.report.uk-residents.list1.bullet3=view your client’s previous and current returns
agentsLandingPage.report.what-residents-cannot-do.h4=What UK residents cannot do
agentsLandingPage.report.what-residents-cannot-do.p1=You cannot use your client’s online account to report a disposal made by a deceased’s estate during the period of administration. You’ll need to <a href="{0}">contact HMRC</a> and ask for a paper version of the return to be posted to you.
agentsLandingPage.report.non-residents.h4=Non-residents
agentsLandingPage.report.non-residents.p1=Non-residents must report all sales or disposals of UK property within 30 days of the completion date, even if they have no tax to pay or have made a loss.
agentsLandingPage.report.non-uk-residents.covid.p1=Due to coronavirus (COVID-19), non-residents will not get a late filing penalty for any transactions completed on or after 6 April 2020 to 1 July 2020 and reported up to 31 July 2020.
agentsLandingPage.report.non-uk-residents.covid.p2=Transactions completed from 1 July 2020 will receive a late filing penalty if they are not reported within 30 calendar days.
agentsLandingPage.report.non-uk-residents.covid.p3=Interest will be charged if the tax remains unpaid after 30 days for all transactions from 6 April 2020.
agentsLandingPage.report.non-residents.p2=If your client is a non-resident use this service to report their UK property disposals of:
agentsLandingPage.report.non-residents.list1.bullet1=residential UK property or land made from 6 April 2020
agentsLandingPage.report.non-residents.list1.bullet2=non-residential UK property or land made from 6 April 2020
agentsLandingPage.report.what-non-residents-cannot-do.h4=What non-residents cannot do
agentsLandingPage.report.what-non-residents-cannot-do.p1=You cannot use your client’s online account to report:
agentsLandingPage.report.what-non-residents-cannot-do.list1.bullet1=disposals of mixed-use property (part of the property was residential and part was non-residential during the period of ownership) - complete a <a href="{0}">non-resident: report and pay Capital Gains Tax on UK property or land form</a>
agentsLandingPage.report.what-non-residents-cannot-do.list1.bullet2=indirect disposals of UK property - complete a <a href="{0}">non-resident: report and pay Capital Gains Tax on UK property or land form</a>
agentsLandingPage.report.what-non-residents-cannot-do.list1.bullet3=a disposal made by a deceased’s estate during the period of administration - <a href="{0}">contact HMRC</a> and ask for a paper version of the return to be posted to you
agentsLandingPage.how-to-ask-for-authorisation.h3=How to ask for authorisation
agentsLandingPage.how-to-ask-for-authorisation.p1=Ask your client to:
agentsLandingPage.how-to-ask-for-authorisation.list1.bullet1=create a Government Gateway user ID if they do not have one
agentsLandingPage.how-to-ask-for-authorisation.list1.bullet2=use their Government Gateway user ID and password to sign in and <a href = "{0}">create a Capital Gains Tax on UK property account</a>
agentsLandingPage.how-to-ask-for-authorisation.list1.bullet3=give you their account number
agentsLandingPage.how-to-ask-for-authorisation.list1.bullet4=give you their UK postcode or country of residence - these details must match their Capital Gains Tax on UK property account details
agentsLandingPage.how-to-ask-for-authorisation.p2=You’ll need an <a href="{0}">agent services account</a> – this is different from your HMRC online services for agents account.
agentsLandingPage.how-to-ask-for-authorisation.p3=Sign in to your agent services account then select ‘ask a client to authorise you’.
agentsLandingPage.how-to-ask-for-authorisation.p4=Enter your client’s details. You’ll then get a link to share with your client. Send your client an email asking them to go to the link to authorise you. The link will expire 14 days after it was created.
agentsLandingPage.how-to-ask-for-authorisation.p5=Tell your client they’ll need the Government Gateway user ID and password they use for their personal tax affairs (if they’re an individual) or the trust name (if they’re a trust). If they do not have a user ID, they can create one when they go to your link.
agentsLandingPage.how-to-ask-for-authorisation.p6=When your client selects the link in the email you sent them, you’ll then be able to manage their Capital Gains Tax on UK property account and returns.
agentsLandingPage.how-to-ask-for-authorisation.p7=You’ll get an email after your client accepts or rejects your request, or if the link has expired after 14 days.
agentsLandingPage.how-to-ask-for-authorisation.p8=Track your authorisation requests from your agent services account.
agentsLandingPage.how-to-ask-for-authorisation.p9=You’ll need to ask for authorisation, even if your client has already authorised you to manage their Self Assessment or other tax matters.
agentsLandingPage.how-to-ask-for-authorisation.p10=Online services may be slow during busy times.
agentsLandingPage.sign-in-button=Sign in
agentsLandingPage.sidebar.title=Related content
agentsLandingPage.sidebar.1=Create an agent services account

agentsLandingPage.how-to-manage-your-clients-account.h3=How to manage your client’s account
agentsLandingPage.how-to-manage-your-clients-account.p1=After you’ve been authorised, you’ll need to:
agentsLandingPage.how-to-manage-your-clients-account.list1.bullet1=sign in to your agent services account
agentsLandingPage.how-to-manage-your-clients-account.list1.bullet2=select ‘report and pay a client’s Capital Gains Tax on UK property’
agentsLandingPage.how-to-manage-your-clients-account.list1.bullet3=enter your client’s Capital Gains Tax on UK property account number
agentsLandingPage.how-to-manage-your-clients-account.list1.bullet4=enter your client’s UK postcode or country of residence - these details must match their Capital Gains Tax on UK property account details
agentsLandingPage.how-to-manage-your-clients-account.p2=Go to ‘manage account’ at the top of your client’s Capital Gains Tax on UK property account to update the contact details for the account.

agentsLandingPage.send-a-cgt-on-uk-property-return.h3=Send a Capital Gains Tax on UK property return
agentsLandingPage.send-a-cgt-on-uk-property-return.p1=Start a new return from your client’s Capital Gains Tax on UK property ‘account home’.
agentsLandingPage.send-a-cgt-on-uk-property-return.p2=The return will be saved in your client’s account home for 30 days from the last day it was saved.
agentsLandingPage.send-a-cgt-on-uk-property-return.p3=If your client disposed of more than one property from 6 April 2020 with the same completion date, you can use this service to report the Capital Gains Tax for all those properties. The properties must also have exchange dates in the same tax year.

agentsLandingPage.what-you-will-need-to-complete-the-return.h3=What you’ll need to complete the return
agentsLandingPage.what-you-will-need-to-complete-the-return.p1=You need these details about your client’s disposal:
agentsLandingPage.what-you-will-need-to-complete-the-return.list1.bullet1=address and postcode
agentsLandingPage.what-you-will-need-to-complete-the-return.list1.bullet2=date they got the property
agentsLandingPage.what-you-will-need-to-complete-the-return.list1.bullet3=date they exchanged contracts when selling or disposing of the property
agentsLandingPage.what-you-will-need-to-complete-the-return.list1.bullet4=date they stopped being the property’s owner (completion date)
agentsLandingPage.what-you-will-need-to-complete-the-return.list1.bullet5=value of property when they got it
agentsLandingPage.what-you-will-need-to-complete-the-return.list1.bullet6=value of property when they disposed of it
agentsLandingPage.what-you-will-need-to-complete-the-return.list1.bullet7=costs of buying, selling or making improvements to the property
agentsLandingPage.what-you-will-need-to-complete-the-return.list1.bullet8=details of any tax reliefs, allowances or exemptions they’re entitled to claim
agentsLandingPage.what-you-will-need-to-complete-the-return.list1.bullet9=property type, if they’re a non-resident
agentsLandingPage.what-you-will-need-to-complete-the-return.list1.bullet10=property value on 31 March 1982 (known as ‘rebasing’) if they were a UK resident at the time of the disposal and owned the property on or before 31 March 1982
agentsLandingPage.what-you-will-need-to-complete-the-return.list1.bullet11=<a href="{0}">property value on 5 April 2019 (known as ‘rebasing’)</a> if they were a non-resident at the time of the disposal and owned the property on or before 5 April 2019
agentsLandingPage.what-you-will-need-to-complete-the-return.p2=You may be asked to upload a document showing how the Capital Gains Tax due was worked out.

agentsLandingPage.ways-your-client-can-pay.h3=Ways your client can pay
agentsLandingPage.ways-your-client-can-pay.p1=Your client can pay by bank transfer, debit card or corporate credit card from their account. They will need to provide their payment reference number. They can find it in their Capital Gains Tax on UK property account.

subsequentReturnExit.title=You’ll need to contact HMRC
subsequentReturnExit.p1=At the moment, only the first return for UK property sale or disposal in the tax year can be submitted online.
subsequentReturnExit.p2=You’ll need to contact HMRC and ask for a paper return to be posted to you.
subsequentReturnExit.p3=Have your National Insurance number or your Self Assessment Unique Taxpayer Reference to hand if you have one.

subsequentReturnExit.openingTimes.title=Opening times:
subsequentReturnExit.openingTimes.monToFri=8am to 4pm, Monday to Friday
subsequentReturnExit.closingTimes=Closed weekends and bank holidays
subsequentReturnExit.phoneAgent.title=Agent Dedicated Line:
subsequentReturnExit.telephone.title=Telephone:
subsequentReturnExit.inside-uk-telephone.title=Inside UK:
subsequentReturnExit.outside-uk-telephone.title=Outside UK:
subsequentReturnExit.getHelp=Get help
subsequentReturnExit.additionalNeedsLink=dealing with HMRC if you have additional needs
subsequentReturnExit.helpWithCallCharges=Find out about call charges

#===================================================
# TRANSLATION NOT REQUIRED = END
#===================================================

#===================================================
# SERVICE WIDE AND GENERIC - START
#===================================================

service.title=Report and pay Capital Gains Tax on UK property
service.signOut=Sign out
hmrc_branding=HM Revenue & Customs
exitSurvey.linkText=Tell us how we can improve this service (takes 1 minute)

label.beta=Beta

button.startNow=Start now
button.continue=Continue
button.saveAndContinue=Save and continue
button.confirmAndContinue=Confirm and continue
button.createAccount=Create account
button.resendEmail=Resend email
button.findAddress=Find address
button.tryAgain=Try again
button.startAgain=Start again
button.signIn=Sign in
button.manageAccount=Manage account
button.acceptAndSend=Accept and send
button.payNow=Pay now
button.accountHome=Account home
button.clients.accountHome=Client’s account home

generic.warning=Warning
generic.day=Day
generic.month=Month
generic.year=Year
generic.back=Back
generic.yes=Yes
generic.no=No
generic.success=Success
generic.errorPrefix=Error:
generic.loss=loss
generic.gain=gain
generic.on=on
generic.for=for
yesNo.true=Yes
yesNo.false=No

#Months
date.1=January
date.2=February
date.3=March
date.4=April
date.5=May
date.6=June
date.7=July
date.8=August
date.9=September
date.10=October
date.11=November
date.12=December

date.short.1=Jan
date.short.2=Feb
date.short.3=Mar
date.short.4=Apr
date.short.5=May
date.short.6=Jun
date.short.7=Jul
date.short.8=Aug
date.short.9=Sept
date.short.10=Oct
date.short.11=Nov
date.short.12=Dec

cya.change=Change
cya.delete=Delete
cya.remove=Remove
cya.add=Add

unit-input.assistive.pounds=do not enter the pound sign
unit-input.assistive.percent=do not enter the percent sign

error.summary.heading=There’s a problem

signed-out.title=You’ve signed out
signed-out.p1=You’ve signed out of your Capital Gains Tax on UK property account.
signed-out.p2=You can <a href="{0}">sign in</a> to your account.
signed-out.button=Go to GOV.UK

timed-out.title=For your security, we signed you out
timed-out.p1=This was because you were inactive for too long.
timed-out.p2=To access your Capital Gains on UK property account, you’ll need to sign in.
timed-out.button=Sign in

recruitment-banner.message=Help improve GOV.UK
recruitment-banner.dismiss=No thanks
recruitment-banner.link=Get involved in making Government services better (opens in a new tab)

accessibilityStatement.caption=Report and pay Capital Gains Tax on UK property
accessibilityStatement.title=Accessibility statement
accessibilityStatement.p1=This accessibility statement explains how accessible this service is, what to do if you have difficulty using it, and how to report accessibility problems with the service.
accessibilityStatement.p2=This service is part of the wider GOV.UK website. There is a separate <a href="{0}">accessibility statement</a> for the main GOV.UK website.
accessibilityStatement.p3=This page only contains information about the Report and pay Capital Gains Tax on UK property service, available at {0}.
accessibilityStatement.usingThisService.title=Using this service
accessibilityStatement.usingThisService.p1=You can use this service to report the disposal of UK residential property or land (made from 6 April 2020). You can also view your previous and current returns.
accessibilityStatement.usingThisService.p2=This service is run by HM Revenue and Customs (HMRC).
accessibilityStatement.usingThisService.p3=We want as many people as possible to be able to use this service. This means you should be able to:
accessibilityStatement.usingThisService.li1=change colours, contrast levels and fonts
accessibilityStatement.usingThisService.li2=zoom in up to 300% without the text spilling off the screen
accessibilityStatement.usingThisService.li3=get from the start of the service to the end using just a keyboard
accessibilityStatement.usingThisService.li4=get from the start of the service to the end using speech recognition software
accessibilityStatement.usingThisService.li5=listen to the service using a screen reader (including the most recent versions of JAWS, NVDA and VoiceOver)
accessibilityStatement.usingThisService.p4=We have also made the text in the service as simple as possible to understand.
accessibilityStatement.usingThisService.p5=<a href="{0}">AbilityNet</a> has advice on making your device easier to use if you have a disability.
accessibilityStatement.howAccessible.title=How accessible this service is
accessibilityStatement.howAccessible.p1=HMRC is committed to making this service accessible, in accordance with the Public Sector Bodies (Websites and Mobile Applications) (No. 2) Accessibility Regulations 2018.
accessibilityStatement.howAccessible.p2=This service is partially compliant with the <a href="{0}">Web Content Accessibility Guidelines version 2.1 AA standard</a>. We cannot be certain that it is fully compliant. It will be fully tested by June 2020.
accessibilityStatement.reportingProblems.title=Reporting accessibility problems with this service
accessibilityStatement.reportingProblems.p1=We are always looking to improve the accessibility of this service. If you find any problems that are not listed on this page or think we are not meeting accessibility requirements, report the <a href="{0}" target="_blank">accessibility problem (opens in a new window or tab)</a>.
accessibilityStatement.notHappy.title=What to do if you are not happy with how we respond to your complaint
accessibilityStatement.notHappy.p1=The Equality and Human Rights Commission (EHRC) is responsible for enforcing the Public Sector Bodies (Websites and Mobile Applications) (No. 2) Accessibility Regulations 2018 (the ‘accessibility regulations’). If you are not happy with how we respond to your complaint, <a href="{0}">contact the Equality Advisory and Support Service (EASS)</a>, or the  <a href="{1}">Equality Commission for Northern Ireland (ECNI)</a> if you live in Northern Ireland.
accessibilityStatement.contactingUs.title=Contacting us by phone or getting a visit from us in person
accessibilityStatement.contactingUs.p1=We provide a text relay service if you are deaf, hearing impaired or have a speech impediment.
accessibilityStatement.contactingUs.p2=We can provide a British Sign Language (BSL) interpreter, or you can arrange a visit from an HMRC advisor to help you complete the service.
accessibilityStatement.contactingUs.p3=Find out how to <a href="{0}">contact us</a>.
accessibilityStatement.howWeTested.title=How we tested this service
accessibilityStatement.howWeTested.p1=The service was tested on 6 December 2019  and checked for compliance with WCAG 2.1 AA. It  was built using parts that were tested by the <a href="{0}">Digital Accessibility Centre</a>. Since then, it has been extended and the full service will be tested by HMRC within the next three months. Tests will include disabled users.
accessibilityStatement.howWeTested.p2=This page was prepared on 6 April 2020. It was last updated on 6 April 2020.

#===================================================
# SERVICE WIDE AND GENERIC - END
#===================================================

#===================================================
# ONBOARDING - START
#===================================================

haveANino.title=Do you have a National Insurance number?
haveANino.helpText=You’ll find it on your National Insurance card, payslip or P60. For example, ‘QQ 12 34 56 C’.
hasNino.error.required=Select yes if you have a National Insurance number
hasNino.error.boolean=Select yes if you have a National Insurance number

haveAnSaUtr.title=Do you have a Self Assessment Unique Taxpayer Reference?
haveAnSaUtr.helpText=This is 10 numbers, for example 1234567890. It will be on tax returns and other letters about Self Assessment. It may be called ‘reference’, ‘UTR’ or ‘official use’.
hasSaUtr.error.required=Select yes if you have a Self Assessment Unique Taxpayer Reference
hasSaUtr.error.boolean=Select yes if you have a Self Assessment Unique Taxpayer Reference

enterSaUtr.title=Enter your Self Assessment Unique Taxpayer Reference and full name
saUtr.label=Self Assessment Unique Taxpayer Reference
saUtr.error.required=Enter your Self Assessment Unique Taxpayer Reference
saUtr.error.pattern=Self Assessment Unique Taxpayer References must be 10 numbers, for example 9163259195
enterSaUtr.error.notFound=We could not find your details using the name and Self Assessment Unique Taxpayer Reference you entered
enterSaUtr.tooManyAttempts.title=You’ll need to wait and try again
enterSaUtr.tooManyAttempts.p1=You’ve tried to enter the Self Assessment Unique Taxpayer Reference (UTR) too many times.
enterSaUtr.tooManyAttempts.p2=You’ll need to wait 2 hours and try again.
enterSaUtr.lostUtrLink=Find a lost UTR number

subscription.caption=Create a Capital Gains Tax on UK property account
subscription.individual.title=Check your contact details and create an account
subscription.organisation.title=Check the trust or estate’s contact details and create an account
subscription.lede=We’ll only use these contact details if we need to get in touch about this service.
subscription.cyaLabel.contactName=Contact name
subscription.cyaChange.contactName=your contact name
subscription.cyaLabel.address=Contact address
subscription.cyaChange.address=your contact address
subscription.cyaLabel.email=Contact email address
subscription.cyaChange.email=your email address
subscription.changeGGAccount=If these details are not correct

registration.caption=Create a Capital Gains Tax on UK property account
registration.title=Check your contact details and create an account
registration.lede=We’ll only use these details if we need to contact you about this service.
registration.cyaLabel.firstName=First name
registration.cyaChange.firstName=your first name
registration.cyaLabel.lastName=Last name
registration.cyaChange.lastName=your last name
registration.cyaLabel.address=Contact address
registration.cyaChange.address=your contact address
registration.cyaLabel.email=Contact email address
registration.cyaChange.email=your email address

enterPostcode.title=Find your UK contact address

email.title=Enter a contact email address
email.helpText=For example, name@example.com
email.extraContent=We will only use this email address to contact you about your Capital Gains Tax on UK property disposals.
email.amend.extraContent=The email addresses you use for other government services will not change.
email.invalid=Enter an email address in the correct format, like name@example.com
email.error.required=Enter a contact email address

confirmEmail.title=You have 30 minutes to confirm your email address
confirmEmail.sentEmail=We’ve sent an email to you at {0}.
confirmEmail.changeAgain=You can <a href="{0}">use a different email address</a>.
confirmEmail.whatYouCanDo=What you need to do
confirmEmail.gotoEmail=Go to that email account and select the link in the email we sent you.
confirmEmail.ifNoEmail=If the email did not arrive
confirmEmail.noEmailAction=You can tell us to resend the email to that email account.
confirmEmail.verified.title=Email address confirmed
confirmEmail.verified.intro=The email address <strong class="bold">{0}</strong> has been confirmed.
confirmEmail.verified.p1=We’ll use this address to contact you about your Capital Gains Tax on UK property sales or disposals.
confirmEmail.verified.p2=Your email has not been updated in other government services.
confirmEmail.resent=Confirmation email sent:

contactName.title=Change contact name
contactName.extraContent=The contact name you use for other government services will not change.
contactName.error.pattern=Contact name must only include letters, numbers, hyphens, apostrophes, commas, ampersands and spaces
contactName.error.required=Enter your contact name
contactName.error.tooLong=Contact name must must be 105 characters or fewer

address.postcode.label=Postcode
address.postcode.helpText=For example, AB2 9WQ
postcode.invalid=Postcode must only include letters, numbers and spaces
address.postcodeFilter.label=Property name or number (optional)
address.postcodeFilter.helpText=For example, 44 or The Mill
address.manual.linkText=Enter the address another way
address.lookup.linkText=Find address using UK postcode

address.uk.title=Enter your UK contact address
address.uk.line1.label=Building and street
address.uk.line2.label=Building and street line 2 (optional)
address.uk.line3.label=Town or city (optional)
address.uk.line4.label=County (optional)
address-line1.error.required=Enter the building or street
address-line1.error.tooLong=Building or street must be 35 characters or fewer
address-line2.error.tooLong=Building or street line 2 must be 35 characters or fewer
address-town.error.tooLong=Town or city must be 35 characters or fewer
address-county.error.tooLong=County must be 35 characters or fewer
address-line1.error.pattern=Building or street must only include letters, numbers, spaces, hyphens, commas, full stops, ampersands, apostrophes and forward slashes
address-line2.error.pattern=Building or street line 2 must only include letters, numbers, spaces, hyphens, commas, full stops, ampersands, apostrophes and forward slashes
address-town.error.pattern=Town or city must only include letters, numbers, spaces, hyphens, commas, full stops, ampersands, apostrophes and forward slashes
address-county.error.pattern=County must only include letters, numbers, spaces, hyphens, commas, full stops, ampersands, apostrophes and forward slashes

postcode.error.tooLong=Postcode must be 8 characters or fewer
postcode.error.required=Enter a postcode
postcode.error.invalidCharacters=Postcode must only include letters, numbers and spaces
postcode.error.pattern=Enter a real postcode
postcode.error.noResults=Address not found, you’ll need to follow the link to enter it manually
filter.error.noResults=Address not found, you’ll need to follow the link to enter it manually

subscription.isUk.title=Is your contact address in the UK?

isUk.error.required=Select yes if your contact address is in the UK

nonUkAddress.title=Enter your non-UK address
nonUkAddress.line1.label=Address line 1
nonUkAddress.line2.label=Address line 2 (optional)
nonUkAddress.line3.label=Address line 3 (optional)
nonUkAddress.line4.label=Address line 4 (optional)
countryCode.label=Country
countryCode.placeholder=Select a country
nonUkAddress-line1.error.required=Enter address line 1
nonUkAddress-line1.error.tooLong=Address line 1 must be 35 characters or fewer
nonUkAddress-line2.error.tooLong=Address line 2 must be 35 characters or fewer
nonUkAddress-line3.error.tooLong=Address line 3 must be 35 characters or fewer
nonUkAddress-line4.error.tooLong=Address line 4 must be 35 characters or fewer
nonUkAddress-line1.error.pattern=Address line 1 must only include letters, numbers, spaces, hyphens, commas, full stops, ampersands, apostrophes and forward slashes 
nonUkAddress-line2.error.pattern=Address line 2 must only include letters, numbers, spaces, hyphens, commas, full stops, ampersands, apostrophes and forward slashes 
nonUkAddress-line3.error.pattern=Address line 3 must only include letters, numbers, spaces, hyphens, commas, full stops, ampersands, apostrophes and forward slashes 
nonUkAddress-line4.error.pattern=Address line 4 must only include letters, numbers, spaces, hyphens, commas, full stops, ampersands, apostrophes and forward slashes
countryCode.error.required=Select a country from the options presented as you type
countryCode.error.notFound=Select a country from the options presented as you type

countryOfResidence.cyaChange=country of residence

address-select.title=Select your contact address
address-select.agent.title=Select your contact address
address-select.trust.title=Select your contact address

address-select.error.required=Select the contact address or enter it manually if it is not shown
address-select.agent.error.required=Select the contact address or enter it manually if it is not shown
address-select.trust.error.required=Select the contact address or enter it manually if it is not shown

address-select.returns.error.required=Select the address you disposed of or enter it manually if it is not shown
address-select.returns.agent.error.required=Select the address your client disposed of or enter it manually if it is not shown
address-select.returns.trust.error.required=Select the address the trust disposed of or enter it manually if it is not shown
address-select.returns.personalRep.error.required=Select the address disposed of or enter it manually if it is not shown
address-select.returns.capacitor.error.required=Select the address disposed of or enter it manually if it is not shown

address-select.error.number=Select the contact address or enter it manually if it is not shown
address-select.agent.error.number=Select the contact address or enter it manually if it is not shown
address-select.trust.error.number=Select the contact address or enter it manually if it is not shown
address-select.returns.error.number=Select the contact address or enter it manually if it is not shown
address-select.returns.agent.error.number=Select the contact address or enter it manually if it is not shown
address-select.returns.trust.error.number=Select the contact address or enter it manually if it is not shown
address-select.returns.capacitor.error.number=Select the contact address or enter it manually if it is not shown
address-select.returns.personalRep.error.number=Select the contact address or enter it manually if it is not shown
address-select.invalid=Select the contact address or enter it manually if it is not shown
address-select.agent.invalid=Select the contact address or enter it manually if it is not shown
address-select.trust.invalid=Select the contact address or enter it manually if it is not shown
address-select.returns.invalid=Select the contact address or enter it manually if it is not shown
address-select.returns.agent.invalid=Select the contact address or enter it manually if it is not shown
address-select.returns.trust.invalid=Select the contact address or enter it manually if it is not shown
address-select.returns.capacitor.invalid=Select the contact address or enter it manually if it is not shown
address-select.returns.personalRep.invalid=Select the contact address or enter it manually if it is not shown

subscribed.title=Account created
subscribed.individual.p1=You’ve created a Capital Gains Tax on UK property account
subscribed.organisation.p1=You’ve created a Capital Gains Tax on UK property account for your trust or estate.
subscribed.organisation.p2=The trust or estate’s account number is <strong class="bold">{0}</strong>.
subscribed.individual.p2=Your Capital Gains Tax on UK property account number is <strong class="bold">{0}</strong>.
subscribed.organisation.p3=You will need to provide this number to HMRC if you need to discuss the trust or estate’s account.
subscribed.individual.p3=You will need to provide this number to HMRC if you need to discuss your account.
subscribed.p4=We have sent a confirmation email to <strong class="bold">{0}</strong>.
subscribed.buttonText=Go to account

registerTrust.title=You’ll need to register the trust
registerTrust.p=To use this service, you’ll need to:
registerTrust.bullet1=<a href="{0}" target="_blank">Register the trust (opens in new window)</a>.
registerTrust.bullet2=Sign in to this service using the Government Gateway user ID and password you used to register the trust.

reportCorpTax.title=You’ve tried to sign in as an organisation
reportCorpTax.p1=Trusts are the only organisations that can use this service to report Capital Gains Tax on UK property.
reportCorpTax.p2=You have told us you are not a trust so you’ll need to <a href="{0}">file a Company Tax Return</a> to report any taxable gains on UK property.

entityType.title=Do you want to report a capital gain for a trust or estate?
entityType.individual=No
entityType.trust=Yes
entityType.error.required=Select yes if you want to report a capital gain for a trust or estate
entityType.invalid=Select yes if you want to report a capital gain for a trust or estate

wrongAccountForTrusts.title=Sign in to Government Gateway as a trust
wrongAccountForTrusts.p1=You’re trying to use this service to report Capital Gains Tax on UK property for a trust.
wrongAccountForTrusts.whatWentWrong=What went wrong
wrongAccountForTrusts.whatWentWrong.p1=You’ve signed into Government Gateway as an ‘individual’ person not an ‘organisation’.
wrongAccountForTrusts.whatNext=What you’ll need to do next
wrongAccountForTrusts.whatNext.p1=You’ll need to sign in using the <a href="{0}">Government Gateway</a> user ID and password created for the trust. These are the same details you used to register the trust.
wrongAccountForTrusts.createGGAccount=Create a trust’s Government Gateway account
wrongAccountForTrusts.createGGAccount.p1=You can a <a href="{0}">create a Government Gateway account</a> for the trust. It will need to be for an ‘organisation’ and not an ‘individual’. The trust will need to be <a href="{1}">registered</a> before you can use this service.

enterName.title=Enter your full name
enterName.firstName.label=First name
enterName.lastName.label=Last name
firstName.error.required=Enter your first name
firstName.error.tooLong=First name must be 35 characters or fewer
firstName.error.pattern=First name must only include letters, apostrophes, hyphens, spaces and ampersands
lastName.error.required=Enter your last name
lastName.error.tooLong=Last name must be 35 characters or fewer
lastName.error.pattern=Last name must only include letters, apostrophes, hyphens, spaces and ampersands

weNeedMoreDetails.title=We need more details
weNeedMoreDetails.caption=Create a Capital Gains Tax on UK property account
weNeedMoreDetails.p=This is so you can:
weNeedMoreDetails.individual.p1=Create a Capital Gains Tax on UK property account.
weNeedMoreDetails.organisation.p1=Create a Capital Gains Tax on UK property account for your trust or estate.
weNeedMoreDetails.individual.p2=Report your CGT on UK property sales or disposals.
weNeedMoreDetails.organisation.p2=Report your CGT on UK property sales or disposals for a trust or estate.

# IV Locked Out
iv.lockedOut.title=We were not able to confirm your identity
iv.lockedOut.p1=You have tried to confirm your identity too many times.
iv.lockedOut.p2=You’ll need to wait 24 hours and try again.
iv.exitToGovUk=Exit to GOV.UK

# IV User Aborted
iv.userAborted.title=We were not able to confirm your identity
iv.userAborted.p1=You have not provided enough information.
iv.userAborted.p2=To apply for a Capital Gains Tax on UK property account you’ll need to answer security questions. These will be based on the information we already hold about you.
iv.userAborted.p3=This is to prevent anyone other than you accessing your personal details.

# Failed IV
iv.failedIv.title=We were not able to confirm your identity
iv.failedIv.p1=You did not answer all the questions correctly.
iv.failedIv.p2=Your answers to the questions need to match the answers we already have for you.
iv.failedIv.p3=You’ll need to try again.

# Failed Matching
iv.failedMatching.title=We were not able to confirm your identity
iv.failedMatching.p1=You’ll need to try again.
iv.failedMatching.p2=You’ll need to check you entered your details correctly, such as your:
iv.failedMatching.li1=name
iv.failedMatching.li2=date of birth
iv.failedMatching.li3=National Insurance number

# Insufficient Evidence
iv.insufficientEvidence.title=We were not able to confirm your identity
iv.insufficientEvidence.p1=You’ll need to call us and we’ll ask you for more details. You’ll be able to apply for a Capital Gains Tax on UK property account by phone, once we have confirmed your identity.
iv.insufficientEvidence.telephone.title=Telephone:
iv.insufficientEvidence.telephone.number=0300 200 3300
iv.insufficientEvidence.textphone.title=Textphone:
iv.insufficientEvidence.textphone.number=0300 200 3319
iv.insufficientEvidence.outside-uk-telephone.title=Outside UK:
iv.insufficientEvidence.outside-uk-telephone.number=+44 135 535 9022
iv.insufficientEvidence.openingTimes=Opening times:
iv.insufficientEvidence.openingTimes.p1=Monday to Friday : 8am to 8pm
iv.insufficientEvidence.openingTimes.p2=Saturday: 8am to 4pm
iv.insufficientEvidence.openingTimes.p3=Closed Sundays and bank holidays.
iv.insufficientEvidence.helpWithCallCharges=Find out about call charges
iv.insufficientEvidence.getHelp=Get help
iv.insufficientEvidence.additionalNeedsLink=dealing with HMRC if you have additional needs

# IV Timed Out
iv.timeout.title=Your session has ended
iv.timeout.p1=You’ve been inactive for too long so we’ve ended your session.
iv.timeout.p2=You’ll need to start again.

# IV Technical Issue
iv.technicalIssue.title=Sorry, there is a problem with the service
iv.technicalIssue.p=You’ll need to try again later.

# IV Precondition Failed
iv.preconditionFailed.title=You’re not able to use this service
iv.preconditionFailed.p1=We’ve checked the details in your Government Gateway account and you do not meet the criteria to use this service.

isReportingForATrust.title=Do you want to report a capital gain for a trust or estate?
isReportingForATrust.error.required=Select yes if you want to report the tax for a trust or estate
isReportingForATrust.error.boolean=Select yes if you want to report the tax for a trust or estate

haveATrn.title=Does the trust or estate have a Trust Registration Number?
haveATrn.helpText=It is sent to the person who registers the trust with the Trust Registration Service and is 15 characters. For example, ‘XC TVN 999 000 0000’.
hasTrn.error.required=Select yes if you have a Trust Registration number
hasTrn.error.boolean=Select yes if you have a Trust Registration number

enterTrn.title=Enter details about the trust or estate
trn.label=Trust Registration Number
trn.error.required=Enter your Trust Registration Number
trn.error.pattern=Trust Registration Number must only include letters, numbers and spaces
trn.error.tooLong=Trust Registration Number must be 15 characters
trn.error.tooShort=Trust Registration Number must be 15 characters
enterTrn.error.notFound=We could not find your details using the name and Trust Registration Number you entered
enterTrn.tooManyAttempts.title=You’ll need to wait and try again
enterTrn.tooManyAttempts.p1=You’ve tried to enter your Trust Registration Number and trust name too many times.
enterTrn.tooManyAttempts.p2=You’ll need to wait 2 hours and try again.
enterTrn.whatATrnIs=What a Trust Registration Number is
enterTrn.whatATrnIs.p1=HMRC sends this number to the person who <a href="{0}" target="_blank">registers the trust (opens in a new window)</a>.
enterTrn.ifYouCannotFind=If you cannot find it
enterTrn.ifYouCannotFind.p1=If you registered the trust and cannot find its Trust Registration Number number, you can <a href="{0}" target="_blank">contact HMRC (opens in a new window)</a>.

enterTrustName.label=Name of trust
trustName.error.required=Enter the name of your trust
trustName.error.tooLong=The name of your trust must be less than 105 characters
trustName.error.pattern=The trust’s name must only include letters, spaces, commas, ampersands, apostrophes and hyphens

alreadySubscribedWithDifferentGGAccount.title=You need to sign in with a different Government Gateway account
alreadySubscribedWithDifferentGGAccount.p=You’ll need to sign in with same Government Gateway user ID you used to create your Capital Gains Tax on UK property account.
alreadySubscribedWithDifferentGGAccount.button=Sign in with correct user ID

changeGGAccount.title=If the details were not correct
changeGGAccount.p=You can try again. You’ll need to sign in with the Government Gateway user ID you want to use to create your Capital Gains Tax on UK property account.
changeGGAccount.button=Try again

weOnlySupportGG.title=Report and pay Capital Gains Tax on UK property
weOnlySupportGG.p1=The Government Gateway user ID you signed in with cannot be used to access this service.
weOnlySupportGG.createAccount=Create an account
weOnlySupportGG.createAccount.p1=You’ll need to <a href="{0}">create a new Government Gateway user ID</a>. You can then use it to create a Capital Gains Tax on UK property account.
weOnlySupportGG.signIn=Sign in if you already have an account
weOnlySupportGG.signIn.p1=<a href="{0}">Sign in</a> with the same Government Gateway user ID you used to create your Capital Gains Tax on UK property account.

#===================================================
# ONBOARDING - END
#===================================================

#===================================================
# AGENTS - START
#===================================================

agent.enter-client-cgt-ref.title=What is your client’s Capital Gains Tax on UK property account number?
agent.enter-client-cgt-ref.helpText=When your client created their account they got an email with this number. It is 15 characters. For example, XYCGTP123456789.
agent.enter-client-cgt-ref.link=Find out how to manage your client’s account

cgtReference.error.required=Enter a Capital Gains Tax on UK property account number
cgtReference.error.tooShort=Enter a Capital Gains Tax on UK property account number that is 15 characters
cgtReference.error.tooLong=Enter a Capital Gains Tax on UK property account number that is 15 characters
cgtReference.error.invalidCharacters=Capital Gains Tax on UK property account number must only include letters and numbers
cgtReference.error.pattern=Enter a real Capital Gains Tax on UK property account number
cgtReference.error.notPermitted=Enter the account number of a client who has authorised you to manage their account

agent.enter-client-postcode.title=Enter your client’s postcode
agent.enter-client-postcode.extraContent=This must match the postcode your client used in their Capital Gains Tax on UK property account contact address.
agent.enter-client-postcode.helpText=For example, AB2 9WQ

agent.enter-client-country.title=Enter your client’s country
agent.enter-client-country.extraContent=This must match the country your client used in their Capital Gains Tax on UK property account contact address.

postcode.error.noMatch=The postcode must match the postcode used in your client’s contact address
countryCode.error.noMatch=The country must match the country used in your client’s contact address

agent.too-many-attempts.title=You’ll need to wait and try again
agent.too-many-attempts.p1=You’ve entered incorrect details for your client too many times.
agent.too-many-attempts.p2=You’ll need to wait 2 hours and try again.
agent.too-many-attempts.p3=You can <a href="{0}">change to a different client’s Capital Gains Tax on UK property account</a>.

agent.confirm-client.title=Check and confirm your client’s details
agent.confirm-client.name=Name
agent.confirm-client.cgt-reference=Capital Gains Tax on UK property account number
agent.confirm-client.change-client=Change client

agentNoEnrolment.title=Use your agents services account to access this service
agentNoEnrolment.p1=You’ll need to sign in using your agent services account user ID and password. If you do not have one, you’ll need to <a href="{0}">create an agent services account</a>.
agentNoEnrolment.p2=Do not use sign in details for an HMRC online services for agents account.
agentNoEnrolment.button.tryAgain=Try again

#===================================================
# AGENTS - END
#===================================================

#===================================================
# ACCOUNT PAGES - START
#===================================================

account.caption=Capital Gains Tax on UK property account

account.menu.home=Home
account.menu.manageYourDetails=Manage account
account.menu.signOut=Sign out
account.menu.changeClient=Change client
account.agent.prefix=Client:
account.home.title=Capital Gains Tax on UK property account home

account.home.subtitle=Account number: {0}
account.home.left.title=Capital Gains Tax liability
account.home.left.placeholder=Your total Capital Gains Tax liability for UK property disposals from 6 April 2020 to 5 April 2021.
account.home.right.title=Total amount left to pay
account.home.right.placeholder=The total amount due for all your Capital Gains Tax on UK property disposals made from 6 April 2020.
account.home.private-beta.guide=How to report capital gains on disposals made from 6 April 2020
account.home.private-beta.guide.content=You will be able to use this service from 6 April 2020, to report and pay Capital Gains Tax on UK property disposals made on or after 6 April 2020. Find out how to <a href="{0}">report a capital gain on UK property disposals made before 6 April 2020</a>.
account.home.button.start-a-new-return=Start new return

account.totalLeftToPay=Total left to pay
account.make.payment.link=Make a payment
account.totalLeftToPay.penalties=Includes taxes, penalties and interest owed
account.totalLeftToPay.payments=It takes 3 to 5 days for payments or charges to show in your account

account.manageYourDetails.title=Manage account
account.manageYourDetails.subtitle=Account number
account.manageYourDetails.accountName=Account name
account.manageYourDetails.betaNotice=This service is in private beta until 6 April 2020. On that date you will be able to come back and send a CGT on UK property disposals return for disposals made on or after 6 April 2020.
account.manageYourDetails.contactHeading=Contact person’s details
account.manageYourDetails.p=We’ll only use these details if we need to get in contact about this service.
account.manageYourDetails.individual.p2=If the ‘Account name’ needs to change, you’ll need to <a href="{0}" target="_blank">tell HMRC (opens in a new window)</a>.
account.manageYourDetails.organisation.p2= If the lead trustee’s name or address changes, you’ll need to <a href="{0}" target="_blank">tell HMRC (opens in a new window)</a>.
account.manageYourDetails.yourName=Your name
account.manageYourDetails.ContactName.changed=Contact name changed
account.manageYourDetails.Email.changed=Contact email address changed
account.manageYourDetails.Address.changed=Contact address changed
account.manageYourDetails.changed.p=We’ll use this to contact you about your Capital Gains Tax on UK property sales or disposals.

returns.list.title=Sent returns
returns.list.ref=Return ref:
returns.list.view=View return
returns.list.viewAndPay=View and pay
returns.list.paymentDue=Payment due
returns.list.nextPaymentDue=Next payment due
returns.list.noTaxDue=You did not owe any tax for this return
returns.list.leftToPay=Total left to pay
returns.list.taxOwed=Tax owed for return
returns.list.sentDate=Sent to HMRC on {0}
returns.list.disposalDetails=Disposal details
returns.paymentTakes3Days=Payments may take up to 3 working days to be shown on this page

drafts.list.title=Draft returns
drafts.list.completionDate=Property completion date
drafts.list.shareDisposalDate=Date of disposal
drafts.list.disposalDetails=Disposal details
drafts.list.lastUpdated=Draft last saved on {0}
drafts.list.sendAndPayBy=Send and pay by
drafts.list.resume=Complete return

#===================================================
# ACCOUNT PAGES -  END
#===================================================

#===================================================
# COMMON TRIAGE PAGES - START
#===================================================

triage.caption=Check if you can use this service

who-are-you-reporting-for.title=Who are you completing this return for?

individualUserType.periodOfAdminDisabled.Self=Yourself
individualUserType.periodOfAdminDisabled.Capacitor=Someone else
individualUserType.periodOfAdminDisabled.PersonalRepresentative=Someone who has died
individualUserType.periodOfAdminDisabled.agent.Self=Your client
individualUserType.periodOfAdminDisabled.agent.PersonalRepresentative=Someone who has died

individualUserType.Self=Yourself
individualUserType.Capacitor=Someone you’re helping
individualUserType.Capacitor.helpText=You’re a capacitor
individualUserType.PersonalRepresentative=A person who made the disposal <strong class="bold">before they died</strong>
individualUserType.PersonalRepresentative.helpText=You’re a personal representative
individualUserType.PersonalRepresentativeInPeriodOfAdmin=The estate of a person and the property was sold <strong class="bold">after they died</strong>
individualUserType.PersonalRepresentativeInPeriodOfAdmin.helpText=You’re a personal representative
individualUserType.agent.Self=Your client
individualUserType.agent.Self.helpText=Who is not a personal representative
individualUserType.agent.PersonalRepresentative=A person who made the disposal <strong class="bold">before they died</strong>
individualUserType.agent.PersonalRepresentative.helpText=Your client is a personal representative
individualUserType.agent.PersonalRepresentativeInPeriodOfAdmin=The estate of a person and the property was sold <strong class="bold">after they died</strong>
individualUserType.agent.PersonalRepresentativeInPeriodOfAdmin.helpText=Your client is a personal representative

individualUserType.error.required=Select who are you reporting the tax for
individualUserType.error.invalid=Select who are you reporting the tax for

individualUserType.cyaChange=who you are reporting the tax for

capacitorsPersonalRepresentativesNotHandled.title=You cannot use this service
capacitorsPersonalRepresentativesNotHandled.cannotUse=You cannot use this online service to report Capital Gains Tax on UK property for:
capacitorsPersonalRepresentativesNotHandled.cannotUse.bullet1=someone else
capacitorsPersonalRepresentativesNotHandled.cannotUse.bullet2=someone who has died
capacitorsPersonalRepresentativesNotHandled.youNeedTo=You’ll need to:
capacitorsPersonalRepresentativesNotHandled.youNeedTo.bullet1=contact HMRC and ask for a paper version of the return to be posted to you
capacitorsPersonalRepresentativesNotHandled.youNeedTo.bullet2=provide your National Insurance number or Self Assessment Unique Taxpayer Reference if you have one
capacitorsPersonalRepresentativesNotHandled.agent.youNeedTo.bullet2=provide your client’s National Insurance number or Self Assessment Unique Taxpayer Reference if they have one
capacitorsPersonalRepresentativesNotHandled.phoneHeading=Phone
capacitorsPersonalRepresentativesNotHandled.phoneHmrc=Telephone:
capacitorsPersonalRepresentativesNotHandled.phoneOutsideUk=Outside UK:
capacitorsPersonalRepresentativesNotHandled.phoneAgent=Agent Dedicated Line:
capacitorsPersonalRepresentativesNotHandled.openingTimes=Opening times:
capacitorsPersonalRepresentativesNotHandled.openingTimes.monToFri=Monday to Friday: 8am to 4pm
capacitorsPersonalRepresentativesNotHandled.openingTimes.saturday=8am to 4pm, Saturday
capacitorsPersonalRepresentativesNotHandled.openingTimes.sunBankHols=Closed Sundays and bank holidays
capacitorsPersonalRepresentativesNotHandled.getHelp=Get help <a href="{0}">dealing with HMRC if you have additional needs</a>.
capacitorsPersonalRepresentativesNotHandled.callChargesLink=<a href="{0}">Find out about call charges</a>

numberOfProperties.main.title=Tell us how many disposals you are including in this return
numberOfProperties.helpText.p1.heading=UK property disposals
numberOfProperties.helpText.p1.text=You can include more than one disposal in this return if all the properties had the same completion date.

numberOfProperties.helpText.p2.heading=Mixed use property disposals
numberOfProperties.helpText.p2.text=A mixed use property is part residential and part commercial. For this return, even if a property had both a commercial part and a residential part, it would still be considered ’one’ property.

numberOfProperties.helpText.p3.heading=Indirect disposals
numberOfProperties.helpText.p3.text=This is where the disposal involves rights to assets that derive at least 75% of their value from UK land. You can include more than one indirect disposal in this return as long as:
numberOfProperties.helpText.p3.li1=you were a non-resident on the disposal date
numberOfProperties.helpText.p3.li2=the shares all had the same sale or disposal date

numberOfProperties.helpText.agent.p3.heading=Indirect disposals
numberOfProperties.helpText.agent.p3.text=This is where the disposal involves rights to assets that derive at least 75% of their value from UK land. You can include more than one indirect disposal in this return as long as:
numberOfProperties.helpText.agent.p3.li1=your client was a non-resident on the disposal date
numberOfProperties.helpText.agent.p3.li2=the shares all had the same sale or disposal date

numberOfProperties.helpText.trust.p3.heading=Indirect disposals
numberOfProperties.helpText.trust.p3.text=This is where the disposal involves rights to assets that derive at least 75% of their value from UK land. You can include more than one indirect disposal in this return as long as:
numberOfProperties.helpText.trust.p3.li1=the trust was a non-resident on the disposal date
numberOfProperties.helpText.trust.p3.li2=the shares all had the same sale or disposal date

numberOfProperties.helpText.capacitor.p3.heading=Indirect disposals
numberOfProperties.helpText.capacitor.p3.text=This is where the disposal involves rights to assets that derive at least 75% of their value from UK land. You can include more than one indirect disposal in this return as long as:
numberOfProperties.helpText.capacitor.p3.li1=the person was a non-resident on the disposal date
numberOfProperties.helpText.capacitor.p3.li2=the shares all had the same sale or disposal date

numberOfProperties.helpText.personalRep.p3.heading=Indirect disposals
numberOfProperties.helpText.personalRep.p3.text=This is where the disposal involves rights to assets that derive at least 75% of their value from UK land. You can include more than one indirect disposal in this return as long as:
numberOfProperties.helpText.personalRep.p3.li1=the person was a non-resident on the disposal date
numberOfProperties.helpText.personalRep.p3.li2=the shares all had the same sale or disposal date

<<<<<<< HEAD
numberOfProperties.helpText.personalRepInPeriodOfAdmin.p3.heading=Indirect disposals
numberOfProperties.helpText.personalRepInPeriodOfAdmin.p3.text=This is where the disposal involves rights to assets that derive at least 75% of their value from UK land. You can include more than one indirect disposal in this return as long as:
numberOfProperties.helpText.personalRepInPeriodOfAdmin.p3.li1=the person was a non-resident on the day they died
numberOfProperties.helpText.personalRepInPeriodOfAdmin.p3.li2=the shares all had the same sale or disposal date


=======
>>>>>>> 2e7c9409
numberOfProperties.title=How many disposals are you including in this return?

numberOfProperties.details.summary=What happens on the completion date?

numberOfProperties.details.p1=The completion date is usually the day the you disposed of the property and got the money from the sale or disposal. It’s usually when the new owner gets the keys.
numberOfProperties.agent.details.p1=The completion date is usually the day the your client disposed of the property and got the money from the sale or disposal. It’s usually when the new owner gets the keys.
numberOfProperties.trust.details.p1=The completion date is usually the day the trust disposed of the property and got the money from the sale or disposal. It’s usually when the new owner gets the keys.
numberOfProperties.capacitor.details.p1=The completion date is usually the day the person disposed of the property and got the money from the sale or disposal. It’s usually when the new owner gets the keys.
numberOfProperties.personalRep.details.p1=The completion date is usually the day the person disposed of the property and got the money from the sale or disposal. It’s usually when the new owner gets the keys.
numberOfProperties.personalRepInPeriodOfAdmin.details.p1=The completion date is usually the day the personal representative got the money from the sale or disposal and the new owner got the keys.


numberOfProperties.One=One
numberOfProperties.MoreThanOne=2 or more

numberOfProperties.error.invalid=Select how many UK properties you are including in this return
numberOfProperties.error.required=Select how many UK properties you are including in this return

numberOfProperties.cyaChange=how many properties you want to include in this return

#===================================================
# COMMON TRIAGE PAGES - END
#===================================================

#===================================================
# SINGLE DISPOSAL TRIAGE PAGES - START
#===================================================

disposalMethod.title=How did you sell or dispose of the UK property?
disposalMethod.agent.title=How did your client sell or dispose of the UK property?
disposalMethod.trust.title=How did the trust sell or dispose of the UK property?
disposalMethod.capacitor.title=How was the UK property sold or disposed of?
disposalMethod.personalRep.title=How was the UK property sold or disposed of?

disposalMethod.Sold=Sold it
disposalMethod.Gifted=Gave it away
disposalMethod.Other=Other

disposalMethod.error.required=Select if you sold it, gave it away or other
disposalMethod.agent.error.required=Select if your client sold it, gave it away or other
disposalMethod.trust.error.required=Select if the trust sold it, gave it away or other
disposalMethod.capacitor.error.required=Select if the person sold it, gave it away or other
disposalMethod.personalRep.error.required=Select if the person sold it, gave it away or other

disposalMethod.error.invalid=Select if you sold it, gave it away or other
disposalMethod.agent.error.invalid=Select if your client sold it, gave it away or other
disposalMethod.trust.error.invalid=Select if the trust sold it, gave it away or other
disposalMethod.capacitor.error.invalid=Select if the person sold it, gave it away or other
disposalMethod.personalRep.error.invalid=Select if the person sold it, gave it away or other

disposalMethod.cyaChange=how the property was sold or disposed of

wereYouAUKResident.main.title=Tell us about your residence status on the disposal date
wereYouAUKResident.capacitor.main.title=Tell us about the person’s residence status on the disposal date
wereYouAUKResident.trust.main.title=Tell us about the trust’s residence status on the disposal date
wereYouAUKResident.personalRep.main.title=Tell us about the person’s residence status on the disposal date
wereYouAUKResident.agent.main.title=Tell us about your client’s residence status on the disposal date
wereYouAUKResident.personalRepInPeriodOfAdmin.main.title=Was the person a UK resident for the tax year in which they died?

wereYouAUKResident.title=Were you a UK resident on the disposal date?
wereYouAUKResident.capacitor.title=Was the person a UK resident on the disposal date?
wereYouAUKResident.trust.title=Was the trust resident in the UK on the disposal date?
wereYouAUKResident.personalRep.title=Was the person a UK resident on the disposal date?
wereYouAUKResident.agent.title=Was your client a UK resident on the disposal date?
wereYouAUKResident.personalRepInPeriodOfAdmin.title=Was the person a UK resident for the tax year in which they died?

wereYouAUKResident.helpText.p1=The date of disposal for UK property is the contract exchange date. Contract exchange usually happens when a buyer and seller swap contracts and when the buyer pays a deposit.

wereYouAUKResident.helpText.p2=If you were a non-resident and made an indirect disposal of shares, the disposal date is the day the shares were sold or given away.
wereYouAUKResident.capacitor.helpText.p2=If the person was a non-resident and made an indirect disposal of shares, the disposal date is the day the shares were sold or given away.
wereYouAUKResident.trust.helpText.p2=If the trust was a non-resident and made an indirect disposal of shares, the disposal date is the day the shares were sold or given away.
wereYouAUKResident.personalRep.helpText.p2=If the person was a non-resident and made an indirect disposal of shares, the disposal date is the day the shares were sold or given away.
wereYouAUKResident.agent.helpText.p2=If your client was a non-resident and made an indirect disposal of shares, the disposal date is the day the shares were sold or given away.


wereYouAUKResident.link=<a href="{0}" target="_blank">Work out your residence status for a tax year (opens in a new window)</a>
wereYouAUKResident.agent.link=<a href="{0}" target="_blank">Work out your client’s residence status for a tax year (opens in a new window)</a>
wereYouAUKResident.trust.link=<a href="{0}" target="_blank">Work out the trust’s residence status for a tax year (opens in a new window)</a>
wereYouAUKResident.capacitor.link=<a href="{0}" target="_blank">Work out the person’s residence status for a tax year (opens in a new window)</a>
wereYouAUKResident.personalRep.link=<a href="{0}" target="_blank">Work out the person’s residence status for a tax year (opens in a new window)</a>
wereYouAUKResident.personalRepInPeriodOfAdmin.link=<a href="{0}" target="_blank">Work out the person’s residence status for a tax year (opens in a new window)</a>


wereYouAUKResident.error.required=Select yes if you were a UK resident when you exchanged contracts
wereYouAUKResident.error.boolean=Select yes if you were a UK resident when you exchanged contracts
wereYouAUKResident.agent.error.required=Select yes if your client was a UK resident when they exchanged contracts
wereYouAUKResident.agent.error.boolean=Select yes if your client was a UK resident when they exchanged contracts
wereYouAUKResident.trust.error.required=Select whether the trust was resident in the UK on the day contracts were exchanged
wereYouAUKResident.trust.error.boolean=Select whether the trust was resident in the UK on the day contracts were exchanged
wereYouAUKResident.capacitor.error.required=Select yes if the person was a UK resident on the day contracts were exchanged
wereYouAUKResident.capacitor.error.boolean=Select yes if the person was a UK resident on the day contracts were exchanged
wereYouAUKResident.personalRep.error.required=Select yes if the person was a UK resident on the contract exchange date
wereYouAUKResident.personalRep.error.boolean=Select yes if the person was a UK resident on the contract exchange date
wereYouAUKResident.personalRepInPeriodOfAdmin.error.required=Select yes if the person was a UK resident for the tax year in which they died
wereYouAUKResident.personalRepInPeriodOfAdmin.error.boolean=Select yes if the person was a UK resident for the tax year in which they died

wereYouAUKResident.cyaChange=UK residence status

triage.enterCountry.title=What was your country of residence on the day you ‘exchanged’ contracts?
triage.enterCountry.agent.title=What country was your client a resident of when they exchanged contracts?
triage.enterCountry.trust.title=What country was the trust a resident of when they exchanged contracts?
triage.enterCountry.capacitor.title=What country was the person a resident of when they exchanged contracts?
triage.enterCountry.personalRep.title=What country was the person a resident of on the day they exchanged contracts?

triage.enterCountry.helpText=It’s usually the day you and the new owner swapped contracts and they paid a deposit. If you made an indirect disposal, it’s the day you sold the shares.
triage.enterCountry.agent.helpText=It’s usually the day your client and the new owner swapped contracts and they paid a deposit.
triage.enterCountry.trust.helpText=It’s usually the day the trust and the new owner swapped contracts and they paid a deposit.
triage.enterCountry.capacitor.helpText=It’s usually the day the person and the new owner swapped contracts and they paid a deposit.
triage.enterCountry.personalRep.helpText=It’s usually the day the person and the new owner swapped contracts and they paid a deposit.

triage.enterCountry.link=<a href="{0}" target="_blank">Work out your residence status for a tax year (opens in a new window)</a>.
triage.enterCountry.agent.link=<a href="{0}" target="_blank">Work out your client’s residence status (opens in a new window)</a>.
triage.enterCountry.trust.link=<a href="{0}" target="_blank">Work out the trust’s residence status (opens in a new window)</a>.
triage.enterCountry.capacitor.link=<a href="{0}" target="_blank">Work out the person’s residence status for a tax year (opens in a new window)</a>.
triage.enterCountry.personalRep.link=<a href="{0}" target="_blank">Work out the person’s residence status for a tax year (opens in a new window)</a>.

assetTypeForNonUkResidents.title=What type of property or asset did you sell or dispose of?
assetTypeForNonUkResidents.agent.title=What type of property, land or asset did your client sell or dispose of?
assetTypeForNonUkResidents.trust.title=What type of property, land or asset did the trust sell or dispose of?
assetTypeForNonUkResidents.capacitor.title=What types of property or assets were disposed of?
assetTypeForNonUkResidents.personalRep.title=What types of property or assets were disposed of?

assetTypeForNonUkResidents.Residential=Residential
assetTypeForNonUkResidents.Residential.helpText=Residential property includes houses, flats, or other dwellings, including their gardens or grounds.
assetTypeForNonUkResidents.NonResidential=Non-residential
assetTypeForNonUkResidents.MixedUse=Mixed use

assetTypeForNonUkResidents.MixedUse.helpText=Part of the property was residential and part was non-residential while you owned it.
assetTypeForNonUkResidents.agent.MixedUse.helpText=Part of the property was residential and part was non-residential while your client owned it.
assetTypeForNonUkResidents.trust.MixedUse.helpText=Part of the property was residential and part was non-residential while the trust owned it.
assetTypeForNonUkResidents.capacitor.MixedUse.helpText=Part of the property was residential and part was non-residential.
assetTypeForNonUkResidents.personalRep.MixedUse.helpText=Part of the property was residential and part was non-residential.

assetTypeForNonUkResidents.IndirectDisposal=Company shares - you made an indirect disposal
assetTypeForNonUkResidents.agent.IndirectDisposal=Company shares in UK land - your client made an indirect disposal
assetTypeForNonUkResidents.trust.IndirectDisposal=Company shares in UK land - the trust made an indirect disposal
assetTypeForNonUkResidents.capacitor.IndirectDisposal=Company shares - the person made an indirect disposal
assetTypeForNonUkResidents.personalRep.IndirectDisposal=Company shares - the person made an indirect disposal

assetTypeForNonUkResidents.IndirectDisposal.helpText=An indirect disposal is where the disposal involves rights to assets that derive at least 75% of their value from UK land.
assetTypeForNonUkResidents.agent.IndirectDisposal.helpText=An indirect disposal is where the disposal involves rights to assets that derive at least 75% of their value from UK land.
assetTypeForNonUkResidents.trust.IndirectDisposal.helpText=An indirect disposal is where the disposal involves rights to assets that derive at least 75% of their value from UK land.
assetTypeForNonUkResidents.capacitor.IndirectDisposal.helpText=An indirect disposal is where the disposal involves rights to assets that derive at least 75% of their value from UK land.
assetTypeForNonUkResidents.personalRep.IndirectDisposal.helpText=An indirect disposal is where the disposal involves rights to assets that derive at least 75% of their value from UK land.

assetTypeForNonUkResidents.error.required=Select the type of property or asset you sold or disposed of
assetTypeForNonUkResidents.agent.error.required=Select the type of property or asset your client sold or disposed of
assetTypeForNonUkResidents.trust.error.required=Select the type of property or asset the trust sold or disposed of
assetTypeForNonUkResidents.capacitor.error.required=Select the type of property or asset the person sold or disposed of
assetTypeForNonUkResidents.personalRep.error.required=Select the type of property or asset the person sold or disposed of

assetTypeForNonUkResidents.error.invalid=Select the type of property or asset you sold or disposed of
assetTypeForNonUkResidents.agent.error.invalid=Select the type of property or asset your client sold or disposed of
assetTypeForNonUkResidents.trust.error.invalid=Select the type of property or asset the trust sold or disposed of
assetTypeForNonUkResidents.capacitor.error.invalid=Select the type of property or asset the person sold or disposed of
assetTypeForNonUkResidents.personalRep.error.invalid=Select the type of property or asset the person sold or disposed of

assetTypeForNonUkResidents.cyaChange=the type of property or asset disposed of

sharesDisposalDate.title=What was the date of disposal of the shares?
sharesDisposalDate.helpText=For example, 25 4 2020.
sharesDisposalDate.error.required=Enter the date of disposal
sharesDisposalDate-day.error.required=Date of disposal must include a day
sharesDisposalDate-month.error.required=Date of disposal must include a month
sharesDisposalDate-year.error.required=Date of disposal must include a year
sharesDisposalDate.error.invalid=Enter a real disposal date
sharesDisposalDate-day.error.invalid=Enter a real disposal date
sharesDisposalDate-month.error.invalid=Enter a real disposal date
sharesDisposalDate-year.error.invalid=Enter a real disposal date
sharesDisposalDate-month.error.monthAndYearRequired=Date of disposal must include a month and a year
sharesDisposalDate-day.error.dayAndYearRequired=Date of disposal must include a day and a year
sharesDisposalDate-day.error.dayAndMonthRequired=Date of disposal must include a day and a month
sharesDisposalDate.error.tooFarInFuture=The date you disposed of the shares cannot be in the future
sharesDisposalDate.error.before1900=The date you disposed of the shares must be on or after 01 01 1900, contact HMRC if the date is before this
sharesDisposalDate.cyaChange=when the shares were sold

didYouDisposeOfResidentialProperty.title=Did you sell or dispose of a UK residential property?
didYouDisposeOfResidentialProperty.agent.title=Did your client dispose of a UK residential property?
didYouDisposeOfResidentialProperty.trust.title=Are you reporting the disposal of a UK residential property?
didYouDisposeOfResidentialProperty.capacitor.title=Are you reporting the disposal of a UK residential property?
didYouDisposeOfResidentialProperty.personalRep.title=Are you reporting the disposal of a UK residential property?

didYouDisposeOfResidentialProperty.helpText=Residential property includes houses, flats, or other dwellings, including their gardens or grounds.
didYouDisposeOfResidentialProperty.Residential=Yes
didYouDisposeOfResidentialProperty.NonResidential=No
didYouDisposeOfResidentialProperty.details.summary=What residential property includes
didYouDisposeOfResidentialProperty.details.p1=Residential property includes:
didYouDisposeOfResidentialProperty.details.l1=a building where someone lives or could live, like a house, flat or other type of dwelling
didYouDisposeOfResidentialProperty.details.l2=a building that is being built or changed so it can be used as a place where someone could live
didYouDisposeOfResidentialProperty.details.l3=land that’s part of a garden or grounds of a building that’s used as a place where someone lives, or could live
didYouDisposeOfResidentialProperty.details.link=<a href="{0}" tabindex="-1" target="_blank">Read a definition of residential property (opens in a new window)</a>.

didYouDisposeOfResidentialProperty.error.required=Select yes if you sold or disposed of a UK residential property
didYouDisposeOfResidentialProperty.error.boolean=Select yes if you sold or disposed of a UK residential property
didYouDisposeOfResidentialProperty.agent.error.required=Select yes if your client disposed of a UK residential property
didYouDisposeOfResidentialProperty.agent.error.boolean=Select yes if your client disposed of a UK residential property
didYouDisposeOfResidentialProperty.trust.error.required=Select yes if you are reporting the disposal of a residential property
didYouDisposeOfResidentialProperty.trust.error.boolean=Select yes if you are reporting the disposal of a residential property
didYouDisposeOfResidentialProperty.capacitor.error.required=Select yes if the person disposed of a UK residential property
didYouDisposeOfResidentialProperty.capacitor.error.boolean=Select yes if the person disposed of a UK residential property
didYouDisposeOfResidentialProperty.personalRep.error.required=Select yes if the person disposed of a UK residential property
didYouDisposeOfResidentialProperty.personalRep.error.boolean=Select yes if the person disposed of a UK residential property

didYouDisposeOfResidentialProperty.cyaChange=whether UK residential property was disposed of

ukResidentCanOnlyReportResidential.title=You cannot use this service
ukResidentCanOnlyReportResidential.p1=You told us you were a UK resident on the day you sold or disposed of the UK property. You can only use this service to report UK residential property.
ukResidentCanOnlyReportResidential.p2=Find out how to report and pay Capital Gains Tax on <a href="{0}">non-residential UK property sales or disposals</a>.

disposalDate.title=What date did you exchange contracts when disposing of the property?
disposalDate.agent.title=When the property was disposed of, what date were contracts exchanged?
disposalDate.trust.title=When the property was disposed of, what date were contracts exchanged?
disposalDate.capacitor.title=When the property was disposed of, what date were contracts exchanged?
disposalDate.personalRep.title=When the property was disposed of, what date were contracts exchanged?

disposalDate.indirectDisposal.title=What date did you sell the shares?

disposalDate.helpText=It’s usually when you and the buyer or new owner swapped contracts and the buyer paid a deposit. This is also called the ‘disposal’ date. For example, 25 4 2020
disposalDate.agent.helpText=It’s usually when a buyer and seller swap contracts and the buyer pays a deposit. This is also called the ‘disposal’ date. For example, 25 4 2020.
disposalDate.trust.helpText=It’s usually when a buyer and seller swap contracts and the buyer pays a deposit. This is also called the ‘disposal’ date. For example, 25 4 2020.
disposalDate.capacitor.helpText=It’s usually when a buyer and seller swap contracts and the buyer pays a deposit. This is also called the ‘disposal’ date. For example, 25 4 2020.
disposalDate.personalRep.helpText=It’s usually when a buyer and seller swap contracts and the buyer pays a deposit. This is also called the ‘disposal’ date. For example, 25 4 2020.

disposalDate.link=<a href="{0}" target="_blank">Find out what happens on the exchange date (opens in a new window)</a>.
disposalDate.error.required=Enter a contract exchange date
disposalDate.error.invalid=Enter a real contract exchange date
disposalDate.error.tooFarInFuture=The contract exchange date must be today or in the past
disposalDate.error.before1900=The contract exchange date must be on or after 01 01 1900, contact HMRC if the date is before this

disposalDate-day.error.required=Contract exchange date must include a day
disposalDate-month.error.required=Contract exchange date must include a month
disposalDate-year.error.required=Contract exchange date must include a year
disposalDate-day.error.invalid=Enter a real contract exchange date
disposalDate-month.error.invalid=Enter a real contract exchange date
disposalDate-year.error.invalid=Enter a real contract exchange date
disposalDate-month.error.monthAndYearRequired=Contract exchange date must include a month and a year
disposalDate-day.error.dayAndYearRequired=Contract exchange date must include a day and a year
disposalDate-day.error.dayAndMonthRequired=Contract exchange date must include a day and a month

disposalDate.cyaChange=the contract exchange date

completionDate.title=What was the completion date when you sold or disposed of the property?
completionDate.agent.title=When the property was disposed of what was the completion date?
completionDate.trust.title=When the property was disposed of what was the completion date?
completionDate.capacitor.title=When the property was disposed of what was the completion date?
completionDate.personalRep.title=When the property was disposed of what was the completion date?

completionDate.helpText=It’s usually when you got the money from the sale or property transfer and the new owner got the keys. For example, 25 4 2020.
completionDate.agent.helpText=It’s usually when the money from the property sale was transferred and the new owner got the keys. For example, 25 4 2020.
completionDate.trust.helpText=It’s usually when the money from the property sale was transferred and the new owner got the keys. For example, 25 4 2020.
completionDate.capacitor.helpText=It’s usually when the money from the property sale was transferred and the new owner got the keys. For example, 25 4 2020.
completionDate.personalRep.helpText=It’s usually when the money from the property sale was transferred and the new owner got the keys. For example, 25 4 2020.

completionDate.link=<a href="{0}" target="_blank">Find out what happens on the completion date (opens in a new window)</a>
completionDate.error.required=Enter a completion date
completionDate.error.invalid=Enter a real completion date
completionDate.error.tooFarInPast=Completion date must be the same as or after the contract exchange date
completionDate.error.tooFarInFuture=Completion date must be today or in the past
completionDate.error.before1900=Completion date must be on or after 01 01 1900, contact HMRC if the date is before this

completionDate-day.error.required=Completion date must include a day
completionDate-month.error.required=Completion date must include a month
completionDate-year.error.required=Completion date must include a year
completionDate-day.error.invalid=Enter a real completion date
completionDate-month.error.invalid=Enter a real completion date
completionDate-year.error.invalid=Enter a real completion date
completionDate-month.error.monthAndYearRequired=Completion date must include a month and a year
completionDate-day.error.dayAndYearRequired=Completion date must include a day and a year
completionDate-day.error.dayAndMonthRequired=Completion date must include a day and a month

completionDate.cyaChange=the completion date

disposalDateTooEarly.non-uk.title=You cannot use this service
disposalDateTooEarly.non-uk.p1=This is because when the property was sold or disposed of contracts were exchanged before 6 April 2020.
disposalDateTooEarly.non-uk.p2=If an indirect disposal was made, it’s because the shares were sold before 6 April 2020.
disposalDateTooEarly.non-uk.h2=What you’ll need to do next
disposalDateTooEarly.non-uk.p3=You’ll need to complete a <a href="{0}">non-resident: report and pay Capital Gains Tax on UK property or land form</a>.

disposalDateTooEarly.uk.title=You cannot use this service
disposalDateTooEarly.uk.p1=This is because when the property was sold or disposed of contracts were exchanged before 6 April 2020.
disposalDateTooEarly.uk.p2=Find out how to report and pay Capital Gains Tax on <a href="{0}">UK property sales or disposals before 6 April 2020</a>.

triage.check-your-answers.title=Check your answers
triage.cyaChange.countryOfResidence=your country of residence on the day you ‘exchanged’ contracts
triage.cyaChange.assetTypeForNonUkResidents=the type of property or asset you sold
triage.cyaChange.propertyType=whether you sold or disposed of a residential property
triage.cyaChange.disposalDate=the date you exchanged contracts when selling the property
triage.cyaChange.completionDate=the completion date when you sold the property

#===================================================
# SINGLE DISPOSAL TRIAGE PAGES - END
#===================================================

#===================================================
#  MULTIPLE DISPOSALS TRIAGE PAGES - START
#===================================================

multiple-disposals.guidance.title=You sold or disposed of 2 or more properties
multiple-disposals.guidance.agent.title=Your client sold or disposed of 2 or more properties
multiple-disposals.guidance.trust.title=The trust sold or disposed of 2 or more properties
multiple-disposals.guidance.capacitor.title=Two or more properties were sold or disposed of
multiple-disposals.guidance.personalRep.title=Two or more properties were sold or disposed of
multiple-disposals.guidance.p1=You can report all property sales (or ‘disposals’) in the same return. You can only do this if they all had:
multiple-disposals.guidance.li1=the same ‘completion’ date
multiple-disposals.guidance.li2=contract ‘exchange’ dates on or after 6 April 2020
multiple-disposals.guidance.li3=contract exchange dates that were in the same tax year
multiple-disposals.guidance.p2=The contract exchange dates can be in a different tax year to the completion date.
multiple-disposals.guidance.p3=You must send separate returns if the contract exchange dates were in different tax years.
multiple-disposals.guidance.details.summary=What happens on ‘exchange’ and ‘completion’ dates?
multiple-disposals.guidance.details.p1=The ‘completion’ date is usually the day the new owner gets the key to the property.
multiple-disposals.guidance.details.p2=Contract ‘exchange’ usually happens when the buyer and seller exchange contracts. It’s usually when the new owner pays a deposit.
multiple-disposals.guidance.details.link=<a href="{0}" target="_blank">Read about ‘exchange’ and ‘completion’ (opens in a new window)</a>.

multipleDisposalsNumberOfProperties.title=How many disposals are you including in this return?
multipleDisposalsNumberOfProperties.p1=The property disposals must all have the same ‘completion’ date. The contract ‘exchange’ dates must all be in the same tax year.
multipleDisposalsNumberOfProperties.p2=If you are reporting the sale of shares enter the number of companies the shares were held in. All of the shares must have been sold on the same date.
multipleDisposalsNumberOfProperties.details.summary=What happens on ‘exchange’ and ‘completion’ dates?
multipleDisposalsNumberOfProperties.details.p1=The ‘completion’ date is usually the day the new owner gets the key to the property,
multipleDisposalsNumberOfProperties.details.p2=Contract ‘exchange’ usually happens when the buyer and seller exchange contracts. It’s usually when the new owner pays a deposit.
multipleDisposalsNumberOfProperties.details.link=<a href="{0}" target="_blank">Read about ‘exchange’ and ‘completion’ (opens in a new window)</a>.

multipleDisposalsNumberOfProperties.error.invalid=Amount of disposals must be a number
multipleDisposalsNumberOfProperties.error.required=Enter the number of disposals you are including in this return
multipleDisposalsNumberOfProperties.error.tooSmall=Number of disposals must be 2 or more
multipleDisposalsNumberOfProperties.error.tooLong=Number of disposals must be 999 or less

multipleDisposalsNumberOfProperties.cyaChange=how many disposals

multipleDisposalsWereYouAUKResident.title=Were you a UK resident on all of the contract ‘exchange’ dates?
multipleDisposalsWereYouAUKResident.agent.title=Was your client a UK resident on all of the contract ‘exchange’ dates?
multipleDisposalsWereYouAUKResident.trust.title=Was the trust resident in the UK on all of the contract ‘exchange‘ dates?
multipleDisposalsWereYouAUKResident.capacitor.title=Was the person a UK resident on all of the contract ‘exchange’ dates?
multipleDisposalsWereYouAUKResident.personalRep.title=Was the person a UK resident on all of the contract ‘exchange’ dates?
multipleDisposalsWereYouAUKResident.helpText=Contract ‘exchange’ usually happens when a buyer and seller swap contracts and the buyer pays a deposit.

multipleDisposalsWereYouAUKResident.link=<a href="{0}" target="_blank">Work out your residence status for a tax year (opens in a new window)</a>
multipleDisposalsWereYouAUKResident.agent.link=<a href="{0}" target="_blank">Work out your client’s residence status (opens in a new window)</a>
multipleDisposalsWereYouAUKResident.trust.link=<a href="{0}" target="_blank">Work out the trust’s residence status (opens in a new window)</a>
multipleDisposalsWereYouAUKResident.capacitor.link=<a href="{0}" target="_blank">Work out the person’s residence status (opens in a new window)</a>
multipleDisposalsWereYouAUKResident.personalRep.link=<a href="{0}" target="_blank">Work out the person’s residence status (opens in a new window)</a>
multipleDisposalsWereYouAUKResident.error.required=Select yes if you were a UK resident on all of the contract ‘exchange’ dates
multipleDisposalsWereYouAUKResident.error.boolean=Select yes if you were a UK resident on all of the contract ‘exchange’ dates
multipleDisposalsWereYouAUKResident.agent.error.required=Select yes if your client was a UK resident on all of the contract exchange dates
multipleDisposalsWereYouAUKResident.agent.error.boolean=Select yes if your client was a UK resident on all of the contract exchange dates
multipleDisposalsWereYouAUKResident.trust.error.required=Select yes if the trust was a UK resident on all of the contract exchange dates
multipleDisposalsWereYouAUKResident.trust.error.boolean=Select yes if the trust was a UK resident on all of the contract exchange dates
multipleDisposalsWereYouAUKResident.capacitor.error.required=Select yes if the person was a UK resident on all of the contract ‘exchange’ dates
multipleDisposalsWereYouAUKResident.capacitor.error.boolean=Select yes if the person was a UK resident on all of the contract ‘exchange’ dates
multipleDisposalsWereYouAUKResident.personalRep.error.required=Select yes if the person was a UK resident on all of the contract ‘exchange’ dates
multipleDisposalsWereYouAUKResident.personalRep.error.boolean=Select yes if the person was a UK resident on all of the contract ‘exchange’ dates

multipleDisposalsWereYouAUKResident.cyaChange=UK residence status on all of the contract exchange dates

multipleDisposalsWereAllPropertiesResidential.title=Were all of the properties residential properties?
multipleDisposalsWereAllPropertiesResidential.helpText=Residential property includes houses, flats, or other dwellings, including their gardens or grounds.
multipleDisposalsWereAllPropertiesResidential.link=What residential property includes
multipleDisposalsWereAllPropertiesResidential.details.p1=Residential property includes:
multipleDisposalsWereAllPropertiesResidential.details.li1=a building where someone lives or could live, like a house, flat or other type of dwelling
multipleDisposalsWereAllPropertiesResidential.details.li2=a building that is being built or changed so it can be used as a place where someone could live
multipleDisposalsWereAllPropertiesResidential.details.li3=land that’s part of a garden or grounds of a building that’s used as a place where someone lives, or could live

multipleDisposalsWereAllPropertiesResidential.error.required=Select yes if all the properties were residential properties

multipleDisposalsWereAllPropertiesResidential.cyaChange=whether all the properties were residential properties

multipleDisposalsCountryOfResidence.title=What was your country of residence on the day you ‘exchanged’ contracts?
multipleDisposalsCountryOfResidence.agent.title=What country was your client a resident of when they exchanged contracts?
multipleDisposalsCountryOfResidence.trust.title=What country was the trust a resident of when they exchanged contracts?
multipleDisposalsCountryOfResidence.capacitor.title=What country was the person a resident of when they made the disposals?
multipleDisposalsCountryOfResidence.personalRep.title=What country was the person a resident of when they made the disposals?
multipleDisposalsCountryOfResidence.helpText=It’s usually the day you and the new owner swapped contracts and they paid a deposit. If you made an indirect disposal, it’s the day you sold the shares.
multipleDisposalsCountryOfResidence.agent.helpText=It’s usually the day your client and the new owner swapped contracts and they paid a deposit.
multipleDisposalsCountryOfResidence.trust.helpText=It’s usually the day the trust and the new owner swapped contracts and they paid a deposit.
multipleDisposalsCountryOfResidence.capacitor.helpText=It’s usually the day the person and the new owner swapped contracts and they paid a deposit.
multipleDisposalsCountryOfResidence.personalRep.helpText=It’s usually the day the person and the new owner swapped contracts and they paid a deposit.

assetTypeNotYetImplemented.title=You cannot use this service
assetTypeNotYetImplemented.p1=You cannot use this service to report Capital Gains Tax on:
assetTypeNotYetImplemented.li1=disposals of mixed-use UK property
assetTypeNotYetImplemented.li2=indirect disposals of UK land
assetTypeNotYetImplemented.h2=What you’ll need to do next
assetTypeNotYetImplemented.p2=You’ll need to complete a <a href="{0}">non-resident: report and pay Captial Gains Tax on UK property or land form</a>.

multipleDisposalsTaxYear.title=When were contracts exchanged on all the properties?
multipleDisposalsTaxYear.link=What happens on the exchange date?
multipleDisposalsTaxYear.before=Before 6 April 2020
multipleDisposalsTaxYear.after=After 6 April 2020
multipleDisposalsTaxYear.details.p1=Contract <a href="{0}" target="_blank">exchange (opens in a new window)</a> usually happens when the buyer and seller exchange contracts. It’s usually when the new owner pays a deposit.
multipleDisposalsTaxYear.error.required=Select when the contracts were exchanged on all the properties

multipleDisposalsTaxYear.cyaChange=when contracts were exchanged on all the properties

multipleDisposalsAssetTypeForNonUkResidents.title=What types of property or assets did you dispose of?
multipleDisposalsAssetTypeForNonUkResidents.agent.title=What types of property or assets did your client dispose of?
multipleDisposalsAssetTypeForNonUkResidents.trust.title=What types of property or assets did the trust dispose of?
multipleDisposalsAssetTypeForNonUkResidents.capacitor.title=What types of property or assets did the person dispose of?
multipleDisposalsAssetTypeForNonUkResidents.personalRep.title=What types of property or assets did the person dispose of?
multipleDisposalsAssetTypeForNonUkResidents.helpText=Select all that apply.
multipleDisposalsAssetTypeForNonUkResidents.Residential=Residential
multipleDisposalsAssetTypeForNonUkResidents.Residential.helpText=Includes houses, flats, or other dwellings, including their gardens or grounds.
multipleDisposalsAssetTypeForNonUkResidents.NonResidential=Non-residential
multipleDisposalsAssetTypeForNonUkResidents.MixedUse=Mixed use
multipleDisposalsAssetTypeForNonUkResidents.MixedUse.helpText=Part of the property was residential while you owned it.
multipleDisposalsAssetTypeForNonUkResidents.MixedUse.agent.helpText=Part of the property was residential and part was non-residential while your client owned it
multipleDisposalsAssetTypeForNonUkResidents.MixedUse.trust.helpText=Part of the property was residential and part was non-residential while the trust owned it
multipleDisposalsAssetTypeForNonUkResidents.MixedUse.capacitor.helpText=Part of the property was residential and part was non-residential while the person owned it
multipleDisposalsAssetTypeForNonUkResidents.MixedUse.personalRep.helpText=Part of the property was residential and part was non-residential while the person owned it
multipleDisposalsAssetTypeForNonUkResidents.IndirectDisposal=Company shares - you made an indirect disposal
multipleDisposalsAssetTypeForNonUkResidents.agent.IndirectDisposal=Company shares - your client made an indirect disposal
multipleDisposalsAssetTypeForNonUkResidents.trust.IndirectDisposal=Company shares - the trust made an indirect disposal
multipleDisposalsAssetTypeForNonUkResidents.capacitor.IndirectDisposal=Company shares - the person made an indirect disposal
multipleDisposalsAssetTypeForNonUkResidents.personalRep.IndirectDisposal=Company shares - the person made an indirect disposal
multipleDisposalsAssetTypeForNonUkResidents.IndirectDisposal.helpText=An indirect disposal is where the disposal involves rights to assets that derive at least 75% of their value from UK land.
multipleDisposalsAssetTypeForNonUkResidents.error.required=Select the types of property or assets you disposed of
multipleDisposalsAssetTypeForNonUkResidents.error.invalid=Select the types of property or assets you disposed of
multipleDisposalsAssetTypeForNonUkResidents.agent.error.required=Select the types of property or assets your client disposed of
multipleDisposalsAssetTypeForNonUkResidents.trust.error.required=Select the types of property or assets the trust disposed of
multipleDisposalsAssetTypeForNonUkResidents.capacitor.error.required=Select the types of property or assets the person disposed of
multipleDisposalsAssetTypeForNonUkResidents.personalRep.error.required=Select the types of property or assets the person disposed of
multipleDisposalsAssetTypeForNonUkResidents.agent.error.invalid=Select the types of property or assets your client disposed of
multipleDisposalsAssetTypeForNonUkResidents.trust.error.invalid=Select the types of property or assets the trust disposed of
multipleDisposalsAssetTypeForNonUkResidents.capacitor.error.invalid=Select the types of property or assets the person disposed of
multipleDisposalsAssetTypeForNonUkResidents.personalRep.error.invalid=Select the types of property or assets the person disposed of

multipleDisposalsAssetTypeForNonUkResidents.cyaChange=the types of property or assets included in this return

multipleDisposalsCompletionDate.title=What was the ‘completion’ date for all the properties?
multipleDisposalsCompletionDate.helpText=For example, 25, 4, 2020.
multipleDisposalsCompletionDate.details.summary=What happens on the ‘completion’ date?
multipleDisposalsCompletionDate.details.p1=The <a href="{0}" target=_blank>‘completion’ date (opens in a new window)</a> is usually the day the new owner gets the keys to the property.
multipleDisposalsCompletionDate.error.required=Enter a completion date
multipleDisposalsCompletionDate.error.invalid=Enter a real completion date
multipleDisposalsCompletionDate.error.tooFarInFuture=Completion date must be today or in the past
multipleDisposalsCompletionDate.error.before1900=Completion date must be on or after 01 01 1900, contact HMRC if the date is before this

multipleDisposalsCompletionDate-day.error.required=Completion date must include a day
multipleDisposalsCompletionDate-month.error.required=Completion date must include a month
multipleDisposalsCompletionDate-year.error.required=Completion date must include a year
multipleDisposalsCompletionDate-day.error.invalid=Enter a real completion date
multipleDisposalsCompletionDate-month.error.invalid=Enter a real completion date
multipleDisposalsCompletionDate-year.error.invalid=Enter a real completion date
multipleDisposalsCompletionDate-month.error.monthAndYearRequired=Completion date must include a month and a year
multipleDisposalsCompletionDate-day.error.dayAndYearRequired=Completion date must include a day and a year
multipleDisposalsCompletionDate-day.error.dayAndMonthRequired=Completion date must include a day and a month

multipleDisposalsCompletionDate.cyaChange=the completion date for all properties

multipleDisposals.triage.cya.title=Check your answers
multipleDisposals.triage.cya.guidanceLink=Help completing this section

#===================================================
#  MULTIPLE DISPOSALS TRIAGE PAGES - END
#===================================================

#===================================================
#  TASK LIST AND SAVE DRAFT PAGES - START
#===================================================

returns.return-to-summary-link=Return to summary
task-list.InProgress=In progress
task-list.Complete=Complete
task-list.CannotStart=Cannot start
task-list.ToDo=To do
task-list.incompleteTriage=You must complete this section to continue. Some of the details you entered may have been saved as a draft.
task-list.representee.link=Enter the details of the person you’re representing
task-list.triage.link=Check if you can use this service
task-list.provide-details.heading=Provide details
task-list.enter-initial-gain-or-loss.link=Enter initial gain or loss
task-list.enter-property-address.link=Enter property address
task-list.enter-property-details.link=Enter property details
task-list.enter-property-details-single-mixed-use.link=Enter mixed-use property details
task-list.enter-company-details.link=Enter company details
task-list.example-company-details.link=Example company details
task-list.disposals-details.link=Enter sale or disposal details
task-list.acquisition-details.link=Enter purchase or acquisition details
task-list.exemptions-and-losses.link=Enter losses and exemptions
task-list.save-and-come-back.link=Save and come back later
task-list.relief-details.link=Enter reliefs

task-list.report-and-pay-the-tax.heading=Report and pay the tax
task-list.enter-cgt-liability.link=Enter Capital Gains Tax liability so far this tax year
task-list.ytd-liability.link=Enter Capital Gains Tax liability so far this tax year
task-list.check-and-send-return.link=Check and send return, pay any tax due
task-list.upload-supporting-docs.link=Upload Your Supporting Documents

task-list.enter-example-property-address.link=Enter details of one property
task-list.indirect.enter-example-company-address.link=Enter details of one company

draftReturnSaved.title=Your Capital Gains Tax on UK property return will be saved for 30 days
draftReturnSaved.warning=After {0} all the details in your Capital Gains Tax on UK property return will be deleted.
draftReturnSaved.trust.warning=After {0} all the details in the trust’s Capital Gains Tax on UK property return will be deleted.
draftReturnSaved.agent.warning=After {0} all the details in the client’s Capital Gains Tax on UK property return will be deleted.
draftReturnSaved.p1=After that date, you’ll need to start again.
draftReturnSaved.p2=We will keep a return that is ‘In progress’ for 30 days from the day it was last saved. We will only save uploads for 5 days from the last day they were saved.

#===================================================
#  TASK LIST AND SAVE DRAFT PAGES - END
#===================================================

#===================================================
#  PROPERTY DETAILS PAGES - START
#===================================================

returns.property-address.singleDisposal.caption=Property address
returns.property-details.multipleDisposals.caption=Details of one property disposal
returns.company-details.multipleIndirectDisposals.caption=Details of one company

property-details.multiple-disposals.guidance.title=You’ll need to enter details for one of the property disposals
property-details.multiple-disposals.guidance.p1=You should enter the details of the property that gave you the largest gain or the smallest loss. If the property was a mixed use property, you should consider both the commercial and the residential parts of the property as one property.
property-details.multiple-disposals.guidance.agent.p1=You should enter the details of the property that gave your client the largest gain or the smallest loss. If the property was a mixed use property, you should consider both the commercial and the residential parts of the property as one property.
property-details.multiple-disposals.guidance.trust.p1=You should enter the details of the property that gave the trust the largest gain or the smallest loss. If the property was a mixed use property, you should consider both the commercial and the residential parts of the property as one property.
property-details.multiple-disposals.guidance.capacitor.p1=You should enter the details of the property that gave the person the largest gain or the smallest loss. If the property was a mixed use property, you should consider both the commercial and the residential parts of the property as one property.
property-details.multiple-disposals.guidance.personalRep.p1=You should enter the details of the property that gave the person the largest gain or the smallest loss. If the property was a mixed use property, you should consider both the commercial and the residential parts of the property as one property.
property-details.multiple-disposals.guidance.p2=For that one property, you’ll need to enter:
property-details.multiple-disposals.guidance.li1=property’s UK address
property-details.multiple-disposals.guidance.li2=contract exchange date
property-details.multiple-disposals.guidance.li3=disposal amount, less disposal costs for the whole property
property-details.multiple-disposals.guidance.li4=acquisition amount, plus improvement and acquisition costs for the whole property
property-details.multiple-disposals.guidance.p3=Contract exchange usually happens when you and the buyer or new owner swap contracts and the buyer pays a deposit.
property-details.multiple-disposals.guidance.agent.p3=Contract exchange usually happens when your client and the buyer or new owner swap contracts and the buyer pays a deposit.
property-details.multiple-disposals.guidance.trust.p3=Contract exchange usually happens when the trust and the buyer or new owner swap contracts and the buyer pays a deposit.
property-details.multiple-disposals.guidance.personalRep.p3=Contract exchange usually happens when the person and the buyer or new owner swap contracts and the buyer pays a deposit.
property-details.multiple-disposals.guidance.capacitor.p3=Contract exchange usually happens when the person and the buyer or new owner swap contracts and the buyer pays a deposit.
property-details.multiple-disposals.guidance.p4=You’ll also need to upload a document later providing details of the other properties you’re including in this return.

enterPostcode.returns.singleDisposal.title=Find the address of the UK property you disposed of
enterPostcode.returns.agent.singleDisposal.title=Find the address of the UK property your client disposed of
enterPostcode.returns.trust.singleDisposal.title=Find the address of the UK property the trust disposed of
enterPostcode.returns.capacitor.singleDisposal.title=Find the address of the UK property that was disposed of
enterPostcode.returns.personalRep.singleDisposal.title=Find the address of the UK property that was disposed of

address-select.returns.singleDisposal.title=Select the address of the UK property you disposed of
address-select.returns.agent.singleDisposal.title=Select the address of the UK property your client disposed of
address-select.returns.trust.singleDisposal.title=Select the address of the UK property the trust disposed of
address-select.returns.personalRep.singleDisposal.title=Select the address of the UK property that was disposed of
address-select.returns.capacitor.singleDisposal.title=Select the address of the UK property that was disposed of

address.uk.returns.singleDisposal.title=Enter the address of the UK property you disposed of
address.uk.returns.agent.singleDisposal.title=Enter the address of the UK property your client disposed of
address.uk.returns.trust.singleDisposal.title=Enter the address of the UK property the trust disposed of
address.uk.returns.personalRep.singleDisposal.title=Enter the address of the UK property that was disposed of
address.uk.returns.capacitor.singleDisposal.title=Enter the address of the UK property that was disposed of

enterPostcode.returns.multipleDisposals.title=Find the address of one of the UK property disposals
address-select.returns.multipleDisposals.title=Select the address of the property
address.uk.returns.multipleDisposals.title=Enter the address of one of the UK properties disposed of

returns.property-address.cya.title=Check your answers
returns.property-details.multiple-disposals.cya.guidanceLink=Help completing this section
returns.property-address.cyaLabel.property-address=Property address
returns.property-address.cyaLabel.disposal-date=What date did you exchange contracts when disposing of the property?
returns.property-address.cyaLabel.disposal-price=What was the disposal amount?
returns.property-address.cyaLabel.acquisition-price=What was the acquisition amount?
returns.property-address.cyaChange.property-address=the address of the property

#===================================================
#  PROPERTY DETAILS PAGES - END
#===================================================

#===================================================
# INDIRECT DISPOSALS COMPANY PAGES - START
#===================================================

companyDetails.caption=Company details

companyDetails.isUk.title=Did the company you held shares in have a UK address?
companyDetails.isUk.agent.title=Did the company your client held shares in have a UK address?
companyDetails.isUk.trust.title=Did the company the trust held shares in have a UK address?
companyDetails.isUk.capacitor.title=Did the company the person held shares in have a UK address?
companyDetails.isUk.personalRep.title=Did the company the person held shares in have a UK address?

isUk.companyDetails.error.required=Select yes if the company you held shares in had a UK address
isUk.companyDetails.agent.error.required=Select yes if the company your client held shares in had a UK address
isUk.companyDetails.trust.error.required=Select yes if the company the trust held shares in had a UK address
isUk.companyDetails.capacitor.error.required=Select yes if the company the person held shares in had a UK address
isUk.companyDetails.personalRep.error.required=Select yes if the company the person held shares in had a UK address

address.uk.companyDetails.title=Enter the name and address of the company you held shares in
address.uk.companyDetails.agent.title=Enter the name and address of the company your client held shares in
address.uk.companyDetails.trust.title=Enter the name and address of the company the trust held shares in
address.uk.companyDetails.capacitor.title=Enter the name and address of the company the person held shares in
address.uk.companyDetails.personalRep.title=Enter the name and address of the company the person held shares in
address.uk.companyDetails.helpText=This should be the company’s registered address
address.uk.companyDetails.line1.label=Company name
address.uk.companyDetails.line2.label=Street address
address-line1.companyDetails.error.required=Enter a company name
address-line1.companyDetails.error.tooLong=Company name must be 35 characters or less
address-line1.companyDetails.error.pattern=Company name must only include letters, numbers, spaces, hyphens, commas, full stops, ampersands, apostrophes and forward slashes
address-line2.companyDetails.error.tooLong=Street address must be 35 characters or less
address-line2.companyDetails.error.pattern=Street address must only include letters, numbers, spaces, hyphens, commas, full stops, ampersands, apostrophes and forward slashes
address-town.companyDetails.error.tooLong=Town or city must be 35 characters or fewer
address-town.companyDetails.error.pattern=Town or city must only include letters, numbers, spaces, hyphens, commas, full stops, ampersands, apostrophes and forward slashes
address-county.companyDetails.error.tooLong=County must be 35 characters or fewer
address-county.companyDetails.error.pattern=County must only include letters, numbers, spaces, hyphens, commas, full stops, ampersands, apostrophes and forward slashes
postcode.companyDetails.error.tooLong=Postcode must be 8 characters or fewer
postcode.companyDetails.error.required=Enter a postcode
postcode.companyDetails.error.invalidCharacters=Postcode must only include letters, numbers and spaces
postcode.companyDetails.error.pattern=Enter a real postcode

nonUkAddress.companyDetails.title=Enter the name and address of the company you held shares in
nonUkAddress.companyDetails.agent.title=Enter the name and address of the company your client held shares in
nonUkAddress.companyDetails.trust.title=Enter the name and address of the company the trust held shares in
nonUkAddress.companyDetails.capacitor.title=Enter the name and address of the company the person held shares in
nonUkAddress.companyDetails.personalRep.title=Enter the name and address of the company the person held shares in
nonUkAddress.companyDetails.line1.label=Company name
nonUkAddress.companyDetails.line2.label=Street address
nonUkAddress-line1.companyDetails.error.required=Enter a company name
nonUkAddress-line1.companyDetails.error.tooLong=Company name must be 35 characters or fewer
nonUkAddress-line2.companyDetails.error.tooLong=Street address must be 35 characters or fewer
nonUkAddress-line3.companyDetails.error.tooLong=Address line 3 must be 35 characters or fewer
nonUkAddress-line4.companyDetails.error.tooLong=Address line 4 must be 35 characters or fewer
nonUkAddress-line1.companyDetails.error.pattern=Company name must only include letters, numbers, spaces, hyphens, commas, full stops, ampersands, apostrophes and forward slashes 
nonUkAddress-line2.companyDetails.error.pattern=Street address must only include letters, numbers, spaces, hyphens, commas, full stops, ampersands, apostrophes and forward slashes 
nonUkAddress-line3.companyDetails.error.pattern=Address line 3 must only include letters, numbers, spaces, hyphens, commas, full stops, ampersands, apostrophes and forward slashes 
nonUkAddress-line4.companyDetails.error.pattern=Address line 4 must only include letters, numbers, spaces, hyphens, commas, full stops, ampersands, apostrophes and forward slashes
countryCode.companyDetails.error.required=Select a country from the options presented as you type
countryCode.companyDetails.error.notFound=Select a country from the options presented as you type

companyDetails.cya.title=Check your answers
companyDetails.cyaLabel.company-address=Company name and address
companyDetails.cyaChange.company-address=the company name and address

non-uk-resident.change-address-to-uk-address.title=You cannot use this service
non-uk-resident.change-address-to-uk-address.p1=You cannot use this service to report Capitals Gains Tax on UK property sales or disposals. This is because your address is in the UK.
non-uk-resident.change-address-to-uk-address.p2=You’ll need to <a href="{0}">contact HMRC</a> to find out how to report the tax.

company-details.multiple-indirect-disposals.guidance.title=You’ll need to enter details for one of the disposals
company-details.multiple-indirect-disposals.guidance.p1=You should enter the details of the disposal that gave the largest gain or the smallest loss.
company-details.multiple-indirect-disposals.guidance.p2=For that one disposal, you’ll need to enter the:
company-details.multiple-indirect-disposals.guidance.li1=name and address of the company the shares were held in
company-details.multiple-indirect-disposals.guidance.li2=disposal date of the shares
company-details.multiple-indirect-disposals.guidance.li3=disposal value, less disposal costs
company-details.multiple-indirect-disposals.guidance.li4=acquisition value, plus acquisition costs
company-details.multiple-indirect-disposals.guidance.p3=You’ll also need to upload a document later providing details of the other UK property disposals you’re including in this return.

multipleIndirectDisposalsDisposalPrice.title=What was the disposal value of the shares?
multipleIndirectDisposalsDisposalPrice.helpText=This is the amount the shares were sold for, or their market value if they were disposed of another way. You should subtract any selling or disposal costs, for example, stock broker’s fees.

multipleIndirectDisposalsDisposalPrice.error.required=Enter the disposal value of the shares
multipleIndirectDisposalsDisposalPrice.error.invalid=The disposal value of the shares must be an amount of money, like 160,000 or 23,040.50
multipleIndirectDisposalsDisposalPrice.error.tooManyDecimals=The disposal value of the shares must be an amount of money with pence as 2 decimal places or less, like 160,000 or 23,040.50
multipleIndirectDisposalsDisposalPrice.error.tooLarge=The disposal value of the shares must be an amount of money between 1 and 50,000,000,000
multipleIndirectDisposalsDisposalPrice.error.tooSmall=The disposal value of the shares must be an amount of money between 1 and 50,000,000,000

multipleIndirectDisposalsAcquisitionPrice.title=What was the acquisition value of the shares?
multipleIndirectDisposalsAcquisitionPrice.helpText=This is the amount paid to buy the shares, or their market value if they were inherited or received as a gift. You should add on any acquisition costs, for example, stock broker’s fees.

multipleIndirectDisposalsAcquisitionPrice.error.required=Enter the acquisition value of the shares
multipleIndirectDisposalsAcquisitionPrice.error.invalid=The acquisition value of the shares must be an amount of money, like 160,000 or 23,040.50
multipleIndirectDisposalsAcquisitionPrice.error.tooManyDecimals=The acquisition value of the shares must be an amount of money with pence as 2 decimal places or less, like 160,000 or 23,040.50
multipleIndirectDisposalsAcquisitionPrice.error.tooLarge=The acquisition value of the shares must be an amount of money between 1 and 50,000,000,000
multipleIndirectDisposalsAcquisitionPrice.error.tooSmall=The acquisition value of the shares must be an amount of money between 1 and 50,000,000,000

returns.company-address.cya.title=Check your answers

companyDetails.isUk.multipleIndirect.title=Do any of the companies the shares were sold in have a registered address in the UK?
companyDetails.isUk.multipleIndirect.helpText=This should be the company’s registered address.
isUk.multipleIndirect.error.required=Select yes if any of the companies the shares were sold in have a registered address in the UK
address.uk.companyDetails.multipleIndirect.title=Enter the name and address of one of the companies the shares were held in
nonUkAddress.companyDetails.multipleIndirect.title=Enter the name and address of one of the companies the shares were held in

returns.company-address.cyaLabel.company-address=Company name and address
returns.company-address.cyaChange.company-address=the address of the property
returns.company-address.cyaLabel.disposal-price=What was the disposal amount?
returns.company-address.cyaChange.disposal-price=the disposal amount
returns.company-address.cyaLabel.acquisition-price=What was the acquisition amount?
returns.company-address.cyaChange.acquisition-price=the acquisition amount

#===================================================
# INDIRECT DISPOSALS COMPANY PAGES - END
#===================================================

#===================================================
#  SALE OR DISPOSAL DETAILS PAGES - START
#===================================================

returns.disposal-details.caption=Sale or disposal details

shareOfProperty.title=How much of the property did you own?
shareOfProperty.agent.title=How much of the property did your client own?
shareOfProperty.trust.title=How much of the property did the trust own?
shareOfProperty.personalRep.title=How much of the property did the person own?
shareOfProperty.personalRepInPeriodOfAdmin.title=How much of the property did the person own?
shareOfProperty.capacitor.title=How much of the property did the person own?

shareOfProperty.error.required=Select how much of the property you owned
shareOfProperty.agent.error.required=Select how much of the property your client owned
shareOfProperty.trust.error.required=Select how much of the property the trust owned
shareOfProperty.personalRep.error.required=Select how much of the property the person owned
shareOfProperty.personalRepInPeriodOfAdmin.error.required=Select how much of the property the person owned
shareOfProperty.capacitor.error.required=Select how much of the property the person owned
shareOfProperty.error.invalid=Select how much of the property you owned
shareOfProperty.agent.error.invalid=Select how much of the property your client owned
shareOfProperty.trust.error.invalid=Select how much of the property the trust owned
shareOfProperty.personalRep.error.invalid=Select how much of the property the person owned
shareOfProperty.personalRepInPeriodOfAdmin.error.invalid=Select how much of the property the person owned
shareOfProperty.capacitor.error.invalid=Select how much of the property the person owned

shareOfProperty.cyaChange=how much of the property was owned

returns.shareOfProperty.Full=100%
returns.shareOfProperty.Half=50%
returns.shareOfProperty.Other=Other share
percentageShare.label=Percentage you owned
percentageShare.agent.label=Percentage your client owned
percentageShare.trust.label=Percentage your trust owned
percentageShare.personalRep.label=Percentage the person owned
percentageShare.personalRepInPeriodOfAdmin.label=Percentage the person owned
percentageShare.capacitor.label=Percentage the person owned


percentageShare.error.required=Enter how much of the property you owned as a percentage
percentageShare.agent.error.required=Enter how much of the property your client owned as a percentage
percentageShare.trust.error.required=Enter how much of the property the trust owned as a percentage
percentageShare.personalRep.error.required=Enter how much of the property the person owned as a percentage
percentageShare.personalRepInPeriodOfAdmin.error.required=Enter how much of the property the person owned as a percentage
percentageShare.capacitor.error.required=Enter how much of the property the person owned as a percentage

percentageShare.error.invalid=The percentage of the property you owned must be a number
percentageShare.agent.error.invalid=The percentage of the property your client owned must be a number
percentageShare.trust.error.invalid=The percentage of the property the trust owned must be a number
percentageShare.personalRep.error.invalid=The percentage of the property the person owned must be a number
percentageShare.personalRepInPeriodOfAdmin.error.invalid=The percentage of the property the person owned must be a number
percentageShare.capacitor.error.invalid=The percentage of the property the person owned must be a number

percentageShare.error.tooLarge=The percentage of the property you owned must be a number between 0 and 100, for example 25 or 33.33
percentageShare.agent.error.tooLarge=The percentage of the property your client owned must be a number between 0 and 100, for example 25 or 33.33
percentageShare.trust.error.tooLarge=The percentage of the property the trust owned must be a number between 0 and 100, for example 25 or 33.33
percentageShare.personalRep.error.tooLarge=The percentage of the property the person owned must be a number between 0 and 100, for example 25 or 33.33
percentageShare.personalRepInPeriodOfAdmin.error.tooLarge=The percentage of the property the person owned must be a number between 0 and 100, for example 25 or 33.33
percentageShare.capacitor.error.tooLarge=The percentage of the property the person owned must be a number between 0 and 100, for example 25 or 33.33

percentageShare.error.tooSmall=The percentage of the property you owned must be a number between 0 and 100, for example 25 or 33.33
percentageShare.agent.error.tooSmall=The percentage of the property your client owned must be a number between 0 and 100, for example 25 or 33.33
percentageShare.trust.error.tooSmall=The percentage of the property the trust owned must be a number between 0 and 100, for example 25 or 33.33
percentageShare.personalRep.error.tooSmall=The percentage of the property the person owned must be a number between 0 and 100, for example 25 or 33.33
percentageShare.personalRepInPeriodOfAdmin.error.tooSmall=The percentage of the property the person owned must be a number between 0 and 100, for example 25 or 33.33
percentageShare.capacitor.error.tooSmall=The percentage of the property the person owned must be a number between 0 and 100, for example 25 or 33.33

percentageShare.error.tooManyDecimals=The percentage of the property you owned must have 2 decimal places or less, for example 33.33
percentageShare.agent.error.tooManyDecimals=The percentage of the property your client owned must have 2 decimal places or less, for example 33.33
percentageShare.trust.error.tooManyDecimals=The percentage of the property the trust owned must have 2 decimal places or less, for example 33.33
percentageShare.personalRep.error.tooManyDecimals=The percentage of the property the person owned must have 2 decimal places or less, for example 33.33
percentageShare.personalRepInPeriodOfAdmin.error.tooManyDecimals=The percentage of the property the person owned must have 2 decimal places or less, for example 33.33
percentageShare.capacitor.error.tooManyDecimals=The percentage of the property the person owned must have 2 decimal places or less, for example 33.33


disposalPrice.Gifted.title=What was the market value of the property when you gave it away?
disposalPrice.indirect.Gifted.title=What was the market value of the shares when you sold or disposed of them?
disposalPrice.agent.Gifted.title=What was the market value of the property when your client gave it away?
disposalPrice.agent.indirect.Gifted.title=What was the market value of the shares when they were sold or disposed of?
disposalPrice.trust.Gifted.title=What was the market value of the property when the trust gave it away?
disposalPrice.trust.indirect.Gifted.title=What was the market value of the shares when they were sold or disposed of?
disposalPrice.personalRep.Gifted.title=What was the market value of the property when it was disposed of?
disposalPrice.personalRep.indirect.Gifted.title=What was the market value of the shares when they were sold or disposed of?
disposalPrice.personalRepInPeriodOfAdmin.Gifted.title=What were the proceeds of the disposal?
disposalPrice.personalRepInPeriodOfAdmin.indirect.Gifted.title=What were the proceeds of the disposal?
disposalPrice.capacitor.Gifted.title=What was the market value of the property when it was disposed of?
disposalPrice.capacitor.indirect.Gifted.title=What was the market value of the shares when they were sold or disposed of?

disposalPrice.Gifted.helpText=If you owned part of the property, only enter your share of the market value. You’ll be able to enter any additional costs later.
disposalPrice.indirect.Gifted.helpText=You can provide a valuation or a realistic estimate.
disposalPrice.agent.Gifted.helpText=You can provide a valuation from a surveyor or a realistic estimate. If the property was shared, only enter the market value of your client’s share.
disposalPrice.agent.indirect.Gifted.helpText=You can provide a valuation or a realistic estimate.
disposalPrice.trust.Gifted.helpText=If the property was shared, only enter the amount the trust got for its share. You’ll be able to enter any additional costs later.
disposalPrice.trust.indirect.Gifted.helpText=You can provide a valuation or a realistic estimate.
disposalPrice.personalRep.Gifted.helpText=You can provide a valuation from a surveyor or a realistic estimate. If the property was shared, only enter the market value of the person’s share.
disposalPrice.personalRep.indirect.Gifted.helpText=You can provide a valuation or a realistic estimate.
disposalPrice.personalRepInPeriodOfAdmin.Gifted.helpText=This is the amount the estate got when the property was sold. You should subtract any selling or disposal costs.
disposalPrice.personalRepInPeriodOfAdmin.indirect.Gifted.helpText=This is the amount the estate got when the shares were sold. You should subtract any selling or disposal costs.
disposalPrice.capacitor.Gifted.helpText=You can provide a valuation from a surveyor or a realistic estimate. If the property was shared, only enter the market value of the person’s share.
disposalPrice.capacitor.indirect.Gifted.helpText=You can provide a valuation or a realistic estimate.

disposalPrice.Gifted.error.required=Enter the market value when you gave it away
disposalPrice.indirect.Gifted.error.required=Enter the market value of the shares when you sold or disposed of them
disposalPrice.agent.Gifted.error.required=Enter the market value of the property when it was given away
disposalPrice.agent.indirect.Gifted.error.required=Enter the market value of the shares when they were sold or disposed of
disposalPrice.trust.Gifted.error.required=Enter the market value when the trust gave it away
disposalPrice.trust.indirect.Gifted.error.required=Enter the market value of the shares when they were sold or disposed of
disposalPrice.personalRep.Gifted.error.required=Enter the market value of the property when it was disposed of
disposalPrice.personalRep.indirect.Gifted.error.required=Enter the market value of the shares when they were sold or disposed of
disposalPrice.personalRepInPeriodOfAdmin.Gifted.error.required=Enter the proceeds of the disposal
disposalPrice.personalRepInPeriodOfAdmin.indirect.Gifted.error.required=Enter the proceeds of the disposal
disposalPrice.capacitor.Gifted.error.required=Enter the market value of the property when it was disposed of
disposalPrice.capacitor.indirect.Gifted.error.required=Enter the market value of the shares when they were sold or disposed of

disposalPrice.Gifted.error.invalid=The market value must be an amount of money, like 160,000 or 23,040.50
disposalPrice.indirect.Gifted.error.invalid=The market value of the shares must be an amount of money, like 160,000 or 23,040.50
disposalPrice.agent.Gifted.error.invalid=The market value must be an amount of money, like 160,000 or 23,040.50
disposalPrice.agent.indirect.Gifted.error.invalid=The market value of the shares must be an amount of money, like 160,000 or 23,040.50
disposalPrice.trust.Gifted.error.invalid=The market value must be an amount of money, like 160,000 or 23,040.50
disposalPrice.trust.indirect.Gifted.error.invalid=The market value of the shares must be an amount of money, like 160,000 or 23,040.50
disposalPrice.personalRep.Gifted.error.invalid=The market value must be an amount of money, like 160,000 or 23,040.50
disposalPrice.personalRep.indirect.Gifted.error.invalid=The market value of the shares must be an amount of money, like 160,000 or 23,040.50
disposalPrice.personalRepInPeriodOfAdmin.Gifted.error.invalid=The proceeds of the disposal must be an amount of money, like 160,000 or 23,040.50
disposalPrice.personalRepInPeriodOfAdmin.indirect.Gifted.error.invalid=The proceeds of the disposal must be an amount of money, like 160,000 or 23,040.50
disposalPrice.capacitor.Gifted.error.invalid=The market value must be an amount of money, like 160,000 or 23,040.50
disposalPrice.capacitor.indirect.Gifted.error.invalid=The market value of the shares must be an amount of money, like 160,000 or 23,040.50

disposalPrice.Gifted.error.tooSmall=The market value must be an amount of money between 1 and 50,000,000,000
disposalPrice.indirect.Gifted.error.tooSmall=The market value of the shares must be an amount of money between 1 and 50,000,000,000
disposalPrice.agent.Gifted.error.tooSmall=The market value must be an amount of money between 1 and 50,000,000,000
disposalPrice.agent.indirect.Gifted.error.tooSmall=The market value of the shares must be an amount of money between 1 and 50,000,000,000
disposalPrice.trust.Gifted.error.tooSmall=The market value must be an amount of money between 1 and 50,000,000,000
disposalPrice.trust.indirect.Gifted.error.tooSmall=The market value of the shares must be an amount of money between 1 and 50,000,000,000
disposalPrice.capacitor.Gifted.error.tooSmall=The market value must be an amount of money between 1 and 50,000,000,000
disposalPrice.capacitor.indirect.Gifted.error.tooSmall=The market value of the shares must be an amount of money between 1 and 50,000,000,000
disposalPrice.personalRep.Gifted.error.tooSmall=The market value must be an amount of money between 1 and 50,000,000,000
disposalPrice.personalRep.indirect.Gifted.error.tooSmall=The market value of the shares must be an amount of money between 1 and 50,000,000,000
disposalPrice.personalRepInPeriodOfAdmin.Gifted.error.tooSmall=The proceeds of the disposal must be an amount of money between 1 and 50,000,000,000
disposalPrice.personalRepInPeriodOfAdmin.indirect.Gifted.error.tooSmall=The proceeds of the disposal must be an amount of money between 1 and 50,000,000,000


disposalPrice.Gifted.error.tooLarge=The market value must be an amount of money between 1 and 50,000,000,000
disposalPrice.indirect.Gifted.error.tooLarge=The market value of the shares must be an amount of money between 1 and 50,000,000,000
disposalPrice.agent.Gifted.error.tooLarge=The market value must be an amount of money between 1 and 50,000,000,000
disposalPrice.agent.indirect.Gifted.error.tooLarge=The market value of the shares must be an amount of money between 1 and 50,000,000,000
disposalPrice.trust.Gifted.error.tooLarge=The market value must be an amount of money between 1 and 50,000,000,000
disposalPrice.trust.indirect.Gifted.error.tooLarge=The market value of the shares must be an amount of money between 1 and 50,000,000,000
disposalPrice.capacitor.Gifted.error.tooLarge=The market value must be an amount of money between 1 and 50,000,000,000
disposalPrice.capacitor.indirect.Gifted.error.tooLarge=The market value of the shares must be an amount of money between 1 and 50,000,000,000
disposalPrice.personalRep.Gifted.error.tooLarge=The market value must be an amount of money between 1 and 50,000,000,000
disposalPrice.personalRep.indirect.Gifted.error.tooLarge=The market value of the shares must be an amount of money between 1 and 50,000,000,000
disposalPrice.personalRepInPeriodOfAdmin.Gifted.error.tooLarge=The proceeds of the disposal must be an amount of money between 1 and 50,000,000,000
disposalPrice.personalRepInPeriodOfAdmin.indirect.Gifted.error.tooLarge=The proceeds of the disposal must be an amount of money between 1 and 50,000,000,000

disposalPrice.Gifted.error.tooManyDecimals=The market value must be an amount of money with pence as 2 decimal places or less, like 160,000 or 23,040.50
disposalPrice.indirect.Gifted.error.tooManyDecimals=The market value of the shares must be an amount of money with pence as 2 decimal places or less, like 160,000 or 23,040.50
disposalPrice.agent.Gifted.error.tooManyDecimals=The market value must be an amount of money with pence as 2 decimal places or less, like 160,000 or 23,040.50
disposalPrice.agent.indirect.Gifted.error.tooManyDecimals=The market value of the shares must be an amount of money with pence as 2 decimal places or less, like 160,000 or 23,040.50
disposalPrice.trust.Gifted.error.tooManyDecimals=The market value must be an amount of money with pence as 2 decimal places or less, like 160,000 or 23,040.50
disposalPrice.trust.indirect.Gifted.error.tooManyDecimals=The market value of the shares must be an amount of money with pence as 2 decimal places or less, like 160,000 or 23,040.50
disposalPrice.capacitor.Gifted.error.tooManyDecimals=The market value must be an amount of money with pence as 2 decimal places or less, like 160,000 or 23,040.50
disposalPrice.capacitor.indirect.Gifted.error.tooManyDecimals=The market value of the shares must be an amount of money with pence as 2 decimal places or less, like 160,000 or 23,040.50
disposalPrice.personalRep.Gifted.error.tooManyDecimals=The market value must be an amount of money with pence as 2 decimal places or less, like 160,000 or 23,040.50
disposalPrice.personalRep.indirect.Gifted.error.tooManyDecimals=The market value of the shares must be an amount of money with pence as 2 decimal places or less, like 160,000 or 23,040.50
disposalPrice.personalRepInPeriodOfAdmin.Gifted.error.tooManyDecimals=The proceeds of the disposal must be an amount of money with pence as 2 decimal places or less, like 160,000 or 23,040.50
disposalPrice.personalRepInPeriodOfAdmin.indirect.Gifted.error.tooManyDecimals=The proceeds of the disposal must be an amount of money with pence as 2 decimal places or less, like 160,000 or 23,040.50

disposalPrice.SoldOther.title=How much did you get when you sold or disposed of the property?
disposalPrice.indirect.SoldOther.title=How much did you get when you sold or disposed of the shares?
disposalPrice.agent.SoldOther.title=How much did your client get when they sold or disposed of the property?
disposalPrice.agent.indirect.SoldOther.title=What was the disposal amount?
disposalPrice.trust.SoldOther.title=How much did the trust get when they sold or disposed of the property?
disposalPrice.trust.indirect.SoldOther.title=What was the disposal amount?
disposalPrice.personalRep.SoldOther.title=What was the disposal amount?
disposalPrice.personalRep.indirect.SoldOther.title=What was the disposal amount?
disposalPrice.personalRepInPeriodOfAdmin.SoldOther.title=What were the proceeds of the disposal?
disposalPrice.personalRepInPeriodOfAdmin.indirect.SoldOther.title=What were the proceeds of the disposal?
disposalPrice.capacitor.SoldOther.title=What was the disposal amount?
disposalPrice.capacitor.indirect.SoldOther.title=How much did the person get when they sold or disposed of the shares?

disposalPrice.SoldOther.helpText=If you owned part of the property, only enter the amount you got for your share. You’ll be able to enter any additional costs later.
disposalPrice.indirect.SoldOther.helpText=You’ll be able to include buying or acquisition costs later.
disposalPrice.agent.SoldOther.helpText=If the property was shared, only enter the amount your client got for their share. You’ll be able to enter any additional costs later.
disposalPrice.agent.indirect.SoldOther.helpText=You’ll be able to include acquisition costs later.
disposalPrice.trust.SoldOther.helpText=If the property was shared, only enter the amount the trust got for its share. You’ll be able to enter any additional costs later.
disposalPrice.trust.indirect.SoldOther.helpText=You’ll be able to include acquisition costs later.
disposalPrice.personalRep.SoldOther.helpText=If the property was shared, only enter the amount the person got for their share. You’ll be able to enter any additional costs later.
disposalPrice.personalRep.indirect.SoldOther.helpText=You’ll be able to include acquisition costs later.
disposalPrice.personalRepInPeriodOfAdmin.SoldOther.helpText=This is the amount the estate got when the property was sold. You should subtract any selling or disposal costs.
disposalPrice.personalRepInPeriodOfAdmin.indirect.SoldOther.helpText=This is the amount the estate got when the shares were sold. You should subtract any selling or disposal costs.
disposalPrice.capacitor.SoldOther.helpText=If the property was shared, only enter the amount the person got for their share. You’ll be able to enter any additional costs later.
disposalPrice.capacitor.indirect.SoldOther.helpText=You’ll be able to include buying or acquisition costs later.

disposalPrice.SoldOther.error.required=Enter how much you sold or disposed of the property for
disposalPrice.indirect.SoldOther.error.required=Enter how much you got when you sold or disposed of the shares
disposalPrice.agent.SoldOther.error.required=Enter how much your client sold or disposed of the property for
disposalPrice.agent.indirect.SoldOther.error.required=Enter the disposal amount
disposalPrice.trust.SoldOther.error.required=Enter how much the trust sold or disposed of the property for
disposalPrice.trust.indirect.SoldOther.error.required=Enter the disposal amount
disposalPrice.personalRep.SoldOther.error.required=Enter the disposal amount
disposalPrice.personalRep.indirect.SoldOther.error.required=Enter the disposal amount
disposalPrice.personalRepInPeriodOfAdmin.SoldOther.error.required=Enter the proceeds of the disposal
disposalPrice.personalRepInPeriodOfAdmin.indirect.SoldOther.error.required=Enter the proceeds of the disposal
disposalPrice.capacitor.SoldOther.error.required=Enter the disposal amount
disposalPrice.capacitor.indirect.SoldOther.error.required=Enter how much the person got when they sold or disposed of the shares

disposalPrice.SoldOther.error.invalid=How much the property was sold for must be an amount of money, like 160,000 or 23,040.50
disposalPrice.indirect.SoldOther.error.invalid=How much you got when you sold or disposed of the shares must be an amount of money, like 160,000 or 23,040.50
disposalPrice.agent.SoldOther.error.invalid=How much your client sold the property for must be an amount of money, like 160,000 or 23,040.50
disposalPrice.agent.indirect.SoldOther.error.invalid=The disposal amount must be an amount of money, like 160,000 or 23,040.50
disposalPrice.trust.SoldOther.error.invalid=How much the trust sold the property for must be an amount of money, like 160,000 or 23,040.50
disposalPrice.trust.indirect.SoldOther.error.invalid=The disposal amount must be an amount of money, like 160,000 or 23,040.50
disposalPrice.personalRep.SoldOther.error.invalid=The disposal amount must be an amount of money, like 160,000 or 23,040.50
disposalPrice.personalRep.indirect.SoldOther.error.invalid=The disposal amount must be an amount of money, like 160,000 or 23,040.50
disposalPrice.personalRepInPeriodOfAdmin.SoldOther.error.invalid=The proceeds of the disposal must be an amount of money, like 160,000 or 23,040.50
disposalPrice.personalRepInPeriodOfAdmin.indirect.SoldOther.error.invalid=The proceeds of the disposal must be an amount of money, like 160,000 or 23,040.50
disposalPrice.capacitor.SoldOther.error.invalid=The disposal amount must be an amount of money, like 160,000 or 23,040.50
disposalPrice.capacitor.indirect.SoldOther.error.invalid=How much the person got when they sold or disposed of the shares must be an amount of money, like 160,000 or 23,040.50

disposalPrice.SoldOther.error.tooSmall=How much you sold the property for must be an amount of money between 1 and 50,000,000,000
disposalPrice.indirect.SoldOther.error.tooSmall=How much you got when you sold or disposed of the shares must be an amount of money between 1 and 50,000,000,000
disposalPrice.agent.SoldOther.error.tooSmall=How much your client sold the property for must be an amount of money between 1 and 50,000,000,000
disposalPrice.agent.indirect.SoldOther.error.tooSmall=The disposal amount must be an amount of money between 1 and 50,000,000,000
disposalPrice.trust.SoldOther.error.tooSmall=How much the trust sold the property for must be an amount of money between 1 and 50,000,000,000
disposalPrice.trust.indirect.SoldOther.error.tooSmall=The disposal amount must be an amount of money between 1 and 50,000,000,000
disposalPrice.personalRep.SoldOther.error.tooSmall=The disposal amount must be an amount of money between 1 and 50,000,000,000
disposalPrice.personalRep.indirect.SoldOther.error.tooSmall=The disposal amount must be an amount of money between 1 and 50,000,000,000
disposalPrice.capacitor.SoldOther.error.tooSmall=The disposal amount must be an amount of money between 1 and 50,000,000,000
disposalPrice.capacitor.indirect.SoldOther.error.tooSmall=How much the person got when they sold or disposed of the shares must be an amount of money between 1 and 50,000,000,000
disposalPrice.personalRepInPeriodOfAdmin.SoldOther.error.tooSmall=The proceeds of the disposal must be an amount of money between 1 and 50,000,000,000
disposalPrice.personalRepInPeriodOfAdmin.indirect.SoldOther.error.tooSmall=The proceeds of the disposal must be an amount of money between 1 and 50,000,000,000

disposalPrice.SoldOther.error.tooLarge=How much you sold the property for must be an amount of money between 1 and 50,000,000,000
disposalPrice.indirect.SoldOther.error.tooLarge=How much you got when you sold or disposed of the shares must be an amount of money between 1 and 50,000,000,000
disposalPrice.agent.SoldOther.error.tooLarge=How much your client sold the property for must be an amount of money between 1 and 50,000,000,000
disposalPrice.agent.indirect.SoldOther.error.tooLarge=The disposal amount must be an amount of money between 1 and 50,000,000,000
disposalPrice.trust.SoldOther.error.tooLarge=How much the trust sold the property for must be an amount of money between 1 and 50,000,000,000
disposalPrice.trust.indirect.SoldOther.error.tooLarge=The disposal amount must be an amount of money between 1 and 50,000,000,000
disposalPrice.personalRep.SoldOther.error.tooLarge=The disposal amount must be an amount of money between 1 and 50,000,000,000
disposalPrice.personalRep.indirect.SoldOther.error.tooLarge=The disposal amount must be an amount of money between 1 and 50,000,000,000
disposalPrice.capacitor.SoldOther.error.tooLarge=The disposal amount must be an amount of money between 1 and 50,000,000,000
disposalPrice.capacitor.indirect.SoldOther.error.tooLarge=How much the person got when they sold or disposed of the shares must be an amount of money between 1 and 50,000,000,000
disposalPrice.personalRepInPeriodOfAdmin.SoldOther.error.tooLarge=The proceeds of the disposal must be an amount of money between 1 and 50,000,000,000
disposalPrice.personalRepInPeriodOfAdmin.indirect.SoldOther.error.tooLarge=The proceeds of the disposal must be an amount of money between 1 and 50,000,000,000


disposalPrice.SoldOther.error.tooManyDecimals=How much you sold the property for must be an amount of money with pence as 2 decimal places or less, like 160,000 or 23,040.50
disposalPrice.indirect.SoldOther.error.tooManyDecimals=How much you got when you sold or disposed of the shares must be an amount of money with pence as 2 decimal places or less, like 160,000 or 23,040.50
disposalPrice.agent.SoldOther.error.tooManyDecimals=How much your client sold the property for must be an amount of money with pence as 2 decimal places or less, like 160,000 or 23,040.50
disposalPrice.agent.indirect.SoldOther.error.tooManyDecimals=The disposal amount must be an amount of money with pence as 2 decimal places or less, like 160,000 or 23,040.50
disposalPrice.trust.SoldOther.error.tooManyDecimals=How much the trust sold the property for must be an amount of money with pence as 2 decimal places or less, like 160,000 or 23,040.50
disposalPrice.trust.indirect.SoldOther.error.tooManyDecimals=The disposal amount must be an amount of money with pence as 2 decimal places or less, like 160,000 or 23,040.50
disposalPrice.personalRep.SoldOther.error.tooManyDecimals=The disposal amount must be an amount of money with pence as 2 decimal places or less, like 160,000 or 23,040.50
disposalPrice.personalRep.indirect.SoldOther.error.tooManyDecimals=The disposal amount must be an amount of money with pence as 2 decimal places or less, like 160,000 or 23,040.50
disposalPrice.capacitor.SoldOther.error.tooManyDecimals=The disposal amount must be an amount of money with pence as 2 decimal places or less, like 160,000 or 23,040.50
disposalPrice.capacitor.indirect.SoldOther.error.tooManyDecimals=How much the person got when they sold or disposed of the shares must be an amount of money with pence as 2 decimal places or less, like 160,000 or 23,040.50
disposalPrice.personalRepInPeriodOfAdmin.SoldOther.error.tooManyDecimals=The proceeds of the disposal must be an amount of money with pence as 2 decimal places or less, like 160,000 or 23,040.50
disposalPrice.personalRepInPeriodOfAdmin.indirect.SoldOther.error.tooManyDecimals=The proceeds of the disposal must be an amount of money with pence as 2 decimal places or less, like 160,000 or 23,040.50

disposalPrice.cyaChange=the disposal amount

disposalFees.title=What were your additional costs when you sold or disposed of the property?
disposalFees.indirect.title=How much were your additional costs when you sold or disposed of the shares?
disposalFees.agent.title=What were your client’s additional disposal costs?
disposalFees.agent.indirect.title=How much were the additional costs when the shares were sold or disposed of?
disposalFees.trust.title=What were the trust’s additional disposal costs?
disposalFees.trust.indirect.title=How much were the additional costs when the shares were sold or disposed of?
disposalFees.personalRep.title=What were the person’s additional disposal costs?
disposalFees.personalRep.indirect.title=How much were the additional costs when the shares were sold or disposed of?
disposalFees.personalRepInPeriodOfAdmin.title=What were the additional disposal costs?
disposalFees.personalRepInPeriodOfAdmin.indirect.title=How much were the additional disposal costs?
disposalFees.capacitor.title=What were the person’s additional disposal costs?
disposalFees.capacitor.indirect.title=How much were the person’s additional costs when they sold or disposed of the shares?

disposalFees.helpText=For example, the amount you paid to an estate agent or solicitor. If you shared these costs, you can only claim your share.
disposalFees.indirect.helpText=Additional costs might include stock broker’s fees.
disposalFees.agent.helpText=For example, the amount your client paid to an estate agent or solicitor. If your client shared these costs, they can only claim their share.
disposalFees.agent.indirect.helpText=Additional costs might include stock broker’s fees.
disposalFees.trust.helpText=For example, the amount the trust paid to an estate agent or solicitor. If the trust shared these costs, it can only claim its share.
disposalFees.trust.indirect.helpText=Additional costs might include stock broker’s fees.
disposalFees.personalRep.helpText=For example, the amount the person paid to an estate agent or solicitor. If the person shared these costs, they can only claim their share.
disposalFees.personalRep.indirect.helpText=Additional costs might include stock broker’s fees.
disposalFees.personalRepInPeriodOfAdmin.helpText=For example, the amount you, or the estate, paid to an estate agent or solicitor. If the costs were shared you can only include the estate’s share.
disposalFees.personalRepInPeriodOfAdmin.indirect.helpText=For example, the amount you, or the estate, paid to an estate agent or solicitor. If the costs were shared you can only include the estate’s share.
disposalFees.capacitor.helpText=For example, the amount the person paid to an estate agent or solicitor. If the person shared these costs, they can only claim their share.
disposalFees.capacitor.indirect.helpText=Additional costs might include stock broker’s fees.

disposalFees.error.required=Enter the amount of additional costs when you sold or disposed of the property
disposalFees.indirect.error.required=Enter how much your additional costs were when you sold or disposed of the shares
disposalFees.agent.error.required=Enter your client’s additional disposal costs
disposalFees.agent.indirect.error.required=Enter how much the additional costs were when the shares were sold or disposed of
disposalFees.trust.error.required=Enter the trust’s additional disposal costs
disposalFees.trust.indirect.error.required=Enter how much the additional costs were when the shares were sold or disposed of
disposalFees.personalRep.error.required=Enter the person’s additional disposal costs
disposalFees.personalRep.indirect.error.required=Enter how much the additional costs were when the shares were sold or disposed of
disposalFees.personalRepInPeriodOfAdmin.error.required=Enter the additional disposal costs
disposalFees.personalRepInPeriodOfAdmin.indirect.error.required=Enter the additional disposal costs
disposalFees.capacitor.error.required=Enter the person’s additional disposal costs
disposalFees.capacitor.indirect.error.required=Enter how much the person’s additional costs were when they sold or disposed of the shares

disposalFees.error.invalid=How much you paid for additional disposal costs must be an amount of money, like 160,000 or 23,040.50
disposalFees.indirect.error.invalid=The additional costs when you sold or disposed of the shares must be an amount of money, like 160,000 or 23,040.50
disposalFees.agent.error.invalid=How much your client paid for additional disposal costs must be an amount of money, like 160,000 or 23,040.50
disposalFees.agent.indirect.error.invalid=The additional costs when the shares were sold or disposed of must be an amount of money, like 160,000 or 23,040.50
disposalFees.trust.error.invalid=How much the trust paid for additional disposal costs must be an amount of money, like 160,000 or 23,040.50
disposalFees.trust.indirect.error.invalid=The additional costs when the shares were sold or disposed of must be an amount of money, like 160,000 or 23,040.50
disposalFees.capacitor.error.invalid=Additional costs must be an amount of money, like 160,000 or 23,040.50
disposalFees.capacitor.indirect.error.invalid=The person’s additional costs when they sold or disposed of the shares must be an amount of money, like 160,000 or 23,040.50
disposalFees.personalRep.error.invalid=Additional costs must be an amount of money, like 160,000 or 23,040.50
disposalFees.personalRep.indirect.error.invalid=The additional costs when the shares were sold or disposed of must be an amount of money, like 160,000 or 23,040.50
disposalFees.personalRepInPeriodOfAdmin.error.invalid=Additional costs must be an amount of money, like 160,000 or 23,040.50
disposalFees.personalRepInPeriodOfAdmin.indirect.error.invalid=Additional costs must be an amount of money, like 160,000 or 23,040.50

disposalFees.error.tooSmall=How much you paid for the additional disposal costs must be an amount of money between 0 and 50,000,000,000
disposalFees.indirect.error.tooSmall=The additional costs when you sold or disposed of the shares must be an amount of money between 0 and 50,000,000,000
disposalFees.agent.error.tooSmall=How much your client paid for the additional disposal costs must be an amount of money between 0 and 50,000,000,000
disposalFees.agent.indirect.error.tooSmall=The additional costs when the shares were sold or disposed of must be an amount of money between 0 and 50,000,000,000
disposalFees.trust.error.tooSmall=How much the trust paid for the additional disposal costs must be an amount of money between 0 and 50,000,000,000
disposalFees.trust.indirect.error.tooSmall=The additional costs when the shares were sold or disposed of must be an amount of money between 0 and 50,000,000,000
disposalFees.personalRep.error.tooSmall=Additional costs must be an amount of money between 1 and 50,000,000,000
disposalFees.personalRep.indirect.error.tooSmall=The additional costs when the shares were sold or disposed of must be an amount of money between 0 and 50,000,000,000
disposalFees.personalRepInPeriodOfAdmin.error.tooSmall=Additional costs must be an amount of money between 1 and 50,000,000,000
disposalFees.personalRepInPeriodOfAdmin.indirect.error.tooSmall=Additional costs must be an amount of money between 0 and 50,000,000,000
disposalFees.capacitor.error.tooSmall=Additional costs must be an amount of money between 1 and 50,000,000,000
disposalFees.capacitor.indirect.error.tooSmall=The person’s additional costs when they sold or disposed of the shares must be an amount of money between 0 and 50,000,000,000

disposalFees.error.tooLarge=How much you paid for the additional disposal costs must be an amount of money between 0 and 50,000,000,000
disposalFees.indirect.error.tooLarge=The additional costs when you sold or disposed of the shares must be an amount of money between 0 and 50,000,000,000
disposalFees.agent.error.tooLarge=How much your client paid for the additional disposal costs must be an amount of money between 0 and 50,000,000,000
disposalFees.agent.indirect.error.tooLarge=The additional costs when the shares were sold or disposed of must be an amount of money between 0 and 50,000,000,000
disposalFees.trust.error.tooLarge=How much the trust paid for the additional disposal costs must be an amount of money between 0 and 50,000,000,000
disposalFees.trust.indirect.error.tooLarge=The additional costs when the shares were sold or disposed of must be an amount of money between 0 and 50,000,000,000
disposalFees.personalRep.error.tooLarge=Additional costs must be an amount of money between 1 and 50,000,000,000
disposalFees.personalRep.indirect.error.tooLarge=The additional costs when the shares were sold or disposed of must be an amount of money between 0 and 50,000,000,000
disposalFees.personalRepInPeriodOfAdmin.error.tooLarge=Additional costs must be an amount of money between 1 and 50,000,000,000
disposalFees.personalRepInPeriodOfAdmin.indirect.error.tooLarge=Additional costs must be an amount of money between 0 and 50,000,000,000
disposalFees.capacitor.error.tooLarge=Additional costs must be an amount of money between 1 and 50,000,000,000
disposalFees.capacitor.indirect.error.tooLarge=The person’s additional costs when they sold or disposed of the shares must be an amount of money between 0 and 50,000,000,000

disposalFees.error.tooManyDecimals=How much you paid for the additional disposal costs must be an amount of money with pence as 2 decimal places or less, like 160,000 or 23,040.50
disposalFees.indirect.error.tooManyDecimals=The additional costs when you sold or disposed of the shares must be an amount of money with pence as 2 decimal places or less, like 160,000 or 23,040.50
disposalFees.agent.error.tooManyDecimals=How much your client paid for the additional disposal costs must be an amount of money with pence as 2 decimal places or less, like 160,000 or 23,040.50
disposalFees.agent.indirect.error.tooManyDecimals=The additional costs when the shares were sold or disposed of must be an amount of money with pence as 2 decimal places or less, like 160,000 or 23,040.50
disposalFees.trust.error.tooManyDecimals=How much the trust paid for the additional disposal costs must be an amount of money with pence as 2 decimal places or less, like 160,000 or 23,040.50
disposalFees.trust.indirect.error.tooManyDecimals=The additional costs when the shares were sold or disposed of must be an amount of money with pence as 2 decimal places or less, like 160,000 or 23,040.50
disposalFees.personalRep.error.tooManyDecimals=Additional costs must be an amount of money with pence as 2 decimal places or less, like 160,000 or 23,040.50
disposalFees.personalRep.indirect.error.tooManyDecimals=The additional costs when the shares were sold or disposed of must be an amount of money with pence as 2 decimal places or less, like 160,000 or 23,040.50
disposalFees.personalRepInPeriodOfAdmin.error.tooManyDecimals=Additional costs must be an amount of money with pence as 2 decimal places or less, like 160,000 or 23,040.50
disposalFees.personalRepInPeriodOfAdmin.indirect.error.tooManyDecimals=Additional costs must be an amount of money with pence as 2 decimal places or less, like 160,000 or 23,040.50
disposalFees.capacitor.error.tooManyDecimals=Additional costs must be an amount of money with pence as 2 decimal places or less, like 160,000 or 23,040.50
disposalFees.capacitor.indirect.error.tooManyDecimals=The person’s additional costs when they sold or disposed of the shares must be an amount of money with pence as 2 decimal places or less, like 160,000 or 23,040.50

disposalFees.cyaChange=the amount of additional costs

returns.disposal-details.cya.title=Check your answers

#===================================================
#  SALE OR DISPOSAL DETAILS PAGES - END
#===================================================

#===================================================
#  PURCHASE OR ACQUISITION DETAILS PAGES - START
#===================================================

acquisitionDetails.caption=Purchase or acquisition details

acquisitionMethod.title=How did you get the property?
acquisitionMethod.agent.title=How did your client acquire the property?
acquisitionMethod.trust.title=How did the trust acquire the property?
acquisitionMethod.capacitor.title=How did the person acquire the property?
acquisitionMethod.personalRep.title=How did the person acquire the property?

acquisitionMethod.indirect.title=How did you get the shares?
acquisitionMethod.agent.indirect.title=How did your client acquire the shares?
acquisitionMethod.trust.indirect.title=How did the trust acquire the shares?
acquisitionMethod.capacitor.indirect.title=How did the person acquire the shares?
acquisitionMethod.personalRep.indirect.title=How did the person acquire the shares?

returns.acquisitionMethod.Bought=Bought it
returns.acquisitionMethod.Inherited=Inherited it
returns.acquisitionMethod.Gifted=Got it as a gift
returns.acquisitionMethod.Other=Other

returns.acquisitionMethod.indirect.Bought=Bought them
returns.acquisitionMethod.indirect.Inherited=Inherited them
returns.acquisitionMethod.indirect.Gifted=Got them as a gift

returns.otherAcquisitionMethod.label=How you got the property
returns.otherAcquisitionMethod.agent.label=How your client acquired the property
returns.otherAcquisitionMethod.trust.label=How the trust acquired the property
returns.otherAcquisitionMethod.capacitor.label=How the person acquired the property
returns.otherAcquisitionMethod.personalRep.label=How the person acquired the property
returns.otherAcquisitionMethod.indirect.label=How you got the shares
returns.otherAcquisitionMethod.agent.indirect.label=How your client acquired the shares
returns.otherAcquisitionMethod.trust.indirect.label=How the trust acquired the shares
returns.otherAcquisitionMethod.capacitor.indirect.label=How the person got the shares
returns.otherAcquisitionMethod.personalRep.indirect.label=How the person got the shares

acquisitionMethod.cyaChange=how the property was acquired

acquisitionMethod.error.required=Select how you got the property
acquisitionMethod.agent.error.required=Select how your client acquired the property
acquisitionMethod.trust.error.required=Select how the trust acquired the property
acquisitionMethod.capacitor.error.required=Select how the person acquired the property
acquisitionMethod.personalRep.error.required=Select how the person acquired the property

acquisitionMethod.indirect.error.required=Select how you got the shares
acquisitionMethod.agent.indirect.error.required=Select how your client acquired the shares
acquisitionMethod.trust.indirect.error.required=Select how the trust acquired the shares
acquisitionMethod.capacitor.indirect.error.required=Select how the person acquired the shares
acquisitionMethod.personalRep.indirect.error.required=Select how the person acquired the shares

acquisitionMethod.indirect.error.invalid=Select how you got the shares
acquisitionMethod.agent.indirect.error.invalid=Select how your client acquired the shares
acquisitionMethod.trust.indirect.error.invalid=Select how the trust acquired the shares
acquisitionMethod.capacitor.indirect.error.invalid=Select how the person acquired the shares
acquisitionMethod.personalRep.indirect.error.invalid=Select how the person acquired the shares

acquisitionMethod.error.invalid=Select how you got the property
acquisitionMethod.agent.error.invalid=Select how your client acquired the property
acquisitionMethod.trust.error.invalid=Select how the trust acquired the property
acquisitionMethod.capacitor.error.invalid=Select how the person acquired the property
acquisitionMethod.personalRep.error.invalid=Select how the person acquired the property

otherAcquisitionMethod.error.required=Enter how you got the property
otherAcquisitionMethod.agent.error.required=Enter how your client acquired the property
otherAcquisitionMethod.trust.error.required=Enter how the trust acquired the property
otherAcquisitionMethod.capacitor.error.required=Enter how the person acquired the property
otherAcquisitionMethod.personalRep.error.required=Enter how the person acquired the property

otherAcquisitionMethod.indirect.error.required=Enter how you got the shares
otherAcquisitionMethod.agent.indirect.error.required=Enter how your client acquired the shares
otherAcquisitionMethod.trust.indirect.error.required=Enter how the trust acquired the shares
otherAcquisitionMethod.capacitor.indirect.error.required=Enter how the person got the shares
otherAcquisitionMethod.personalRep.indirect.error.required=Enter how the person got the shares

otherAcquisitionMethod.error.invalid=How you got the property must only include letters a to z, spaces and numbers
otherAcquisitionMethod.agent.error.invalid=How your client acquired the property must only include letters a to z, spaces and numbers
otherAcquisitionMethod.trust.error.invalid=How the trust acquired the property must only include letters a to z, spaces and numbers
otherAcquisitionMethod.capacitor.error.invalid=How the person acquired the property must only include letters a to z, spaces and numbers
otherAcquisitionMethod.personalRep.error.invalid=How the person acquired the property must only include letters a to z, spaces and numbers

otherAcquisitionMethod.indirect.error.invalid=How you got the shares must only include letters a to z, spaces and numbers
otherAcquisitionMethod.agent.indirect.error.invalid=How your client acquired the shares must only include letters a to z, spaces and numbers
otherAcquisitionMethod.trust.indirect.error.invalid=How the trust acquired the shares must only include letters a to z, spaces and numbers
otherAcquisitionMethod.capacitor.indirect.error.invalid=How the person got the shares must only include letters a to z, spaces and numbers
otherAcquisitionMethod.personalRep.indirect.error.invalid=How the person got the shares must only include letters a to z, spaces and numbers

otherAcquisitionMethod.error.tooLong=How you got the property must be 35 characters or less
otherAcquisitionMethod.agent.error.tooLong=How your client acquired the property must be 35 characters or less
otherAcquisitionMethod.trust.error.tooLong=How the trust acquired the property must be 35 characters or less
otherAcquisitionMethod.capacitor.error.tooLong=How the person acquired the property must be 35 characters or less
otherAcquisitionMethod.personalRep.error.tooLong=How the person acquired the property must be 35 characters or less

otherAcquisitionMethod.indirect.error.tooLong=How you got the shares must be 35 characters or less
otherAcquisitionMethod.agent.indirect.error.tooLong=How your client acquired the shares must be 35 characters or less
otherAcquisitionMethod.trust.indirect.error.tooLong=How the trust acquired the shares must be 35 characters or less
otherAcquisitionMethod.capacitor.indirect.error.tooLong=How the person got the shares must be 35 characters or less
otherAcquisitionMethod.personalRep.indirect.error.tooLong=How the person got the shares must be 35 characters or less

acquisitionDate.indirect.title=What date did you get the shares?
acquisitionDate.agent.indirect.title=What date did your client acquire the shares?
acquisitionDate.trust.indirect.title=What date did the trust acquire the shares?
acquisitionDate.capacitor.indirect.title=What date did the person get the shares?
acquisitionDate.personalRep.indirect.title=What date did the person get the shares?

acquisitionDate.title=What date did you get the property?
acquisitionDate.agent.title=What date did your client acquire the property?
acquisitionDate.trust.title=What date did the trust acquire the property?
acquisitionDate.capacitor.title=What date did the person acquire the property?
acquisitionDate.personalRep.title=What date did the person acquire the property?

acquisitionDate.helpText=This is the date the property was transferred into your name. For example, 21 5 2004
acquisitionDate.agent.helpText=This is the date the property was transferred into your client’s name. For example, 21 5 2004
acquisitionDate.trust.helpText=This is the date the property was transferred into the trust’s name. For example, 21 5 2004
acquisitionDate.capacitor.helpText=This is the date the property was transferred into the person’s name. For example, 21 5 2004.
acquisitionDate.personalRep.helpText=This is the date the property was transferred into the person’s name. For example, 21 5 2004.

acquisitionDate.indirect.helpText=For example, 21 5 2004
acquisitionDate.agent.indirect.helpText=For example, 21 5 2004
acquisitionDate.trust.indirect.helpText=For example, 21 5 2004
acquisitionDate.capacitor.indirect.helpText=For example, 21 5 2004
acquisitionDate.personalRep.indirect.helpText=For example, 21 5 2004

acquisitionDate.error.required=Enter the date you got the property
acquisitionDate.agent.error.required=Enter the date your client acquired the property
acquisitionDate.trust.error.required=Enter the date the trust acquired the property
acquisitionDate.capacitor.error.required=Enter the date the person acquired the property
acquisitionDate.personalRep.error.required=Enter the date the person acquired the property
acquisitionDate.indirect.error.required=Enter the date you got the shares
acquisitionDate.agent.indirect.error.required=Enter the date your client acquired the shares
acquisitionDate.trust.indirect.error.required=Enter the date the trust acquired the shares
acquisitionDate.capacitor.indirect.error.required=Enter the date the person got the shares
acquisitionDate.personalRep.indirect.error.required=Enter the date the person got the shares

acquisitionDate.error.invalid=The date you got the property must be a real date
acquisitionDate.agent.error.invalid=The date your client acquired the property must be a real date
acquisitionDate.trust.error.invalid=The date the trust acquired the property must be a real date
acquisitionDate.capacitor.error.invalid=The date the person acquired the property must be a real date
acquisitionDate.personalRep.error.invalid=The date the person acquired the property must be a real date

acquisitionDate.indirect.error.invalid=The date you got the shares must be a real date
acquisitionDate.agent.indirect.error.invalid=The date your client acquired the shares must be a real date
acquisitionDate.trust.indirect.error.invalid=The date the trust acquired the shares must be a real date
acquisitionDate.capacitor.indirect.error.invalid=The date the person got the shares must be a real date
acquisitionDate.personalRep.indirect.error.invalid=The date the person got the shares must be a real date

acquisitionDate.error.tooFarInFuture=The date you got the property must be before you disposed of the property
acquisitionDate.agent.error.tooFarInFuture=The date your client acquired the property must be before they disposed of the property
acquisitionDate.trust.error.tooFarInFuture=The date the trust acquired the property must be before it disposed of the property
acquisitionDate.capacitor.error.tooFarInFuture=The date the person acquired the property must be before you disposed of the property
acquisitionDate.personalRep.error.tooFarInFuture=The date the person acquired the property must be before they disposed of the property

acquisitionDate.error.before1900=The date you got the property must be on or after 01 01 1900, contact HMRC if the date is before this
acquisitionDate.agent.error.before1900=The date your client got the property must be on or after 01 01 1900, contact HMRC if the date is before this
acquisitionDate.trust.error.before1900=The date the trust acquired the property must be on or after 01 01 1900, contact HMRC if the date is before this
acquisitionDate.capacitor.error.before1900=The date the person acquired the property must be on or after 01 01 1900, contact HMRC if the date is before this
acquisitionDate.personalRep.error.before1900=The date the person acquired the property must be on or after 01 01 1900, contact HMRC if the date is before this

acquisitionDate.indirect.error.tooFarInFuture=The date you got the shares must be before the day you sold or disposed of them
acquisitionDate.agent.indirect.error.tooFarInFuture=The date your client acquired the shares must be before the day they sold or disposed of them
acquisitionDate.trust.indirect.error.tooFarInFuture=The date the trust acquired the shares must be before the day it sold or disposed of them
acquisitionDate.capacitor.indirect.error.tooFarInFuture=The date the person got the shares must be before the day they sold or disposed of them
acquisitionDate.personalRep.indirect.error.tooFarInFuture=The date the person got the shares must be before the day they sold or disposed of them

acquisitionDate.indirect.error.before1900=The date you got the shares must be on or after 01 01 1900, contact HMRC if the date is before this
acquisitionDate.agent.indirect.error.before1900=The date your client got the shares must be on or after 01 01 1900, contact HMRC if the date is before this
acquisitionDate.trust.indirect.error.before1900=The date the trust acquired the shares must be on or after 01 01 1900, contact HMRC if the date is before this
acquisitionDate.capacitor.indirect.error.before1900=The date the person acquired the shares must be on or after 01 01 1900, contact HMRC if the date is before this
acquisitionDate.personalRep.indirect.error.before1900=The date the person acquired the shares must be on or after 01 01 1900, contact HMRC if the date is before this

acquisitionDate-day.error.required=The date you got the property must include a day
acquisitionDate-day.agent.error.required=The date your client acquired the property must include a day
acquisitionDate-day.trust.error.required=The date the trust acquired the property must include a day
acquisitionDate-day.capacitor.error.required=The date the person acquired the property must include a day
acquisitionDate-day.personalRep.error.required=The date the person acquired the property must include a day

acquisitionDate-day.indirect.error.required=The date you got the shares must include a day
acquisitionDate-day.agent.indirect.error.required=The date your client acquired the shares must include a day
acquisitionDate-day.trust.indirect.error.required=The date the trust acquired the shares must include a day
acquisitionDate-day.capacitor.indirect.error.required=The date the person got the shares must include a day
acquisitionDate-day.personalRep.indirect.error.required=The date the person got the shares must include a day

acquisitionDate-month.error.required=The date you got the property must include a month
acquisitionDate-month.agent.error.required=The date your client acquired the property must include a month
acquisitionDate-month.trust.error.required=The date the trust acquired the property must include a month
acquisitionDate-month.capacitor.error.required=The date the person acquired the property must include a month
acquisitionDate-month.personalRep.error.required=The date the person acquired the property must include a month

acquisitionDate-month.indirect.error.required=The date you got the shares must include a month
acquisitionDate-month.agent.indirect.error.required=The date your client acquired the shares must include a month
acquisitionDate-month.trust.indirect.error.required=The date the trust acquired the shares must include a month
acquisitionDate-month.capacitor.indirect.error.required=The date the person got the shares must include a month
acquisitionDate-month.personalRep.indirect.error.required=The date the person got the shares must include a month

acquisitionDate-year.error.required=The date you got the property must include a year
acquisitionDate-year.agent.error.required=The date your client acquired the property must include a year
acquisitionDate-year.trust.error.required=The date the trust acquired the property must include a year
acquisitionDate-year.capacitor.error.required=The date the person acquired the property must include a year
acquisitionDate-year.personalRep.error.required=The date the person acquired the property must include a year

acquisitionDate-year.indirect.error.required=The date you got the shares must include a year
acquisitionDate-year.agent.indirect.error.required=The date your client acquired the shares must include a year
acquisitionDate-year.trust.indirect.error.required=The date the trust acquired the shares must include a year
acquisitionDate-year.capacitor.indirect.error.required=The date the person got the shares must include a year
acquisitionDate-year.personalRep.indirect.error.required=The date the person got the shares must include a year

acquisitionDate-day.error.invalid=The date you got the property must be a real date
acquisitionDate-day.agent.error.invalid=The date your client acquired the property must be a real date
acquisitionDate-day.trust.error.invalid=The date the trust acquired the property must be a real date
acquisitionDate-day.capacitor.error.invalid=The date the person acquired the property must be a real date
acquisitionDate-day.personalRep.error.invalid=The date the person acquired the property must be a real date

acquisitionDate-day.indirect.error.invalid=The date you got the shares must be a real date
acquisitionDate-day.agent.indirect.error.invalid=The date your client acquired the shares must be a real date
acquisitionDate-day.trust.indirect.error.invalid=The date the trust acquired the shares must be a real date
acquisitionDate-day.capacitor.indirect.error.invalid=The date the person got the shares must be a real date
acquisitionDate-day.personalRep.indirect.error.invalid=The date the person got the shares must be a real date

acquisitionDate-month.error.invalid=The date you got the property must be a real date
acquisitionDate-month.agent.error.invalid=The date your client acquired the property must be a real date
acquisitionDate-month.trust.error.invalid=The date the trust acquired the property must be a real date
acquisitionDate-month.capacitor.error.invalid=The date the person acquired the property must be a real date
acquisitionDate-month.personalRep.error.invalid=The date the person acquired the property must be a real date

acquisitionDate-month.indirect.error.invalid=The date you got the shares must be a real date
acquisitionDate-month.agent.indirect.error.invalid=The date your client acquired the shares must be a real date
acquisitionDate-month.trust.indirect.error.invalid=The date the trust acquired the shares must be a real date
acquisitionDate-month.capacitor.indirect.error.invalid=The date the person got the shares must be a real date
acquisitionDate-month.personalRep.indirect.error.invalid=The date the person got the shares must be a real date

acquisitionDate-year.error.invalid=The date you got the property must be a real date
acquisitionDate-year.agent.error.invalid=The date your client acquired the property must be a real date
acquisitionDate-year.trust.error.invalid=The date the trust acquired the property must be a real date
acquisitionDate-year.capacitor.error.invalid=The date the person acquired the property must be a real date
acquisitionDate-year.personalRep.error.invalid=The date the person acquired the property must be a real date

acquisitionDate-year.indirect.error.invalid=The date you got the shares must be a real date
acquisitionDate-year.agent.indirect.error.invalid= The date your client acquired the shares must be a real date
acquisitionDate-year.trust.indirect.error.invalid=The date the trust acquired the shares must be a real date
acquisitionDate-year.capacitor.indirect.error.invalid=The date the person got the shares must be a real date
acquisitionDate-year.personalRep.indirect.error.invalid=The date the person got the shares must be a real date

acquisitionDate-month.error.monthAndYearRequired=The date you got the property must include a month and a year
acquisitionDate-month.agent.error.monthAndYearRequired=The date your client acquired the property must include a month and a year
acquisitionDate-month.trust.error.monthAndYearRequired=The date the trust acquired the property must include a month and a year
acquisitionDate-month.capacitor.error.monthAndYearRequired=The date the person acquired the property must include a month and a year
acquisitionDate-month.personalRep.error.monthAndYearRequired=The date the person acquired the property must include a month and a year

acquisitionDate-month.indirect.error.monthAndYearRequired=The date you got the shares must include a month and a year
acquisitionDate-month.agent.indirect.error.monthAndYearRequired=The date your client acquired the shares must include a month and a year
acquisitionDate-month.trust.indirect.error.monthAndYearRequired=The date your trust acquired the shares must include a month and a year
acquisitionDate-month.capacitor.indirect.error.monthAndYearRequired=The date the person got the shares must include a month and a year
acquisitionDate-month.personalRep.indirect.error.monthAndYearRequired=The date the person got the shares must include a month and a year

acquisitionDate-day.error.dayAndYearRequired=The date you got the property must include a day and a year
acquisitionDate-day.agent.error.dayAndYearRequired=The date your client acquired the property must include a day and a year
acquisitionDate-day.trust.error.dayAndYearRequired=The date the trust acquired the property must include a day and a year
acquisitionDate-day.capacitor.error.dayAndYearRequired=The date the person acquired the property must include a day and a year
acquisitionDate-day.personalRep.error.dayAndYearRequired=The date the person acquired the property must include a day and a year

acquisitionDate-day.indirect.error.dayAndYearRequired=The date you got the shares must include a day and a year
acquisitionDate-day.agent.indirect.error.dayAndYearRequired=The date your client acquired the shares must include a day and a year
acquisitionDate-day.trust.indirect.error.dayAndYearRequired=The date your trust acquired the shares must include a day and a year
acquisitionDate-day.capacitor.indirect.error.dayAndYearRequired=The date the person got the shares must include a day and a year
acquisitionDate-day.personalRep.indirect.error.dayAndYearRequired=The date the person got the shares must include a day and a year

acquisitionDate-day.error.dayAndMonthRequired=The date you got the property must include a day and a month
acquisitionDate-day.agent.error.dayAndMonthRequired=The date your client acquired the property must include a day and a month
acquisitionDate-day.trust.error.dayAndMonthRequired=The date the trust acquired the property must include a day and a month
acquisitionDate-day.capacitor.error.dayAndMonthRequired=The date the person acquired the property must include a day and a month
acquisitionDate-day.personalRep.error.dayAndMonthRequired=The date the person acquired the property must include a day and a month

acquisitionDate-day.indirect.error.dayAndMonthRequired=The date you got the shares must include a day and a month
acquisitionDate-day.agent.indirect.error.dayAndMonthRequired=The date your client acquired the shares must include a day and a month
acquisitionDate-day.trust.indirect.error.dayAndMonthRequired=The date the trust acquired the shares must include a day and a month
acquisitionDate-day.capacitor.indirect.error.dayAndMonthRequired=The date the person got the shares must include a day and a month
acquisitionDate-day.personalRep.indirect.error.dayAndMonthRequired=The date the person got the shares must include a day and a month

acquisitionDate.cyaChange=the date the property was acquired

acquisitionPriceBought.title=How much did you pay for the property?
acquisitionPriceBought.agent.title=How much did your client pay for the property?
acquisitionPriceBought.trust.title=How much did the trust pay for the property?
acquisitionPriceBought.capacitor.title=How much did the person pay for the property?
acquisitionPriceBought.personalRep.title=How much did the person pay for the property?

acquisitionPriceBought.indirect.title=How much did you pay for the shares?
acquisitionPriceBought.agent.indirect.title=What was the acquisition amount?
acquisitionPriceBought.trust.indirect.title=What was the acquisition amount?
acquisitionPriceBought.capacitor.indirect.title=How much did the person pay for the shares?
acquisitionPriceBought.personalRep.indirect.title=How much did the person pay for the shares?

acquisitionPriceBought.helpText=You’ll be able to enter any buying costs, like solicitor’s or surveyor’s fees later. If the ownership of the property was shared only enter your share.
acquisitionPriceBought.agent.helpText=You’ll be able to enter any buying costs, like solicitor’s or surveyor’s fees later. If the ownership of the property was shared only enter your client’s share.
acquisitionPriceBought.trust.helpText=You’ll be able to enter any buying costs, like solicitor’s or surveyor’s fees later. If the ownership of the property was shared only enter the trust’s share.
acquisitionPriceBought.capacitor.helpText=You’ll be able to enter any buying costs, like solicitor’s or surveyor’s fees later. If the ownership of the property was shared only enter the person’s share.
acquisitionPriceBought.personalRep.helpText=You’ll be able to enter any buying costs, like solicitor’s or surveyor’s fees later. If the ownership of the property was shared only enter the person’s share.

acquisitionPriceBought.indirect.helpText=You’ll be able to enter any buying costs, like solicitor’s or surveyor’s fees later. If the ownership of the property was shared only enter your share.
acquisitionPriceBought.indirect.agent.helpText=You’ll be able to enter any buying costs, like solicitor’s or surveyor’s fees later. If the ownership of the property was shared only enter your client’s share.
acquisitionPriceBought.indirect.trust.helpText=You’ll be able to enter any buying costs, like solicitor’s or surveyor’s fees later. If the ownership of the property was shared only enter the trust’s share.
acquisitionPriceBought.indirect.capacitor.helpText=You’ll be able to enter any buying costs, like solicitor’s or surveyor’s fees later. If the ownership of the property was shared only enter the person’s share.
acquisitionPriceBought.indirect.personalRep.helpText=You’ll be able to enter any buying costs, like solicitor’s or surveyor’s fees later. If the ownership of the property was shared only enter the person’s share.

acquisitionPriceBought.error.required=Enter how much you paid for your share of the property
acquisitionPriceBought.agent.error.required=Enter how much your client paid for the property
acquisitionPriceBought.trust.error.required=Enter how much the trust paid for the property
acquisitionPriceBought.capacitor.error.required=Enter how much the person paid for the property
acquisitionPriceBought.personalRep.error.required=Enter how much the person paid for the property

acquisitionPriceBought.indirect.error.required=Enter how much you paid for the shares
acquisitionPriceBought.agent.indirect.error.required=Enter the acquisition amount
acquisitionPriceBought.trust.indirect.error.required=Enter the acquisition amount
acquisitionPriceBought.capacitor.indirect.error.required=Enter how much the person paid for the shares
acquisitionPriceBought.personalRep.indirect.error.required=Enter how much the person paid for the shares

acquisitionPriceBought.error.invalid=How much you paid for the property must be an amount of money, like 160,000 or 23,040.50
acquisitionPriceBought.agent.error.invalid=How much your client paid for the property must be an amount of money, like 160,000 or 23,040.50
acquisitionPriceBought.trust.error.invalid=How much the trust paid for the property must be an amount of money, like 160,000 or 23,040.50
acquisitionPriceBought.capacitor.error.invalid=How much the person paid for the property must be an amount of money, like 160,000 or 23,040.50
acquisitionPriceBought.personalRep.error.invalid=The market value of the property must be an amount of money, like 160,000 or 23,040.50

acquisitionPriceBought.indirect.error.invalid=How much you paid for the shares must be an amount of money, like 160,000 or 23,040.50
acquisitionPriceBought.agent.indirect.error.invalid=The acquisition amount must be an amount of money, like 160,000 or 23,040.50
acquisitionPriceBought.trust.indirect.error.invalid=The acquisition amount must be an amount of money, like 160,000 or 23,040.50
acquisitionPriceBought.capacitor.indirect.error.invalid=How much the person paid for the shares must be an amount of money, like 160,000 or 23,040.50
acquisitionPriceBought.personalRep.indirect.error.invalid=How much the person paid for the shares must be an amount of money, like 160,000 or 23,040.50

acquisitionPriceBought.error.tooSmall=How much you paid for the property must be an amount of money between 1 and 50,000,000,000
acquisitionPriceBought.agent.error.tooSmall=How much your client paid for the property must be an amount of money between 1 and 50,000,000,000
acquisitionPriceBought.trust.error.tooSmall=How much the trust paid for the property must be an amount of money between 1 and 50,000,000,000
acquisitionPriceBought.capacitor.error.tooSmall=How much the person paid for the property must be an amount of money between 1 and 50,000,000,000
acquisitionPriceBought.personalRep.error.tooSmall=The market value of the property must be an amount of money between 1 and 50,000,000,000

acquisitionPriceBought.indirect.error.tooSmall=How much you paid for the shares must be an amount of money between 1 and 50,000,000,000
acquisitionPriceBought.agent.indirect.error.tooSmall=The acquisition amount must be an amount of money between 1 and 50,000,000,000
acquisitionPriceBought.trust.indirect.error.tooSmall=The acquisition amount must be an amount of money between 1 and 50,000,000,000
acquisitionPriceBought.capacitor.indirect.error.tooSmall=How much the person paid for the shares must be an amount of money between 1 and 50,000,000,000
acquisitionPriceBought.personalRep.indirect.error.tooSmall=How much the person paid for the shares must be an amount of money between 1 and 50,000,000,000

acquisitionPriceBought.error.tooLarge=How much you paid for the property must be an amount of money between 1 and 50,000,000,000
acquisitionPriceBought.agent.error.tooLarge=How much your client paid for the property must be an amount of money between 1 and 50,000,000,000
acquisitionPriceBought.trust.error.tooLarge=How much the trust paid for the property must be an amount of money between 1 and 50,000,000,000
acquisitionPriceBought.capacitor.error.tooLarge=How much the person paid for the property must be an amount of money between 1 and 50,000,000,000
acquisitionPriceBought.personalRep.error.tooLarge=The market value of the property must be an amount of money between 1 and 50,000,000,000

acquisitionPriceBought.indirect.error.tooLarge=How much you paid for the shares must be an amount of money between 1 and 50,000,000,000
acquisitionPriceBought.agent.indirect.error.tooLarge=The acquisition amount must be an amount of money between 1 and 50,000,000,000
acquisitionPriceBought.trust.indirect.error.tooLarge=The acquisition amount must be an amount of money between 1 and 50,000,000,000
acquisitionPriceBought.capacitor.indirect.error.tooLarge=How much the person paid for the shares must be an amount of money between 1 and 50,000,000,000
acquisitionPriceBought.personalRep.indirect.error.tooLarge=How much the person paid for the shares must be an amount of money between 1 and 50,000,000,000

acquisitionPriceBought.error.tooManyDecimals=How much you paid for the property must be an amount of money with pence as 2 decimal places or less, like 160,000 or 23,040.50
acquisitionPriceBought.agent.error.tooManyDecimals=How much your client paid for the property must be an amount of money with pence as 2 decimal places or less, like 160,000 or 23,040.50
acquisitionPriceBought.trust.error.tooManyDecimals=How much the trust paid for the property must be an amount of money with pence as 2 decimal places or less, like 160,000 or 23,040.50
acquisitionPriceBought.capacitor.error.tooManyDecimals=How much the person paid for the property must be an amount of money with pence as 2 decimal places or less, like 160,000 or 23,040.50
acquisitionPriceBought.personalRep.error.tooManyDecimals=The market value of the property must be an amount of money with pence as 2 decimal places or less, like 160,000 or 23,040.50

acquisitionPriceBought.indirect.error.tooManyDecimals=How much you paid for the shares must be an amount of money with pence as 2 decimal places or less, like 160,000 or 23,040.5
acquisitionPriceBought.agent.indirect.error.tooManyDecimals=The acquisition amount must be an amount of money with pence as 2 decimal places or less, like 160,000 or 23,040.50
acquisitionPriceBought.trust.indirect.error.tooManyDecimals=The acquisition amount must be an amount of money with pence as 2 decimal places or less, like 160,000 or 23,040.50
acquisitionPriceBought.capacitor.indirect.error.tooManyDecimals=How much the person paid for the shares must be an amount of money with pence as 2 decimal places or less, like 160,000 or 23,040.50
acquisitionPriceBought.personalRep.indirect.error.tooManyDecimals=How much the person paid for the shares must be an amount of money with pence as 2 decimal places or less, like 160,000 or 23,040.50

acquisitionPriceNotBought.title=What was the market value of the property on {0}?
acquisitionPriceNotBought.agent.title=What was the market value of the property on {0}?
acquisitionPriceNotBought.trust.title=What was the market value of the property on {0}?
acquisitionPriceNotBought.capacitor.title=What was the market value of the property when it was acquired?
acquisitionPriceNotBought.personalRep.title=What was the market value of the property when it was acquired?

acquisitionPriceNotBought.indirect.title=What was the market value of the shares when you bought or acquired them?
acquisitionPriceNotBought.agent.indirect.title=What was the acquisition amount?
acquisitionPriceNotBought.trust.indirect.title=What was the acquisition amount?
acquisitionPriceNotBought.capacitor.indirect.title=What was the market value of the shares when the person bought or acquired them?
acquisitionPriceNotBought.personalRep.indirect.title=What was the market value of the property when it was acquired?

acquisitionPriceNotBought.helpText=You can provide a valuation from a surveyor or a realistic estimate. If the property was shared, only enter the market value of your share.
acquisitionPriceNotBought.agent.helpText=You can provide a valuation from a surveyor or a realistic estimate. If the property was shared, only enter the market value of your client’s share.
acquisitionPriceNotBought.trust.helpText=You can provide a valuation from a surveyor or a realistic estimate. If the property was shared, only enter the market value of the trust’s share.
acquisitionPriceNotBought.capacitor.helpText=The person can provide a valuation from a surveyor or a realistic estimate. If the property was shared, only enter the market value of the person’s share.
acquisitionPriceNotBought.personalRep.helpText=The person can provide a valuation from a surveyor or a realistic estimate. If the property was shared, only enter the market value of the person’s share.

acquisitionPriceNotBought.indirect.helpText=You can provide a valuation or a realistic estimate
acquisitionPriceNotBought.agent.indirect.helpText=You can provide a valuation or a realistic estimate
acquisitionPriceNotBought.trust.indirect.helpText=You can provide a valuation or a realistic estimate
acquisitionPriceNotBought.capacitor.indirect.helpText=You can provide a valuation or a realistic estimate
acquisitionPriceNotBought.personalRep.indirect.helpText=You can provide a valuation or a realistic estimate

acquisitionPriceNotBought.error.required=Enter the market value of the property on the date you got it
acquisitionPriceNotBought.agent.error.required=Enter the market value of the property when it was acquired
acquisitionPriceNotBought.trust.error.required=Enter the market value of the property when it was acquired
acquisitionPriceNotBought.capacitor.error.required=Enter the market value of the property when it was acquired
acquisitionPriceNotBought.personalRep.error.required=Enter the market value of the property when it was acquired

acquisitionPriceNotBought.indirect.error.required=Enter the market value of the shares when you bought or acquired them
acquisitionPriceNotBought.agent.indirect.error.required=Enter the market value of the shares when they were bought or acquired
acquisitionPriceNotBought.trust.indirect.error.required=Enter the market value of the shares when they were bought or acquired
acquisitionPriceNotBought.capacitor.indirect.error.required=Enter the market value of the shares when the person bought or acquired them
acquisitionPriceNotBought.personalRep.indirect.error.required=Enter the market value of the shares when they were bought or acquired

acquisitionPriceNotBought.error.invalid=The market value must be an amount of money, like 160,000 or 23,040.50
acquisitionPriceNotBought.agent.error.invalid=The market value must be an amount of money, like 160,000 or 23,040.50
acquisitionPriceNotBought.trust.error.invalid=The market value must be an amount of money, like 160,000 or 23,040.50
acquisitionPriceNotBought.capacitor.error.invalid=The market value must be an amount of money, like 160,000 or 23,040.50
acquisitionPriceNotBought.personalRep.error.invalid=The market value must be an amount of money, like 160,000 or 23,040.50

acquisitionPriceNotBought.indirect.error.invalid=The market value of the shares must be an amount of money, like 160,000 or 23,040.50
acquisitionPriceNotBought.agent.indirect.error.invalid=The market value of the shares must be an amount of money, like 160,000 or 23,040.50
acquisitionPriceNotBought.trust.indirect.error.invalid=The market value of the shares must be an amount of money, like 160,000 or 23,040.50
acquisitionPriceNotBought.capacitor.indirect.error.invalid=The market value of the shares must be an amount of money, like 160,000 or 23,040.50
acquisitionPriceNotBought.personalRep.indirect.error.invalid=The market value of the shares must be an amount of money, like 160,000 or 23,040.50

acquisitionPriceNotBought.error.tooSmall=The market value must be an amount of money between 1 and 50,000,000,000
acquisitionPriceNotBought.agent.error.tooSmall=The market value must be an amount of money between 1 and 50,000,000,000
acquisitionPriceNotBought.trust.error.tooSmall=The market value must be an amount of money between 1 and 50,000,000,000
acquisitionPriceNotBought.capacitor.error.tooSmall=The market value must be an amount of money between 1 and 50,000,000,000
acquisitionPriceNotBought.personalRep.error.tooSmall=The market value must be an amount of money between 1 and 50,000,000,000

acquisitionPriceNotBought.indirect.error.tooSmall=The market value of the shares must be an amount of money between 1 and 50,000,000,000
acquisitionPriceNotBought.agent.indirect.error.tooSmall=The market value of the shares must be an amount of money between 1 and 50,000,000,000
acquisitionPriceNotBought.trust.indirect.error.tooSmall=The market value of the shares must be an amount of money between 1 and 50,000,000,000
acquisitionPriceNotBought.capacitor.indirect.error.tooSmall=The market value of the shares must be an amount of money between 1 and 50,000,000,000
acquisitionPriceNotBought.personalRep.indirect.error.tooSmall=The market value of the shares must be an amount of money between 1 and 50,000,000,000

acquisitionPriceNotBought.error.tooLarge=The market value must be an amount of money between 1 and 50,000,000,000
acquisitionPriceNotBought.agent.error.tooLarge=The market value must be an amount of money between 1 and 50,000,000,000
acquisitionPriceNotBought.trust.error.tooLarge=The market value must be an amount of money between 1 and 50,000,000,000
acquisitionPriceNotBought.capacitor.error.tooLarge=The market value must be an amount of money between 1 and 50,000,000,000
acquisitionPriceNotBought.personalRep.error.tooLarge=The market value must be an amount of money between 1 and 50,000,000,000

acquisitionPriceNotBought.indirect.error.tooLarge=The market value of the shares must be an amount of money between 1 and 50,000,000,000
acquisitionPriceNotBought.agent.indirect.error.tooLarge=The market value of the shares must be an amount of money between 1 and 50,000,000,000
acquisitionPriceNotBought.trust.indirect.error.tooLarge=The market value of the shares must be an amount of money between 1 and 50,000,000,000
acquisitionPriceNotBought.capacitor.indirect.error.tooLarge=The market value of the shares must be an amount of money between 1 and 50,000,000,000
acquisitionPriceNotBought.personalRep.indirect.error.tooLarge=The market value of the shares must be an amount of money between 1 and 50,000,000,000

acquisitionPriceNotBought.error.tooManyDecimals=The market value must be an amount of money with pence as 2 decimal places or less, like 160,000 or 23,040.50
acquisitionPriceNotBought.agent.error.tooManyDecimals=The market value must be an amount of money with pence as 2 decimal places or less, like 160,000 or 23,040.50
acquisitionPriceNotBought.trust.error.tooManyDecimals=The market value must be an amount of money with pence as 2 decimal places or less, like 160,000 or 23,040.50
acquisitionPriceNotBought.capacitor.error.tooManyDecimals=The market value must be an amount of money with pence as 2 decimal places or less, like 160,000 or 23,040.50
acquisitionPriceNotBought.personalRep.error.tooManyDecimals=The market value must be an amount of money with pence as 2 decimal places or less, like 160,000 or 23,040.50

acquisitionPriceNotBought.indirect.error.tooManyDecimals=The market value of the shares must be an amount of money with pence as 2 decimal places or less, like 160,000 or 23,040.5
acquisitionPriceNotBought.agent.indirect.error.tooManyDecimals=The market value of the shares must be an amount of money with pence as 2 decimal places or less, like 160,000 or 23,040.5
acquisitionPriceNotBought.trust.indirect.error.tooManyDecimals=The market value of the shares must be an amount of money with pence as 2 decimal places or less, like 160,000 or 23,040.5
acquisitionPriceNotBought.capacitor.indirect.error.tooManyDecimals=The market value of the shares must be an amount of money with pence as 2 decimal places or less, like 160,000 or 23,040.5
acquisitionPriceNotBought.personalRep.indirect.error.tooManyDecimals=The market value of the shares must be an amount of money with pence as 2 decimal places or less, like 160,000 or 23,040.5

acquisitionPriceBought.cyaChange=how much was paid for the property
acquisitionPriceNotBought.cyaChange=the market value of the property on {0}

improvementCosts.title=Do you want to claim any improvement costs?
improvementCosts.agent.title=Were there any improvement costs?
improvementCosts.trust.title=Were there any improvement costs?
improvementCosts.capacitor.title=Does the person want to claim any improvement costs?
improvementCosts.personalRep.title=Were there any improvement costs?

improvementCosts.helpText=You can only claim costs that added value to the property. If you shared these costs, you can only claim your share. You cannot claim for mortgage interest, decorating or maintenance. 
improvementCosts.agent.helpText=Your client can only claim for their share of any costs that added value to the property. They cannot claim for mortgage interest, decorating or maintenance.
improvementCosts.trust.helpText=The trust can only claim for its share of any costs that added value to the property. It cannot claim for mortgage interest, decorating or maintenance.
improvementCosts.capacitor.helpText=The person can only claim for their share of any costs that added value to the property. They cannot claim for mortgage interest, decorating or maintenance.
improvementCosts.personalRep.helpText=You can only include costs that added value to the property. If the person shared these costs, you can only include their share. You cannot include mortgage interest, decorating or maintenance.

improvementCosts.rebased.helpText=You can only claim costs that added value to the property after {0} (date you rebased). If you shared these costs, you can only claim your share. You cannot claim for mortgage interest, decorating or maintenance.
improvementCosts.agent.rebased.helpText=Your client can only claim for their share of any costs that added value to the property after {0} (date they rebased). They cannot claim for mortgage interest, decorating or maintenance.
improvementCosts.trust.rebased.helpText=The trust can only claim for its share of any costs that added value to the property after {0} (date it rebased). It cannot claim for mortgage interest, decorating or maintenance.
improvementCosts.capacitor.rebased.helpText=The person can only claim costs that added value to the property after {0} (date you rebased). If they shared these costs, they can only claim their share. They cannot claim for mortgage interest, decorating or maintenance.
improvementCosts.personalRep.rebased.helpText=The person can only claim costs that added value to the property after {0} (date you rebased). If they shared these costs, you can only include their share. You cannot include mortgage interest, decorating or maintenance.

improvementCosts.error.required=Select yes if you want to claim any improvement costs
improvementCosts.agent.error.required=Select yes if there were improvement costs
improvementCosts.trust.error.required=Select yes if there were improvement costs
improvementCosts.capacitor.error.required=Select yes if there were any improvement costs
improvementCosts.personalRep.error.required=Select yes if there were any improvement costs

improvementCosts.indirect.error.required=Select yes if you want to claim any improvement costs
improvementCosts.agent.indirect.error.required=Select yes if there were improvement costs
improvementCosts.trust.indirect.error.required=Select yes if there were improvement costs
improvementCosts.capacitor.indirect.error.required=Select yes if there were any improvement costs
improvementCosts.personalRep.indirect.error.required=Select yes if there were any improvement costs

improvementCosts.error.invalid=Select yes if you want to claim any improvement costs
improvementCosts.agent.error.invalid=Select yes if there were improvement costs
improvementCosts.trust.error.invalid=Select yes if there were improvement costs
improvementCosts.capacitor.error.invalid=Select yes if there were any improvement costs
improvementCosts.personalRep.error.invalid=Select yes if there were any improvement costs

improvementCostsValue.error.invalid=The amount spent on improvements must be an amount of money, like 160,000 or 23,040.50
improvementCostsValue.error.tooSmall=The amount spent on improvements must be an amount of money between 1 and 50,000,000,000
improvementCostsValue.error.tooLarge=The amount spent on improvements must be an amount of money between 1 and 50,000,000,000
improvementCostsValue.error.tooManyDecimals=The amount spent on improvements must be an amount of money with pence as 2 decimal places or less, like 160,000 or 23,040.50
improvementCostsValue.error.required=Enter the amount spent on improvements
improvementCostsValue.label=Amount spent on improvements
improvementCosts.details.summary=What are improvements?
improvementCosts.details.p1=Improvements include adding an extension or replacing a basic kitchen with a luxury one.

improvementCosts.cyaChange=if there were any improvement costs
improvementCostsValue.cyaChange=the amount spent on improvements

acquisitionFees.title=Do you want to claim any additional costs you paid when you got the property?
acquisitionFees.agent.title=Were there any additional acquisition costs?
acquisitionFees.trust.title=Were there any additional acquisition costs?
acquisitionFees.capacitor.title=Does the person want to claim for any additional acquisition costs?
acquisitionFees.personalRep.title=Are you including any additional acquisition costs?
acquisitionFees.capacitor.details.p1=The person owned the property on or before {0}.
acquisitionFees.personalRep.details.p1=The person owned the property on or before {0}.

acquisitionFees.indirect.title=Do you want to claim any additional costs you paid when you got the shares?
acquisitionFees.agent.indirect.title=Were there any additional acquisition costs?
acquisitionFees.trust.indirect.title=Were there any additional acquisition costs?
acquisitionFees.capacitor.indirect.title=Select yes if the person wants to claim any additional costs they paid when they got the shares
acquisitionFees.personalRep.indirect.title=Were there any additional acquisition costs?


acquisitionFees.helpText=For example, fees for surveyors or solicitors. If you shared these costs, you can only claim your share.
acquisitionFees.agent.helpText=For example, fees for surveyors or solicitors. If your client shared these costs, they can only claim their share.
acquisitionFees.trust.helpText=For example, fees for surveyors or solicitors. If the trust shared these costs, it can only claim its share.
acquisitionFees.capacitor.helpText=For example, fees for surveyors or solicitors. If the person shared these costs, they can only claim their share.
acquisitionFees.personalRep.helpText=For example, fees for surveyors or solicitors. If the person shared these costs, you can only include their share.

acquisitionFees.indirect.helpText=For example, fees for surveyors or solicitors. If you shared these costs, you can only claim your share.
acquisitionFees.agent.indirect.helpText=For example, fees for surveyors or solicitors. If your client shared these costs, they can only claim their share.
acquisitionFees.trust.indirect.helpText=For example, fees for surveyors or solicitors. If the trust shared these costs, it can only claim its share.
acquisitionFees.capacitor.indirect.helpText=For example, fees for surveyors or solicitors. If the person shared these costs, they can only claim their share.
acquisitionFees.personalRep.indirect.helpText=For example, fees for surveyors or solicitors. If the person shared these costs, you can only include their share.

acquisitionFees.rebased.title=Do you want to claim any additional costs you paid when you rebased the property?
acquisitionFees.agent.rebased.title=Were there any additional rebasing costs?
acquisitionFees.trust.rebased.title=Were there any additional rebasing costs?
acquisitionFees.capacitor.rebased.title=Does the person want to claim for any additional rebasing costs?
acquisitionFees.personalRep.rebased.title=Does the person want to claim for any additional rebasing costs?

acquisitionFees.indirect.rebased.title=Do you want to claim any additional costs for working out the value of the shares on {0}?
acquisitionFees.agent.indirect.rebased.title=Were there any additional costs paid to rebase the shares?
acquisitionFees.trust.indirect.rebased.title=Were there any additional costs paid to rebase the shares?
acquisitionFees.capacitor.indirect.rebased.title=Does the person want to claim any additional costs for working out the value of the shares on {0}?
acquisitionFees.personalRep.indirect.rebased.title=Does the person want to claim any additional costs for working out the value of the shares on {0}?


acquisitionFees.rebased.helpText=For example, fees for surveyors or solicitors. If you shared these costs, you can only claim your share. You cannot claim for any additional costs you paid for when you got the property.
acquisitionFees.agent.rebased.helpText=For example, fees for surveyors or solicitors. If your client shared these costs, they can only claim their share. Your client cannot claim for any additional costs they paid for when they acquired the property.
acquisitionFees.trust.rebased.helpText=For example, fees for surveyors or solicitors. If the trust shared these costs, it can only claim its share. The trust cannot claim for any additional costs it paid for when it acquired the property.
acquisitionFees.capacitor.rebased.helpText=For example, fees for surveyors or solicitors. If the person shared these costs, they can only claim their share. The person cannot claim for any additional costs they paid for when they got the property.
acquisitionFees.personalRep.rebased.helpText=For example, fees for surveyors or solicitors. If the person shared these costs, you can only include their share. You cannot include any additional costs the person paid for when they got the property.

acquisitionFees.indirect.rebased.helpText=For example, the cost of paying a stock broker to tell you what the value of the shares was on {0}
acquisitionFees.agent.indirect.rebased.helpText=For example, the cost of paying a stock broker to tell you what the value of the shares was on {0}
acquisitionFees.trust.indirect.rebased.helpText=For example, the cost of paying a stock broker to tell you what the value of the shares was on {0}
acquisitionFees.capacitor.indirect.rebased.helpText=For example, the cost of paying a stock broker to tell you what the value of the shares was on {0}
acquisitionFees.personalRep.indirect.rebased.helpText=For example, the cost of paying a stock broker to tell you what the value of the shares was on {0}

acquisitionFees.allowableCostsLinkText=	<a href="{0}" target="_blank">Find out about additional allowable costs (opens in a new window)</a>
acquisitionFees.details.header=What is rebasing?
acquisitionFees.details.p1=You owned the property on or before {0}.
acquisitionFees.agent.details.p1=Your client owned the property on or before {0}.
acquisitionFees.trust.details.p1=The trust owned the property on or before {0}.
acquisitionFees.details.p2=This means when you work out your Capital Gains Tax, you must use the market value of the property on that date. This is instead of using the actual purchase or acquisition amount.
acquisitionFees.agent.details.p2=To work out your client’s gain or loss, you must use the market value of the property on that date. This is instead of using the actual purchase or acquisition amount.
acquisitionFees.trust.details.p2=To work out the trust’s gain or loss, you must use the market value of the property on that date. This is instead of using the actual purchase or acquisition amount.
acquisitionFees.indirect.details.p2=This means when you work out your Capital Gains Tax, you must use the market value of the property on that date. This is instead of using the actual purchase or acquisition amount.
acquisitionFees.indirect.agent.p2=To work out your client’s Capital Gains Tax, you must use the market value of the property on that date. This is instead of using the actual purchase or acquisition amount.
acquisitionFees.indirect.trust.details.p2=To work out the trust’s Capital Gains Tax, you must use the market value of the property on that date. This is instead of using the actual purchase or acquisition amount.
acquisitionFees.details.p3=This process is called rebasing.
acquisitionFees.non-resident.details.p3=This process is called <a href="{0}" target="_blank">rebasing (opens in a new window)</a>.

acquisitionFees.cyaChange=if there were any additional acquisition costs
acquisitionFees.rebased.cyaChange=if there were any additional rebasing costs

acquisitionFees.error.required=Select yes if there are additional costs
acquisitionFees.error.invalid=Select yes if there are additional costs
acquisitionFees.error.tooSmall=Additional costs must be an amount of money between 0 and 50,000,000,000
acquisitionFeesValue.label=Amount of additional costs
acquisitionFeesValue.error.required=Enter how much was paid in additional costs
acquisitionFeesValue.error.invalid=Additional costs must be an amount of money, like 1,480 or 900.50
acquisitionFeesValue.error.tooSmall=Additional costs must be an amount of money between 0 and 50,000,000,000
acquisitionFeesValue.error.tooLarge=Additional costs must be an amount of money between 0 and 50,000,000,000
acquisitionFeesValue.error.tooManyDecimals=Additional costs must be an amount of money with pence as 2 decimal places or less, like 1,480 or 900.50

acquisitionFees.indirect.error.required=Select yes if want to claim any additional costs for working out the value of the shares on {0}
acquisitionFees.indirect.error.invalid=Select yes if want to claim any additional costs for working out the value of the shares on {0}
acquisitionFees.indirect.error.tooSmall=Additional costs must be an amount of money between 0 and 50,000,000,000
acquisitionFeesValue.indirect.error.required=Enter how much was paid in additional costs
acquisitionFeesValue.indirect.error.invalid=Additional costs must be an amount of money, like 1,480 or 900.50
acquisitionFeesValue.indirect.error.tooSmall=Additional costs must be an amount of money between 0 and 50,000,000,000
acquisitionFeesValue.indirect.error.tooLarge=Additional costs must be an amount of money between 0 and 50,000,000,000
acquisitionFeesValue.indirect.error.tooManyDecimals=Additional costs must be an amount of money with pence as 2 decimal places or less, like 1,480 or 900.50

acquisitionFeesValue.cyaChange=the amount of additional costs

rebaseAcquisitionPrice.title=What was the market value of the property on {0}?
rebaseAcquisitionPrice.indirect.title=What was the market value of the shares on {0}?

rebaseAcquisitionPrice.helpText=You can provide a valuation from a surveyor or a realistic estimate. If the ownership of the property was shared, only enter the market value of your share.
rebaseAcquisitionPrice.agent.helpText=You can provide a valuation from a surveyor or a realistic estimate. If the ownership of the property was shared, only enter the market value of your client’s share.
rebaseAcquisitionPrice.trust.helpText=You can provide a valuation from a surveyor or a realistic estimate. If the ownership of the property was shared, only enter the market value of the trust’s share.
rebaseAcquisitionPrice.capacitor.helpText=The person can provide a valuation from a surveyor or a realistic estimate. If the ownership of the property was shared, only enter the market value of the person’s share.
rebaseAcquisitionPrice.personalRep.helpText=You can provide a valuation from a surveyor or a realistic estimate. If the ownership of the property was shared, only enter the market value of the person’s share.

rebaseAcquisitionPrice.label=Property’s market value on {0}
rebaseAcquisitionPrice.error.required=Enter the property’s market value on {0}
rebaseAcquisitionPrice.error.invalid=The property’s market value must be an amount of money, like 160,000 or 23,040.50
rebaseAcquisitionPrice.error.tooSmall=The property’s market value must be an amount of money between 1 and 50,000,000,000
rebaseAcquisitionPrice.error.tooLarge=The property’s market value must be an amount of money between 1 and 50,000,000,000
rebaseAcquisitionPrice.error.tooManyDecimals=The property’s market value must be an amount of money with pence as 2 decimal places or less, like 160,000 or 23,040.50
rebaseAcquisitionPrice.dropdown.header=Why you need to enter this amount

rebaseAcquisitionPrice.indirect.error.required=Enter the market value of the shares on {0}
rebaseAcquisitionPrice.indirect.error.invalid=The market value of the shares must be an amount of money, like 160,000 or 23,040.50
rebaseAcquisitionPrice.indirect.error.tooSmall=The market value of the shares must be an amount of money between 1 and 50,000,000,000
rebaseAcquisitionPrice.indirect.error.tooLarge=The market value of the shares must be an amount of money between 1 and 50,000,000,000
rebaseAcquisitionPrice.indirect.error.tooManyDecimals=The market value of the shares must be an amount of money with pence as 2 decimal places or less, like 160,000 or 23,040.5

rebaseAcquisitionPrice.dropdown.p1=You owned the property on or before {0}.
rebaseAcquisitionPrice.agent.dropdown.p1=Your client owned the property on or before {0}.
rebaseAcquisitionPrice.trust.dropdown.p1=The trust owned the property on or before {0}.
rebaseAcquisitionPrice.capacitor.dropdown.p1=The person owned the property on or before {0}.
rebaseAcquisitionPrice.personalRep.dropdown.p1=The person owned the property on or before {0}.

rebaseAcquisitionPrice.indirect.dropdown.p1=As you owned the shares on or before {0}, you can use their value on that date when you work out your gain or loss. This is known as rebasing.
rebaseAcquisitionPrice.agent.indirect.dropdown.p1=As your client owned the shares on or before {0}, you can use their value on that date when you work out your gain or loss. This is known as rebasing.
rebaseAcquisitionPrice.trust.indirect.dropdown.p1=As the trust owned the shares on or before {0}, you can use their value on that date when you work out its gain or loss. This is known as rebasing.
rebaseAcquisitionPrice.capacitor.indirect.dropdown.p1=As the person owned the shares on or before {0}, you can use their value on that date when you work out its gain or loss. This is known as rebasing.
rebaseAcquisitionPrice.personalRep.indirect.dropdown.p1=As the person owned the shares on or before {0}, you can use their value on that date when you work out its gain or loss. This is known as rebasing.

rebaseAcquisitionPrice.dropdown.p2=This means when you work out your gain or loss. You must use the market value of the property on that date. This is instead of using the actual purchase or acquisition amount.
rebaseAcquisitionPrice.agent.dropdown.p2=To work out your client’s gain or loss, you must use the market value of the property on that date. This is instead of using the actual purchase or acquisition amount.
rebaseAcquisitionPrice.trust.dropdown.p2=To work out the trust’s gain or loss, you must use the market value of the property on that date. This is instead of using the actual purchase or acquisition amount.
rebaseAcquisitionPrice.capacitor.dropdown.p2=To work out the person’s gain or loss, you must use the market value of the property on that date. This is instead of using the actual purchase or acquisition amount.
rebaseAcquisitionPrice.personalRep.dropdown.p2=To work out the person’s gain or loss, you must use the market value of the property on that date. This is instead of using the actual purchase or acquisition amount.

rebaseAcquisitionPrice.indirect.dropdown.p2=Learn about rebasing (opens in a new window or tab).

rebaseAcquisitionPrice.dropdown.p3=This process is called rebasing.
rebaseAcquisitionPrice.dropdown.p4=<a href="{0}" target="_blank">Find out how to ask HMRC to check a property’s market value (opens in a new window)</a>.

rebaseAcquisitionPrice.dropdown.p5=It takes at least 3 months for HMRC to check a property’s market value. This means you should enter an estimate now and if you need to amend the amount do it later using this service. Or if you already complete a Self Assessment tax return you can provide the correct market value in your next Self Assessment.
rebaseAcquisitionPrice.agent.dropdown.p5=It can take 3 months or more for HMRC to check a property’s market value. This means an estimate can be entered so your client can report the tax. The estimate can be confirmed later through this service, or through a Self Assessment tax return.
rebaseAcquisitionPrice.trust.dropdown.p5=It can take 3 months or more for HMRC to check a property’s market value. This means an estimate can be entered so the trust can report the tax. The estimate can be confirmed later through this service, or through a Self Assessment tax return.
rebaseAcquisitionPrice.capacitor.dropdown.p5=It can take 3 months or more for HMRC to check a property’s market value. This means an estimate can be entered so the person can report the tax. The estimate can be confirmed later through this service, or through a Self Assessment tax return.
rebaseAcquisitionPrice.personalRep.dropdown.p5=It can take 3 months or more for HMRC to check a property’s market value. This means an estimate can be entered so you can report the tax. The estimate can be confirmed later through this service, or through a Self Assessment tax return.

rebaseAcquisitionPrice.cyaChange=the market value of the property on {0}

shouldUseRebase.title=Are you using the rebased value on {0} in your calculation?
shouldUseRebase.helpText=You can use the rebased value or the actual cost of the property in your workings out. The amount you use could mean your gain or loss is lower.
shouldUseRebase.error.required=Select whether you are using the rebased valued in your calculation

shouldUseRebase.indirect.title=Are you using the value of the shares on {0} to work out the gain or loss?
shouldUseRebase.indirect.helpText=You can use the value of the property on {0} (date rebased) or the actual cost on the acquisition date in your workings out.
shouldUseRebase.indirect.error.required=Select yes if you are using the value of the shares on {0} to work out the gain or loss

shouldUseRebase.cyaChange=whether you are using the rebased value in your calculation

acquisitionDetails.cya.title=Check your answers

#===================================================
#  PURCHASE OR ACQUISITION DETAILS PAGES - END
#===================================================

#===================================================
#  INITIAL GAIN OR LOSS PAGES - START
#===================================================

initialGainOrLoss.title=Did you make an initial gain or loss?
initialGainOrLoss.agent.title=Did your client make an initial gain or loss?
initialGainOrLoss.trust.title=Did the trust make an initial gain or loss?
initialGainOrLoss.capacitor.title=Did the person make an initial gain or loss?
initialGainOrLoss.personalRep.title=Was an initial gain or loss made?
initialGainOrLoss.caption=Initial gain or loss
initialGainOrLoss.error.required=Select if you made a gain, loss, or no gain or loss
initialGainOrLoss.agent.error.required=Select if your client made a gain, loss, or no gain or loss
initialGainOrLoss.trust.error.required=Select if the trust made a gain, loss, or no gain or loss
initialGainOrLoss.capacitor.error.required=Select if the person made a gain, loss, or no gain or loss
initialGainOrLoss.personalRep.error.required=Select if the person made a gain, loss, or no gain or loss


initialGainOrLoss.error.invalid=Select if you made a gain, loss, or no gain or loss
initialGainOrLoss.gain.label=Gain
initialGainOrLoss.loss.label=Loss
initialGainOrLoss.details.summary=How to work out your initial gain or loss
initialGainOrLoss.helpText=If you made an initial gain or loss, you’ll need to enter the amount.
initialGainOrLoss.agent.helpText=If your client made an initial gain or loss, you’ll need to enter the amount.	
initialGainOrLoss.trust.helpText=If the trust made an initial gain or loss, you’ll need to enter the amount.
initialGainOrLoss.capacitor.helpText=If the person made an initial gain or loss, you’ll need to enter the amount.
initialGainOrLoss.personalRep.helpText=If the person made an initial gain or loss, you’ll need to enter the amount

initialGainOrLoss.cya.title=Check your answers

initialGainOrLoss.details.olTitle=To work out your initial gain:
initialGainOrLoss.agent.details.olTitle=To work out your client’s initial gain:
initialGainOrLoss.trust.details.olTitle=To work out the trust’s initial gain:
initialGainOrLoss.capacitor.details.olTitle=To work out the person’s initial gain:
initialGainOrLoss.personalRep.details.olTitle=To work out the person’s initial gain:

initialGainOrLoss.details.li1=1. Subtract the amount you purchased, or acquired, the property for from the amount you sold, or disposed of, it for.
initialGainOrLoss.details.li2=2. Subtract any money you spent on making improvements to the property.
initialGainOrLoss.agent.details.li2=2. Subtract any money your client spent on making improvements to the property.
initialGainOrLoss.trust.details.li2=2. Subtract any money the trust spent on making improvements to the property.
initialGainOrLoss.capacitor.details.li2=2. Subtract any money the person spent on making improvements to the property.
initialGainOrLoss.personalRep.details.li2=2. Subtract any money the person spent on making improvements to the property.

initialGainOrLoss.details.li3=3. Subtract any money you spent on disposing of the property, such as on legal fees or for estate agents, as well as any acquisition costs.
initialGainOrLoss.agent.details.li3=3. Subtract any money your client spent on disposing of the property, such as on legal fees or for estate agents, as well as any acquisition costs.
initialGainOrLoss.trust.details.li3=3. Subtract any money the trust spent on disposing of the property, such as on legal fees or for estate agents, as well as any acquisition costs.
initialGainOrLoss.capacitor.details.li3=3. Subtract any money the person spent on disposing of the property, such as on legal fees or for estate agents, as well as any acquisition costs.
initialGainOrLoss.personalRep.details.li3=3. Subtract any money the person spent on disposing of the property, such as on legal fees or for estate agents, as well as any acquisition costs.
initialGainOrLoss.details.li4=4. This will give you the amount of the initial gain or loss.
initialGainOrLoss.details.example.title=Example
initialGainOrLoss.details.example.details=You inherited a property. The market value of the property when it was acquired was £120,000. You paid £5,000 in legal fees when you inherited the property. You spent £10,000 on making improvements to the property. After 10 years, you sold the property for £150,000. You paid £5,000 for legal and real estate agent’s fees. This gave an initial gain of £10,000.
initialGainOrLoss.agent.details.example.details=Your client inherited a property. The market value of the property when it was acquired was £120,000. Your client paid £5,000 in legal fees when they inherited the property. Your client spent £10,000 on making improvements to the property. After 10 years, your client sold the property for £150,000. Your client paid £5,000 for legal and real estate agent’s fees. This gave an initial gain of £10,000.
initialGainOrLoss.trust.details.example.details=The trust inherited a property. The market value of the property when it was acquired was £120,000. The trust paid £5,000 in legal fees when it inherited the property. The trust spent £10,000 on making improvements to the property. After 10 years, the trust sold the property for £150,000. The trust paid £5,000 for legal and real estate agent’s fees. This gave an initial gain of £10,000.
initialGainOrLoss.capacitor.details.example.details=The person inherited a property. The market value of the property when it was acquired was £120,000. The person paid £5,000 in legal fees when they inherited the property. The person spent £10,000 on making improvements to the property. After 10 years, the person sold the property for £150,000. The person paid £5,000 for legal and real estate agent’s fees. This gave an initial gain of £10,000.
initialGainOrLoss.personalRep.details.example.details=The person inherited a property. The market value of the property when it was acquired was £120,000. The person paid £5,000 in legal fees when they inherited the property. The person spent £10,000 on making improvements to the property. After 10 years, the person sold the property for £150,000. The legal and real estate agent’s fees were £5,000. This gave an initial gain of £10,000.

initialGainOrLoss.noLossOrGain.label=No initial gain, no initial loss
initialGainOrLoss.summary.hint=Click on the link to change your answers
initialGainOrLoss.cyaChange=whether you made an initial gain, a loss, or no gain or loss

gain.error.required=Enter the initial gain amount
gain.error.invalid=Initial gain amount must only include numbers, like 2,908 or 740.50
gain.error.tooLarge=Initial gain amount must be a number greater than 0 and less than 50,000,000,000.00, or select no gain or loss
gain.error.tooManyDecimals=Initial gain amount must have 2 decimal places or less, like 2,908 or 740.50
gain.error.tooSmall=The initial gain must be a number more than 0 and less than 50,000,000,000
gain.label=Initial gain amount

loss.error.required=Enter the initial loss amount
loss.error.invalid=Initial loss amount must only include numbers, like 2,908 or 740.50
loss.error.tooLarge=Initial loss amount must be a number greater than 0 and less than 50,000,000,000.00, or select no gain or loss
loss.error.tooManyDecimals=Initial loss amount must have 2 decimal places or less, like 2,908 or 740.50
loss.error.tooSmall=The initial loss must be a number more than 0 and less than 50,000,000,000
loss.label=Initial loss amount

#===================================================
#  INITIAL GAIN OR LOSS PAGES - END
#===================================================

#===================================================
#  RELIEFS PAGES - START
#===================================================

reliefDetails.caption=Reliefs

privateResidentsRelief.title=Are you entitled to claim Private Residence Relief?
privateResidentsRelief.agent.title=Is your client entitled to claim Private Residence Relief?
privateResidentsRelief.trust.title=Is the trust entitled to claim Private Residence Relief?
privateResidentsRelief.capacitor.title=Is the person entitled to claim Private Residence Relief?
privateResidentsRelief.personalRep.title=Was the person entitled to claim Private Residence Relief?

privateResidentsRelief.helpText=You might qualify for this relief if the property had been your main home at some point.
privateResidentsRelief.agent.helpText=Your client might qualify for this relief if the property had been their main home at some point.
privateResidentsRelief.trust.helpText=The trust might qualify for this relief if the property had been the main home of one of its beneficiaries at some point.
privateResidentsRelief.capacitor.helpText=The person might qualify for this relief if the property had been their main home at some point.
privateResidentsRelief.personalRep.helpText=The person might have qualified for this relief if the property had been their main home at some point.

privateResidentsReliefValue.label=Amount of Private Residence Relief you are entitled to
privateResidentsReliefValue.agent.label=Amount of Private Residence Relief your client is entitled to
privateResidentsReliefValue.trust.label=Amount of Private Residence Relief the trust is entitled to
privateResidentsReliefValue.capacitor.label=Amount of Private Residence Relief the person is entitled to
privateResidentsReliefValue.personalRep.label=Amount of Private Residence Relief the person was entitled to

privateResidentsRelief.furtherInfoLink=Find out about Private Residence Relief (opens in a new window)

privateResidentsRelief.error.required=Select yes if you are entitled to Private Residence Relief
privateResidentsRelief.agent.error.required=Select yes if your client is entitled to claim Private Residence Relief
privateResidentsRelief.trust.error.required=Select yes if the trust is entitled to claim Private Residence Relief
privateResidentsRelief.capacitor.error.required=Select yes if the person is entitled to Private Residence Relief
privateResidentsRelief.personalRep.error.required=Select yes if the person was entitled to Private Residence Relief

privateResidentsReliefValue.error.required=Enter the amount of Private Residence Relief, like 108 or 2,940.54
privateResidentsReliefValue.agent.error.required=Enter the amount of Private Residence Relief your client is entitled to
privateResidentsReliefValue.trust.error.required=Enter the amount of Private Residence Relief the trust is entitled to
privateResidentsReliefValue.capacitor.error.required=Enter the amount of Private Residence Relief the person is entitled to
privateResidentsReliefValue.personalRep.error.required=Enter the amount of Private Residence Relief the person was entitled to

privateResidentsReliefValue.error.tooSmall=Amount of Private Residence Relief must be an amount of money between 1 and 50,000,000,000
privateResidentsReliefValue.agent.error.tooSmall=Amount of Private Residence Relief must be an amount of money between 1 and 50,000,000,000
privateResidentsReliefValue.trust.error.tooSmall=Amount of Private Residence Relief must be an amount of money between 1 and 50,000,000,000
privateResidentsReliefValue.capacitor.error.tooSmall=Amount of Private Residence Relief must be an amount of money between 1 and 50,000,000,000
privateResidentsReliefValue.personalRep.error.tooSmall=Amount of Private Residence Relief must be an amount of money between 1 and 50,000,000,000

privateResidentsReliefValue.error.tooLarge=Amount of Private Residence Relief must be an amount of money between 1 and 50,000,000,000
privateResidentsReliefValue.agent.error.tooLarge=Amount of Private Residence Relief must be an amount of money between 1 and 50,000,000,000
privateResidentsReliefValue.trust.error.tooLarge=Amount of Private Residence Relief must be an amount of money between 1 and 50,000,000,000
privateResidentsReliefValue.capacitor.error.tooLarge=Amount of Private Residence Relief must be an amount of money between 1 and 50,000,000,000
privateResidentsReliefValue.personalRep.error.tooLarge=Amount of Private Residence Relief must be an amount of money between 1 and 50,000,000,000

privateResidentsReliefValue.error.invalid=Amount of Private Residence Relief must be an amount of money, like 108 or 2,940.54
privateResidentsReliefValue.agent.error.invalid=Amount of Private Residence Relief must be an amount of money, like 108 or 2,940.54
privateResidentsReliefValue.trust.error.invalid=Amount of Private Residence Relief must be an amount of money, like 108 or 2,940.54
privateResidentsReliefValue.capacitor.error.invalid=Amount of Private Residence Relief must be an amount of money, like 108 or 2,940.54
privateResidentsReliefValue.personalRep.error.invalid=Amount of Private Residence Relief must be an amount of money, like 108 or 2,940.54

privateResidentsReliefValue.error.tooManyDecimals=Amount of Private Residence Relief must be an amount of money with pence as 2 decimal places or less, like 108 or 2,940.54
privateResidentsReliefValue.agent.error.tooManyDecimals=Amount of Private Residence Relief must be an amount of money with pence as 2 decimal places or less, like 108 or 2,940.54
privateResidentsReliefValue.trust.error.tooManyDecimals=Amount of Private Residence Relief must be an amount of money with pence as 2 decimal places or less, like 108 or 2,940.54
privateResidentsReliefValue.capacitor.error.tooManyDecimals=Amount of Private Residence Relief must be an amount of money with pence as 2 decimal places or less, like 108 or 2,940.54
privateResidentsReliefValue.personalRep.error.tooManyDecimals=Amount of Private Residence Relief must be an amount of money with pence as 2 decimal places or less, like 108 or 2,940.54

privateResidentsRelief.cyaChange=if Private Residence Relief is being claimed
privateResidentsReliefValue.cyaChange=the amount of Private Residence Relief

lettingsRelief.title=Are you entitled to claim Letting Relief?
lettingsRelief.agent.title=Is your client entitled to claim Letting Relief?
lettingsRelief.trust.title=Is the trust entitled to claim Letting Relief?
lettingsRelief.capacitor.title=Is the person entitled to claim Letting Relief?
lettingsRelief.personalRep.title=Was the person entitled to claim Letting Relief?

lettingsRelief.helpText=You might be able to claim this relief if the property was your main home and you also let it out for a time.
lettingsRelief.agent.helpText=Your client might be able to claim this relief if the property was their main home and they also let it out for a time.
lettingsRelief.trust.helpText=The trust might be able to claim this relief if the property was their main home and it also let it out for a time.
lettingsRelief.capacitor.helpText=The person might be able to claim this relief if the property was their main home and they also let it out for a time.
lettingsRelief.personalRep.helpText=The person might have been able to claim this relief if the property was their main home and they also let it out for a time.

lettingsRelief.error.required=Select yes if you are claiming Letting Relief
lettingsRelief.agent.error.required=Select yes if your client is entitled to claim Letting Relief
lettingsRelief.trust.error.required=Select yes if the trust is entitled to claim Letting Relief
lettingsRelief.capacitor.error.required=Select yes if the person is entitled to Letting Relief
lettingsRelief.personalRep.error.required=Select yes if the person was entitled to Letting Relief

lettingsRelief.furtherInfoLink=Find out about Letting Relief and how to calculate it (opens in a new window)

lettingsReliefValue.label=Amount of Letting Relief

lettingsReliefValue.error.required=Enter an amount of Letting Relief, like 108 or 2,940.54
lettingsReliefValue.error.tooSmall=Amount of Letting Relief must be an amount of money between 1 and {0}
lettingsReliefValue.error.tooLarge=Amount of Letting Relief must be an amount of money between 1 and {0}
lettingsReliefValue.error.invalid=Amount of Letting Relief must be an amount of money, like 108 or 2,940.54
lettingsReliefValue.error.tooManyDecimals=Amount of Letting Relief must be an amount of money with pence as 2 decimal places or less, like 108 or 2,940.54
lettingsReliefValue.error.amountOverLimit=Amount of Letting Relief must be an amount of money between 1 and {0}
lettingsReliefValue.error.amountOverPrivateResidenceRelief=Amount of Letting Relief cannot be higher than the Private Residence Relief

lettingsRelief.cyaChange=if Letting Relief is being claimed
lettingsReliefValue.cyaChange=the amount of Letting Relief


otherReliefs.title=Do you want to claim any other reliefs?
otherReliefs.agent.title=Does your client want to claim any other reliefs?
otherReliefs.trust.title=Does the trust want to claim any other reliefs?
otherReliefs.capacitor.title=Does the person want to claim any other reliefs?
otherReliefs.personalRep.title=Was the person entitled to claim any other reliefs?

otherReliefs.helpText=You will need to tell us what other reliefs you are claiming and what the total amount of these is.
otherReliefs.agent.helpText=You will need to tell us what other reliefs your client is claiming and what the total amount of these is.
otherReliefs.trust.helpText=You will need to tell us what other reliefs the trust is claiming and what the total amount of these is.
otherReliefs.capacitor.helpText=You will need to tell us what other reliefs the person is claiming and what the total amount of these is.
otherReliefs.personalRep.helpText=You will need to tell us what other reliefs the person was entitled to claim and what the total amount of these is.

otherReliefs.furtherInfoLink=Find out about reliefs you might qualify for (opens in a new window)
otherReliefs.agent.furtherInfoLink=Find out about reliefs your client might qualify for (opens in a new window)
otherReliefs.trust.furtherInfoLink=Find out about reliefs the trust might qualify for (opens in a new window)
otherReliefs.capacitor.furtherInfoLink=Find out about reliefs the person might qualify for (opens in a new window)
otherReliefs.personalRep.furtherInfoLink=Find out about reliefs the person might have qualified for (opens in a new window)

otherReliefs.error.required=Select yes if you are claiming other reliefs
otherReliefs.agent.error.required=Select yes if your client is claiming other reliefs
otherReliefs.trust.error.required=Select yes if the trust is claiming other reliefs
otherReliefs.capacitor.error.required=Select yes if the person is entitled to claim any other reliefs
otherReliefs.personalRep.error.required=Select yes if the person was entitled to claim any other reliefs

otherReliefsName.label=Names of the other reliefs you are claiming
otherReliefsName.agent.label=Names of the other reliefs your client is claiming
otherReliefsName.trust.label=Names of the other reliefs the trust is claiming
otherReliefsName.capacitor.label=Names of the other reliefs the person is claiming
otherReliefsName.personalRep.label=Names of the other reliefs being claimed

otherReliefsName.error.required=Enter the names of all other reliefs you are claiming
otherReliefsName.agent.error.required=Enter the names of all other reliefs your client is claiming
otherReliefsName.trust.error.required=Enter the names of all other reliefs the trust is claiming
otherReliefsName.capacitor.error.required=Enter the names of all other reliefs the person is claiming
otherReliefsName.personalRep.error.required=Enter the names of all other reliefs being claimed

otherReliefsName.error.tooLong=The names of the other reliefs you are claiming must be 105 characters or less
otherReliefsName.agent.error.tooLong=The names of the other reliefs your client is claiming must be 105 characters or less
otherReliefsName.trust.error.tooLong=The names of the other reliefs the trust is claiming must be 105 characters or less
otherReliefsName.capacitor.error.tooLong=The names of the other reliefs the person is claiming must be 105 characters or less
otherReliefsName.personalRep.error.tooLong=The names of the other reliefs being claimed must be 105 characters or less

otherReliefsName.error.invalid=The names of the other reliefs must only include letters, spaces or numbers
otherReliefsName.agent.error.invalid=The names of the other reliefs must only include letters, spaces or numbers
otherReliefsName.trust.error.invalid=The names of the other reliefs must only include letters, spaces or numbers
otherReliefsName.capacitor.error.invalid=The names of the other reliefs must only include letters, spaces or numbers
otherReliefsName.personalRep.error.invalid=The names of the other reliefs must only include letters, spaces or numbers

otherReliefsAmount.label=Total amount of other reliefs you are claiming
otherReliefsAmount.agent.label=Total amount of other reliefs your client is claiming
otherReliefsAmount.trust.label=Total amount of other reliefs the trust is claiming
otherReliefsAmount.capacitor.label=Total amount of other reliefs the person is claiming
otherReliefsAmount.personalRep.label=Total amount of other reliefs being claimed

otherReliefsAmount.error.required=Enter the total amount of the other reliefs you are claiming
otherReliefsAmount.agent.error.required=Enter the total amount of the other reliefs your client is claiming
otherReliefsAmount.trust.error.required=Enter the total amount of the other reliefs the trust is claiming
otherReliefsAmount.capacitor.error.required=Enter the total amount of the other reliefs the person is claiming
otherReliefsAmount.personalRep.error.required=Enter the total amount of the other reliefs being claimed

otherReliefsAmount.error.tooSmall=Amount of other reliefs must be an amount of money between 0 and 50,000,000,000
otherReliefsAmount.agent.error.tooSmall=Amount of other reliefs must be an amount of money between 0 and 50,000,000,000
otherReliefsAmount.trust.error.tooSmall=Amount of other reliefs must be an amount of money between 0 and 50,000,000,000
otherReliefsAmount.capacitor.error.tooSmall=Amount of other reliefs must be an amount of money between 0 and 50,000,000,000
otherReliefsAmount.personalRep.error.tooSmall=Amount of other reliefs must be an amount of money between 0 and 50,000,000,000

otherReliefsAmount.error.tooLarge=Amount of other reliefs must be an amount of money between 0 and 50,000,000,000
otherReliefsAmount.agent.error.tooLarge=Amount of other reliefs must be an amount of money between 0 and 50,000,000,000
otherReliefsAmount.trust.error.tooLarge=Amount of other reliefs must be an amount of money between 0 and 50,000,000,000
otherReliefsAmount.capacitor.error.tooLarge=Amount of other reliefs must be an amount of money between 0 and 50,000,000,000
otherReliefsAmount.personalRep.error.tooLarge=Amount of other reliefs must be an amount of money between 0 and 50,000,000,000

otherReliefsAmount.error.invalid=Amount of other reliefs must be an amount of money, like 108 or 2,940.54
otherReliefsAmount.agent.error.invalid=Amount of other reliefs must be an amount of money, like 108 or 2,940.54
otherReliefsAmount.trust.error.invalid=Amount of other reliefs must be an amount of money, like 108 or 2,940.54
otherReliefsAmount.capacitor.error.invalid=Amount of other reliefs must be an amount of money, like 108 or 2,940.54
otherReliefsAmount.personalRep.error.invalid=Amount of other reliefs must be an amount of money, like 108 or 2,940.54

otherReliefsAmount.error.tooManyDecimals=Amount of other reliefs must be an amount of money with pence as 2 decimal places or less, like 4,820.54 or 539
otherReliefsAmount.agent.error.tooManyDecimals=Amount of other reliefs must be an amount of money with pence as 2 decimal places or less, like 4,820.54 or 539
otherReliefsAmount.trust.error.tooManyDecimals=Amount of other reliefs must be an amount of money with pence as 2 decimal places or less, like 4,820.54 or 539
otherReliefsAmount.capacitor.error.tooManyDecimals=Amount of other reliefs must be an amount of money with pence as 2 decimal places or less, like 4,820.54 or 539
otherReliefsAmount.personalRep.error.tooManyDecimals=Amount of other reliefs must be an amount of money with pence as 2 decimal places or less, like 4,820.54 or 539

otherReliefs.cyaChange=if other reliefs are being claimed
otherReliefsName.cyaChange=the names of other reliefs being claimed
otherReliefsAmount.cyaChange=the amount of other reliefs being claimed

reliefDetails.cya.title=Check your answers

#===================================================
#  RELIEFS PAGES - END
#===================================================

#===================================================
#  LOSSES AND EXEMPTIONS PAGES - START
#===================================================

exemptionAndLosses.caption=Losses and exemptions

inYearLosses.title=Do you want to include any other Capital Gains Tax losses made in tax year {0} to {1}?
inYearLosses.agent.title=Do you want to include any other Capital Gains Tax losses made in tax year {0} to {1}?
inYearLosses.trust.title=Do you want to include any other Capital Gains Tax losses made in tax year {0} to {1}?
inYearLosses.capacitor.title=Are you including any other Capital Gains Tax losses the person made in tax year {0} to {1}?
inYearLosses.personalRep.title=Are you including any other Capital Gains Tax losses the person made in tax year {0} to {1}?

inYearLosses.helpText=You make a loss if the disposal amount is less than the acquisition amount. If you include any other Capital Gains Tax losses you made in this tax year it will reduce your gain. You must have made the losses before {0}
inYearLosses.agent.helpText=For example, your client would make a loss if they sold a property for less than they paid for it.<br/> Including any other Capital Gains Tax losses your client made in this tax year will reduce their gain. Your client must have made the losses before {0}.
inYearLosses.trust.helpText=For example, the trust would make a loss if it sold a property for less than it paid for it.<br/> Including any other Capital Gains Tax losses the trust made in this tax year will reduce its gain. The trust must have made the losses before {0}.
inYearLosses.capacitor.helpText=For example, if a property was sold for less than it was bought for, the seller would make a loss.<br/> Including any other Capital Gains Tax losses the person made in this tax year will reduce their gain. The person must have made the losses before {0}.
inYearLosses.personalRep.helpText=For example, if a property was sold for less than it was bought for, the seller would make a loss.<br/> Including any other Capital Gains Tax losses the person made in this tax year will reduce their gain. The person must have made the losses before {0}.

inYearLosses.error.required=Select yes if you want to include any Capital Gains Tax losses you made in this tax year
inYearLosses.agent.error.required=Select yes if you want to include any other Capital Gains Tax losses your client made in the tax year
inYearLosses.trust.error.required=Select yes if you want to include any other Capital Gains Tax losses the trust made in the tax year
inYearLosses.capacitor.error.required=Select yes if the person wants to include any Capital Gains Tax losses they made in this tax year
inYearLosses.personalRep.error.required=Select yes if you want to include any Capital Gains Tax losses the person made in this tax year

inYearLosses.error.invalid=Select yes if you want to include any Capital Gains Tax losses you made in this tax year
inYearLosses.agent.error.invalid=Select yes if you want to include any other Capital Gains Tax losses your client made in the tax year
inYearLosses.trust.error.invalid=Select yes if you want to include any other Capital Gains Tax losses the trust made in the tax year
inYearLosses.capacitor.error.invalid=Select yes if the person want to include any Capital Gains Tax losses you made in this tax year
inYearLosses.personalRep.error.invalid=Select yes if the person want to include any Capital Gains Tax losses you made in this tax year

inYearLosses.link=<a href="{0}" target="_blank">Find out how losses can reduce gains (opens in a new window)</a>.
inYearLosses.agent.link=<a href="{0}" target="_blank">Find out how losses can reduce gains (opens in a new window)</a>.
inYearLosses.trust.link=<a href="{0}" target="_blank">Find out how losses can reduce gains (opens in a new window)</a>.
inYearLosses.capacitor.link=<a href="{0}" target="_blank">Find out how losses can reduce gains (opens in a new window)</a>.
inYearLosses.personalRep.link=<a href="{0}" target="_blank">Find out how losses can reduce gains (opens in a new window)</a>.

inYearLossesValue.error.invalid=Amount of Capital Gains Tax losses must be a number, like 108 or 2,940.54
inYearLossesValue.agent.error.invalid=Amount of Capital Gains Tax losses must be a number, like 108 or 2,940.54
inYearLossesValue.trust.error.invalid=Amount of Capital Gains Tax losses must be a number, like 108 or 2,940.54
inYearLossesValue.capacitor.error.invalid=Amount of Capital Gains Tax losses must be a number, like 108 or 2,940.54
inYearLossesValue.personalRep.error.invalid=Amount of Capital Gains Tax losses must be a number, like 108 or 2,940.54

inYearLossesValue.error.tooSmall=Amount of Capital Gains Tax losses must be more than 0, or select no
inYearLossesValue.agent.error.tooSmall=Amount of Capital Gains Tax losses must be more than 0, or select no
inYearLossesValue.trust.error.tooSmall=Amount of Capital Gains Tax losses must be more than 0, or select no
inYearLossesValue.capacitor.error.tooSmall=Amount of Capital Gains Tax losses must be more than 0, or select no
inYearLossesValue.personalRep.error.tooSmall=Amount of Capital Gains Tax losses must be more than 0, or select no

inYearLossesValue.error.tooLarge=Amount of Capital Gains Tax losses must be 50,000,000,000.00 or less
inYearLossesValue.agent.error.tooLarge=Amount of Capital Gains Tax losses must be 50,000,000,000.00 or less
inYearLossesValue.trust.error.tooLarge=Amount of Capital Gains Tax losses must be 50,000,000,000.00 or less
inYearLossesValue.capacitor.error.tooLarge=Amount of Capital Gains Tax losses must be 50,000,000,000.00 or less
inYearLossesValue.personalRep.error.tooLarge=Amount of Capital Gains Tax losses must be 50,000,000,000.00 or less

inYearLossesValue.error.tooManyDecimals=Amount of Capital Gains Tax losses must have 2 decimal places or less, for example 33 or 33.33
inYearLossesValue.agent.error.tooManyDecimals=Amount of Capital Gains Tax losses must have 2 decimal places or less, for example 33 or 33.33
inYearLossesValue.trust.error.tooManyDecimals=Amount of Capital Gains Tax losses must have 2 decimal places or less, for example 33 or 33.33
inYearLossesValue.capacitor.error.tooManyDecimals=Amount of Capital Gains Tax losses must have 2 decimal places or less, for example 33 or 33.33
inYearLossesValue.personalRep.error.tooManyDecimals=Amount of Capital Gains Tax losses must have 2 decimal places or less, for example 33 or 33.33

inYearLossesValue.error.required=Enter an amount of Capital Gains Tax losses, like 108 or 2,940.54
inYearLossesValue.trust.error.required=Enter an amount of Capital Gains Tax losses, like 108 or 2,940.54
inYearLossesValue.agent.error.required=Enter an amount of Capital Gains Tax losses, like 108 or 2,940.54
inYearLossesValue.capacitor.error.required=Enter an amount of Capital Gains Tax losses, like 108 or 2,940.54
inYearLossesValue.personalRep.error.required=Enter an amount of Capital Gains Tax losses, like 108 or 2,940.54

inYearLossesValue.label=Amount of losses from this tax year
inYearLossesValue.agent.label=Amount of losses from this tax year
inYearLossesValue.trust.label=Amount of losses from this tax year
inYearLossesValue.capacitor.label=Amount of losses from this tax year
inYearLossesValue.personalRep.label=Amount of losses from this tax year

inYearLosses.cyaChange=if Capital Gains Tax losses made in the tax year {0} to {1} are being included
inYearLossesValue.cyaChange=the amount of Capital Gains Tax losses in the tax year {0} to {1} that are included

previousYearsLosses.title=Do you want to include any other Capital Gains Tax losses made in previous tax years?
previousYearsLosses.agent.title=Do you want to include any other Capital Gains Tax losses made in previous tax years?
previousYearsLosses.trust.title=Do you want to include any other Capital Gains Tax losses made in previous tax years?
previousYearsLosses.capacitor.title=Does the person want to include any other Capital Gains Tax losses they made in previous tax years?
previousYearsLosses.personalRep.title=Does the person want to include any other Capital Gains Tax losses they made in previous tax years?

previousYearsLosses.uk.helpText=You can include previous losses in this return to reduce your gain. You can only include other losses made on other UK property sales or disposals that you have already reported to HMRC.
previousYearsLosses.nonUk.helpText=You can include previous losses that are liable for UK tax in this return. They will reduce your gain. You can only include other losses you have already reported to HMRC.
previousYearsLosses.agent.uk.helpText=Your client can include previous losses in this return to reduce their gain. They can only include other losses made on other UK property sales or disposals that they have already reported to HMRC.
previousYearsLosses.agent.nonUk.helpText=Your client can include previous losses that are liable for UK tax in this return. They will reduce your client’s gain. Your client can only include other losses they have already reported to HMRC.
previousYearsLosses.trust.uk.helpText=The trust can include previous losses in this return to reduce its gain. It can only include other losses made on other UK property sales or disposals that it has already reported to HMRC.
previousYearsLosses.trust.nonUk.helpText=The trust can include previous losses that are liable for UK tax in this return. They will reduce the trust’s gain. The trust can only include other losses it has already reported to HMRC.
previousYearsLosses.capacitor.uk.helpText=You can include previous losses in this return to reduce the person’s gain. You can only include other losses that have already been reported to HMRC. For example, losses on shares or other UK property sales or disposals.
previousYearsLosses.capacitor.nonUk.helpText=You can include previous losses in this return to reduce the person’s gain. You can only include other losses that have already been reported to HMRC. For example, losses on shares or other UK property sales or disposals.
previousYearsLosses.personalRep.uk.helpText=You can include previous losses in this return to reduce the person’s gain. You can only include other losses that have already been reported to HMRC. For example, losses on shares or other UK property sales or disposals.
previousYearsLosses.personalRep.nonUk.helpText=You can include previous losses in this return to reduce the person’s gain. You can only include other losses that have already been reported to HMRC. For example, losses on shares or other UK property sales or disposals.

previousYearsLosses.error.invalid=Amount of Capital Gains Tax losses must be a number, like 108 or 2,940.54
previousYearsLosses.agent.error.invalid=Amount of Capital Gains Tax losses must be a number, like 108 or 2,940.54
previousYearsLosses.trust.error.invalid=Amount of Capital Gains Tax losses must be a number, like 108 or 2,940.54
previousYearsLosses.capacitor.error.invalid=Amount of Capital Gains Tax losses must be a number, like 108 or 2,940.54
previousYearsLosses.personalRep.error.invalid=Amount of Capital Gains Tax losses must be a number, like 108 or 2,940.54

previousYearsLosses.error.required=Select yes if you want to include any Capital Gains Tax losses you made in previous tax years
previousYearsLosses.agent.error.required=Select yes if you want to include any Capital Gains Tax losses you made in previous tax years
previousYearsLosses.trust.error.required=Select yes if you want to include any Capital Gains Tax losses you made in previous tax years
previousYearsLosses.capacitor.error.required=Select yes if the person wants to include any Capital Gains Tax losses the person made in previous tax years
previousYearsLosses.personalRep.error.required=Select yes if you want to include any Capital Gains Tax losses the person made in this tax year

previousYearsLosses.link=<a href="{0}" target="_blank">Find out how to report losses (opens in a new window)</a>.
previousYearsLosses.agent.link=<a href="{0}" target="_blank">Find out how to report losses (opens in a new window)</a>.
previousYearsLosses.trust.link=<a href="{0}" target="_blank">Find out how to report losses (opens in a new window)</a>.
previousYearsLosses.capacitor.link=<a href="{0}" target="_blank">Find out how to report losses (opens in a new window)</a>.
previousYearsLosses.personalRep.link=<a href="{0}" target="_blank">Find out how to report losses (opens in a new window)</a>.

previousYearsLossesValue.label=Amount of losses from previous tax years
previousYearsLossesValue.agent.label=Amount of losses from previous tax years
previousYearsLossesValue.trust.label=Amount of losses from previous tax years
previousYearsLossesValue.capacitor.label=Amount of losses from previous tax years
previousYearsLossesValue.personalRep.label=Amount of losses from previous tax years

previousYearsLossesValue.error.invalid=Amount of Capital Gains Tax losses must be a number, like 108 or 2,940.54
previousYearsLossesValue.agent.error.invalid=Amount of Capital Gains Tax losses must be a number, like 108 or 2,940.54
previousYearsLossesValue.trust.error.invalid=Amount of Capital Gains Tax losses must be a number, like 108 or 2,940.54
previousYearsLossesValue.capacitor.error.invalid=Amount of Capital Gains Tax losses must be a number, like 108 or 2,940.54
previousYearsLossesValue.personalRep.error.invalid=Amount of Capital Gains Tax losses must be a number, like 108 or 2,940.54

previousYearsLossesValue.error.tooSmall=Amount of Capital Gains Tax losses must be more than 0, or select no
previousYearsLossesValue.agent.error.tooSmall=Amount of Capital Gains Tax losses must be more than 0, or select no
previousYearsLossesValue.trust.error.tooSmall=Amount of Capital Gains Tax losses must be more than 0, or select no
previousYearsLossesValue.capacitor.error.tooSmall=Amount of Capital Gains Tax losses must be more than 0, or select no
previousYearsLossesValue.personalRep.error.tooSmall=Amount of Capital Gains Tax losses must be more than 0, or select no

previousYearsLossesValue.error.tooLarge=Amount of Capital Gains Tax losses must be 50,000,000,000.00 or less
previousYearsLossesValue.agent.error.tooLarge=Amount of Capital Gains Tax losses must be 50,000,000,000.00 or less
previousYearsLossesValue.trust.error.tooLarge=Amount of Capital Gains Tax losses must be 50,000,000,000.00 or less
previousYearsLossesValue.capacitor.error.tooLarge=Amount of Capital Gains Tax losses must be 50,000,000,000.00 or less
previousYearsLossesValue.personalRep.error.tooLarge=Amount of Capital Gains Tax losses must be 50,000,000,000.00 or less

previousYearsLossesValue.error.tooManyDecimals=Amount of Capital Gains Tax losses must have 2 decimal places or less, for example 33 or 33.33
previousYearsLossesValue.agent.error.tooManyDecimals=Amount of Capital Gains Tax losses must have 2 decimal places or less, for example 33 or 33.33
previousYearsLossesValue.trust.error.tooManyDecimals=Amount of Capital Gains Tax losses must have 2 decimal places or less, for example 33 or 33.33
previousYearsLossesValue.capacitor.error.tooManyDecimals=Amount of Capital Gains Tax losses must have 2 decimal places or less, for example 33 or 33.33
previousYearsLossesValue.personalRep.error.tooManyDecimals=Amount of Capital Gains Tax losses must have 2 decimal places or less, for example 33 or 33.33

previousYearsLossesValue.error.required=Enter an amount of Capital Gains Tax losses, like 108 or 2,940.54
previousYearsLossesValue.agent.error.required=Enter an amount of Capital Gains Tax losses, like 108 or 2,940.54
previousYearsLossesValue.trust.error.required=Enter an amount of Capital Gains Tax losses, like 108 or 2,940.54
previousYearsLossesValue.capacitor.error.required=Enter an amount of Capital Gains Tax losses, like 108 or 2,940.54
previousYearsLossesValue.personalRep.error.required=Enter an amount of Capital Gains Tax losses, like 108 or 2,940.54

previousYearsLosses.cyaChange=if losses made from previous tax years are being included
previousYearsLossesValue.cyaChange=the amount of losses from previous tax years

annualExemptAmount.title=How much of your Capital Gains Tax Annual Exempt Amount do you want to use?
annualExemptAmount.agent.title=How much of your client’s Capital Gains Tax Annual Exempt Amount do they want to use?
annualExemptAmount.trust.title=How much of the trust’s Capital Gains Tax Annual Exempt Amount does it want to use?
annualExemptAmount.capacitor.title=How much of the person’s Capital Gains Tax Annual Exempt Amount do they want to use?
annualExemptAmount.personalRep.title=How much of the person’s Capital Gains Tax Annual Exempt Amount do they want to use?

annualExemptAmount.helpText=In the tax year {0} to {1}, you only have to pay Capital Gains Tax on gains above {3}.
annualExemptAmount.agent.helpText=In the tax year {0} to {1}, your client only has to pay Capital Gains Tax on gains above {3}.
annualExemptAmount.trust.helpText=In the tax year {0} to {1}, most trustees only have to pay Capital Gains Tax on gains above {2}. This is called the Annual Exempt Amount. <br/> <br/>The Annual Exempt Amount for trusts for vulnerable beneficiaries is {3}.
annualExemptAmount.capacitor.helpText=In the tax year {0} to {1}, the person only has to pay Capital Gains Tax on gains above {3}.
annualExemptAmount.personalRep.helpText=In the tax year {0} to {1}, the person only has to pay Capital Gains Tax on gains above {3}.

annualExemptAmount.details.1.header=What is the Annual Exempt Amount?
annualExemptAmount.details.1.body=Each tax year a trust gets an annual tax-free allowance. This is known as the <a href="{0}" target="_blank"> Annual Exempt Amount (opens in a new window)</a>. Trustees only pay Capital Gains Tax if the trust’s taxable gains for the tax year are above the Annual Exempt Amount.
annualExemptAmount.details.2.body=<a href="{0}" target="_blank">A vulnerable beneficiary (opens in a new window)</a> could be someone under 18 whose parent has died. It could also be a disabled person who is eligible for certain benefits.
annualExemptAmount.details.2.header=Who are vulnerable beneficiaries?

annualExemptAmount.link=<a href="{0}" target="_blank">Find out about the Annual Exempt Amount (opens in a new window)</a>.

annualExemptAmount.error.tooLarge=Annual Exempt Amount must be {0} or less
annualExemptAmount.agent.error.tooLarge=Annual Exempt Amount must be {0} or less
annualExemptAmount.trust.error.tooLarge=Annual Exempt Amount must be {0} or less
annualExemptAmount.capacitor.error.tooLarge=Annual Exempt Amount must be {0} or less
annualExemptAmount.personalRep.error.tooLarge=Annual Exempt Amount must be {0} or less

annualExemptAmount.error.required=Enter how much of your Capital Gains Tax Annual Exempt Amount you want to use, like 0 or 12,300
annualExemptAmount.agent.error.required=Enter how much of your client’s Capital Gains Tax Annual Exempt Amount they want to use, like 0 or 12,300
annualExemptAmount.trust.error.required=Enter how much of your Capital Gains Tax Annual Exempt Amount you want to use, like 0 or 12,300
annualExemptAmount.capacitor.error.required=Enter how much of the person’s Capital Gains Tax Annual Exempt Amount they want to use, like 0 or 12,300
annualExemptAmount.personalRep.error.required=Enter how much of the person’s Capital Gains Tax Annual Exempt Amount they want to use, like 0 or 12,300

annualExemptAmount.error.invalid=Annual Exempt Amount must be a number, like 0 or 12,300
annualExemptAmount.agent.error.invalid=Annual Exempt Amount must be a number, like 0 or 12,300
annualExemptAmount.trust.error.invalid=Annual Exempt Amount must be a number, like 0 or 12,300
annualExemptAmount.capacitor.error.invalid=Annual Exempt Amount must be a number, like 0 or 12,300
annualExemptAmount.personalRep.error.invalid=Annual Exempt Amount must be a number, like 0 or 12,300

annualExemptAmount.error.tooSmall=Annual Exempt Amount must be 0 or more
annualExemptAmount.agent.error.tooSmall=Annual Exempt Amount must be 0 or more
annualExemptAmount.trust.error.tooSmall=Annual Exempt Amount must be 0 or more
annualExemptAmount.capacitor.error.tooSmall=Annual Exempt Amount must be 0 or more
annualExemptAmount.personalRep.error.tooSmall=Annual Exempt Amount must be 0 or more

annualExemptAmount.error.tooManyDecimals=Annual Exempt Amount must have 2 decimal places or less, like 8,700 or 33.33
annualExemptAmount.agent.error.tooManyDecimals=Annual Exempt Amount must have 2 decimal places or less, like 8,700 or 33.33
annualExemptAmount.trust.error.tooManyDecimals=Annual Exempt Amount must have 2 decimal places or less, like 8,700 or 33.33
annualExemptAmount.capacitor.error.tooManyDecimals=Annual Exempt Amount must have 2 decimal places or less, like 8,700 or 33.33
annualExemptAmount.personalRep.error.tooManyDecimals=Annual Exempt Amount must have 2 decimal places or less, like 8,700 or 33.33

annualExemptAmount.cyaChange=how much Annual Exempt Amount is being used

exemptionsAndLosses.cya.title=Check your answers

#===================================================
#  LOSSES AND EXEMPTIONS PAGES - END
#===================================================

#===================================================
#  YEAR TO DATE LIABILITY PAGES - START
#===================================================

ytdLiability.caption=Tax owed

taxableGainOrLoss.title=Did you make an overall gain or loss on the property sale or disposal?
taxableGainOrLoss.multiple.title=Did you make an overall gain or loss on the property sales or disposals in this return?
taxableGainOrLoss.agent.title=Did your client make an overall gain or loss on the property sale or disposal?
taxableGainOrLoss.agent.multiple.title=Did your client make an overall gain or loss on the property sales or disposals in this return?
taxableGainOrLoss.trust.title=Did the trust make an overall gain or loss on the property sale or disposal?
taxableGainOrLoss.trust.multiple.title=Did the trust make an overall gain or loss on the property sales or disposals in this return?
taxableGainOrLoss.capacitor.title=Did the person make an overall gain or loss on the property sale or disposal?
taxableGainOrLoss.capacitor.multiple.title=Did the person make an overall gain or loss on the property sales or disposals in this return?
taxableGainOrLoss.personalRep.title=Was an overall gain or loss made on the property sale or disposal?
taxableGainOrLoss.personalRep.multiple.title=Was an overall gain or loss made on the property sales or disposals in this return?
taxableGainOrLoss.helpText=To work out if you made an overall gain or loss, you’ll need to take your initial gain or loss and subtract any reliefs, losses, or other allowances you are entitled to.
taxableGainOrLoss.agent.helpText=To work out if your client made an overall gain or loss, you’ll need to take your client’s initial gain or loss and subtract any reliefs, losses, or other allowances they are entitled to.
taxableGainOrLoss.trust.helpText=To work out if the trust made an overall gain or loss, you’ll need to take the trust’s initial gain or loss and subtract any reliefs, losses, or other allowances it is entitled to.
taxableGainOrLoss.capacitor.helpText=To work out if the person made an overall gain or loss, you’ll need to take the person’s initial gain or loss and subtract any reliefs, losses, or other allowances they are entitled to.
taxableGainOrLoss.personalRep.helpText=To work out if there was an overall gain or loss, you’ll need to take the initial gain or loss and subtract any reliefs, losses, or other allowances the person was entitled to.
taxableGainOrLoss.error.required=Select yes if you made an overall gain on the property sale or disposal
taxableGainOrLoss.multiple.error.required=Select yes if you made an overall gain on the property sale or disposal
taxableGainOrLoss.agent.error.required=Select yes if your client made an overall gain on the property sale or disposal
taxableGainOrLoss.agent.multiple.error.required=Select yes if your client made an overall gain on the property sales or disposals in this return
taxableGainOrLoss.trust.error.required=Select yes if the trust made an overall gain on the property sale or disposal
taxableGainOrLoss.trust.multiple.error.required=Select yes if the trust made an overall gain on the property sales or disposals in this return
taxableGainOrLoss.capacitor.error.required=Select yes if the person made an overall gain
taxableGainOrLoss.capacitor.multiple.error.required=Select yes if the person made an overall gain
taxableGainOrLoss.personalRep.error.required=Select yes if the person made an overall gain
taxableGainOrLoss.personalRep.multiple.error.required=Select yes if the person made an overall gain
taxableGainOrLoss.error.invalid=Select yes if you made an overall gain on the property sale or disposal
taxableGainOrLoss.error.multiple.invalid=Select yes if you made an overall gain on the property sales or disposals in this return
taxableGainOrLoss.agent.error.invalid=Select yes if your client made an overall gain on the property sale or disposal
taxableGainOrLoss.agent.multiple.error.invalid=Select yes if your client made an overall gain on the property sales or disposals in this return
taxableGainOrLoss.trust.error.invalid=Select yes if the trust made an overall gain on the property sale or disposal
taxableGainOrLoss.trust.multiple.error.invalid=Select yes if the trust made an overall gain on the property sales or disposals in this return
taxableGainOrLoss.capacitor.error.invalid=Select yes if the person made an overall gain
taxableGainOrLoss.capacitor.multiple.error.invalid=Select yes if the person made an overall gain
taxableGainOrLoss.personalRep.error.invalid=Select yes if the person made an overall gain
taxableGainOrLoss.personalRep.multiple.error.invalid=Select yes if the person made an overall gain

taxableGainOrLoss.cyaChange=if an overall gain or loss was made on the property sale or disposal

taxableGainOrLoss.gain.label=Yes, I made an overall gain
taxableGainOrLoss.agent.gain.label=Yes, my client made an overall gain
taxableGainOrLoss.trust.gain.label=Yes, the trust made an overall gain
taxableGainOrLoss.capacitor.gain.label=Yes, the person made an overall gain
taxableGainOrLoss.personalRep.gain.label=Yes, the person made an overall gain

taxableGain.label=Amount of overall gain
taxableGain.error.required=Enter the amount of overall gain
taxableGain.multiple.error.required=Enter the amount of overall gain
taxableGain.agent.error.required=Enter the amount of overall gain
taxableGain.agent.multiple.error.required=Enter the amount of overall gain
taxableGain.trust.error.required=Enter the amount of overall gain
taxableGain.trust.multiple.error.required=Enter the amount of overall gain
taxableGain.capacitor.error.required=Enter the amount of overall gain
taxableGain.capacitor.multiple.error.required=Enter the amount of overall gain
taxableGain.personalRep.error.required=Enter the amount of overall gain
taxableGain.personalRep.multiple.error.required=Enter the amount of overall gain

taxableGain.error.invalid=Overall gain must be an amount of money, like 4,820.54 or 539
taxableGain.multiple.error.invalid=Overall gain must be an amount of money, like 4,820.54 or 539
taxableGain.agent.error.invalid=Overall gain must be an amount of money, like 4,820.54 or 539
taxableGain.agent.multiple.error.invalid=Overall gain must be an amount of money, like 4,820.54 or 539
taxableGain.trust.error.invalid=Overall gain must be an amount of money, like 4,820.54 or 539
taxableGain.trust.multiple.error.invalid=Overall gain must be an amount of money, like 4,820.54 or 539
taxableGain.capacitor.error.invalid=Overall gain must be an amount of money, like 4,820.54 or 539
taxableGain.capacitor.multiple.error.invalid=Overall gain must be an amount of money, like 4,820.54 or 539
taxableGain.personalRep.error.invalid=Overall gain must be an amount of money, like 4,820.54 or 539
taxableGain.personalRep.multiple.error.invalid=Overall gain must be an amount of money, like 4,820.54 or 539

taxableGain.error.tooSmall=Overall gain must be an amount of money between 0 and 50,000,000,000
taxableGain.multiple.error.tooSmall=Overall gain must be an amount of money between 0 and 50,000,000,000
taxableGain.agent.error.tooSmall=Overall gain must be an amount of money between 0 and 50,000,000,000
taxableGain.agent.multiple.error.tooSmall=Overall gain must be an amount of money between 0 and 50,000,000,000
taxableGain.trust.error.tooSmall=Overall gain must be an amount of money between 0 and 50,000,000,000
taxableGain.trust.multiple.error.tooSmall=Overall gain must be an amount of money between 0 and 50,000,000,000
taxableGain.capacitor.error.tooSmall=Overall gain must be an amount of money between 0 and 50,000,000,000
taxableGain.capacitor.multiple.error.tooSmall=Overall gain must be an amount of money between 0 and 50,000,000,000
taxableGain.personalRep.error.tooSmall=Overall gain must be an amount of money between 0 and 50,000,000,000
taxableGain.personalRep.multiple.error.tooSmall=Overall gain must be an amount of money between 0 and 50,000,000,000

taxableGain.error.tooLarge=Overall gain must be an amount of money between 0 and 50,000,000,000
taxableGain.multiple.error.tooLarge=Overall gain must be an amount of money between 0 and 50,000,000,000
taxableGain.agent.error.tooLarge=Overall gain must be an amount of money between 0 and 50,000,000,000
taxableGain.agent.multiple.error.tooLarge=Overall gain must be an amount of money between 0 and 50,000,000,000
taxableGain.trust.error.tooLarge=Overall gain must be an amount of money between 0 and 50,000,000,000
taxableGain.trust.multiple.error.tooLarge=Overall gain must be an amount of money between 0 and 50,000,000,000
axableGain.capacitor.error.tooLarge=Overall gain must be an amount of money between 0 and 50,000,000,000
taxableGain.capacitor.multiple.error.tooLarge=Overall gain must be an amount of money between 0 and 50,000,000,000
taxableGain.personalRep.error.tooLarge=Overall gain must be an amount of money between 0 and 50,000,000,000
taxableGain.personalRep.multiple.error.tooLarge=Overall gain must be an amount of money between 0 and 50,000,000,000

taxableGain.error.tooManyDecimals=Overall gain must be an amount of money with pence as 2 decimal places or less, like 4,820.54 or 539
taxableGain.multiple.error.tooManyDecimals=Overall gain must be an amount of money with pence as 2 decimal places or less, like 4,820.54 or 539
taxableGain.agent.error.tooManyDecimals=Overall gain must be an amount of money with pence as 2 decimal places or less, like 4,820.54 or 539
taxableGain.agent.multiple.error.tooManyDecimals=Overall gain must be an amount of money with pence as 2 decimal places or less, like 4,820.54 or 539
taxableGain.trust.error.tooManyDecimals=Overall gain must be an amount of money with pence as 2 decimal places or less, like 4,820.54 or 539
taxableGain.trust.multiple.error.tooManyDecimals=Overall gain must be an amount of money with pence as 2 decimal places or less, like 4,820.54 or 539
taxableGain.capacitor.error.tooManyDecimals=Overall gain must be an amount of money with pence as 2 decimal places or less, like 4,820.54 or 539
taxableGain.capacitor.multiple.error.tooManyDecimals=Overall gain must be an amount of money with pence as 2 decimal places or less, like 4,820.54 or 539
taxableGain.personalRep.error.tooManyDecimals=Overall gain must be an amount of money with pence as 2 decimal places or less, like 4,820.54 or 539
taxableGain.personalRep.multiple.error.tooManyDecimals=Overall gain must be an amount of money with pence as 2 decimal places or less, like 4,820.54 or 539

taxableGainOrLoss.loss.label=No, I made an overall loss
taxableGainOrLoss.agent.loss.label=No, my client made an overall loss
taxableGainOrLoss.trust.loss.label=No, the trust made an overall loss
taxableGainOrLoss.capacitor.loss.label=No, the person made an overall loss
taxableGainOrLoss.personalRep.loss.label=No, the person made an overall loss

netLoss.label=Amount of overall loss

netLoss.error.required=Enter the amount of overall loss
netLoss.multiple.error.required=Enter the amount of overall loss
netLoss.agent.error.required=Enter the amount of overall loss
netLoss.agent.multiple.error.required=Enter the amount of overall loss
netLoss.trust.error.required=Enter the amount of overall loss
netLoss.trust.multiple.error.required=Enter the amount of overall loss
netLoss.capacitor.error.required=Enter the amount of overall loss
netLoss.capacitor.multiple.error.required=Enter the amount of overall loss
netLoss.personalRep.error.required=Enter the amount of overall loss
netLoss.personalRep.multiple.error.required=Enter the amount of overall loss

netLoss.error.invalid=Overall loss must be must be an amount of money, like 4,820.54 or 539
netLoss.multiple.error.invalid=Overall loss must be must be an amount of money, like 4,820.54 or 539
netLoss.agent.error.invalid=Overall loss must be must be an amount of money, like 4,820.54 or 539
netLoss.agent.multiple.error.invalid=Overall loss must be must be an amount of money, like 4,820.54 or 539
netLoss.trust.error.invalid=Overall loss must be must be an amount of money, like 4,820.54 or 539
netLoss.trust.multiple.error.invalid=Overall loss must be must be an amount of money, like 4,820.54 or 539
netLoss.capacitor.error.invalid=Overall loss must be must be an amount of money, like 4,820.54 or 539
netLoss.capacitor.multiple.error.invalid=Overall loss must be must be an amount of money, like 4,820.54 or 539
netLoss.personalRep.error.invalid=Overall loss must be must be an amount of money, like 4,820.54 or 539
netLoss.personalRep.multiple.error.invalid=Overall loss must be must be an amount of money, like 4,820.54 or 539

netLoss.error.tooSmall=Overall loss must be an amount of money between 0 and 50,000,000,000
netLoss.multiple.error.tooSmall=Overall loss must be an amount of money between 0 and 50,000,000,000
netLoss.agent.error.tooSmall=Overall loss must be an amount of money between 0 and 50,000,000,000
netLoss.agent.multiple.error.tooSmall=Overall loss must be an amount of money between 0 and 50,000,000,000
netLoss.trust.error.tooSmall=Overall loss must be an amount of money between 0 and 50,000,000,000
netLoss.trust.multiple.error.tooSmall=Overall loss must be an amount of money between 0 and 50,000,000,000
netLoss.capacitor.error.tooSmall=Overall loss must be an amount of money between 0 and 50,000,000,000
netLoss.capacitor.multiple.error.tooSmall=Overall loss must be an amount of money between 0 and 50,000,000,000
netLoss.personalRep.error.tooSmall=Overall loss must be an amount of money between 0 and 50,000,000,000
netLoss.personalRep.multiple.error.tooSmall=Overall loss must be an amount of money between 0 and 50,000,000,000

netLoss.error.tooLarge=Overall loss must be an amount of money between 0 and 50,000,000,000
netLoss.multiple.error.tooLarge=Overall loss must be an amount of money between 0 and 50,000,000,000
netLoss.agent.error.tooLarge=Overall loss must be an amount of money between 0 and 50,000,000,000
netLoss.agent.multiple.error.tooLarge=Overall loss must be an amount of money between 0 and 50,000,000,000
netLoss.trust.error.tooLarge=Overall loss must be an amount of money between 0 and 50,000,000,000
netLoss.trust.multiple.error.tooLarge=Overall loss must be an amount of money between 0 and 50,000,000,000
netLoss.capacitor.error.tooLarge=Overall loss must be an amount of money between 0 and 50,000,000,000
netLoss.capacitor.multiple.error.tooLarge=Overall loss must be an amount of money between 0 and 50,000,000,000
netLoss.personalRep.error.tooLarge=Overall loss must be an amount of money between 0 and 50,000,000,000
netLoss.personalRep.multiple.error.tooLarge=Overall loss must be an amount of money between 0 and 50,000,000,000

netLoss.error.tooManyDecimals=Overall loss must be an amount of money with pence as 2 decimal places or less, like 4,820.54 or 539
netLoss.multiple.error.tooManyDecimals=Overall loss must be an amount of money with pence as 2 decimal places or less, like 4,820.54 or 539
netLoss.agent.error.tooManyDecimals=Overall loss must be an amount of money with pence as 2 decimal places or less, like 4,820.54 or 539
netLoss.agent.multiple.error.tooManyDecimals=Overall loss must be an amount of money with pence as 2 decimal places or less, like 4,820.54 or 539
netLoss.trust.error.tooManyDecimals=Overall loss must be an amount of money with pence as 2 decimal places or less, like 4,820.54 or 539
netLoss.trust.multiple.error.tooManyDecimals=Overall loss must be an amount of money with pence as 2 decimal places or less, like 4,820.54 or 539
netLoss.capacitor.error.tooManyDecimals=Overall loss must be an amount of money with pence as 2 decimal places or less, like 4,820.54 or 539
netLoss.capacitor.multiple.error.tooManyDecimals=Overall loss must be an amount of money with pence as 2 decimal places or less, like 4,820.54 or 539
netLoss.personalRep.error.tooManyDecimals=Overall loss must be an amount of money with pence as 2 decimal places or less, like 4,820.54 or 539
netLoss.personalRep.multiple.error.tooManyDecimals=Overall loss must be an amount of money with pence as 2 decimal places or less, like 4,820.54 or 539

taxableGainOrLoss.noLossOrGain.label=No overall gain or loss

estimatedIncome.title=What do you believe your gross income will be in this tax year?
estimatedIncome.agent.title=What does your client believe their gross income will be in this tax year?
estimatedIncome.capacitor.title=What does the person believe their gross income will be in this tax year?
estimatedIncome.personalRep.title=What was the person’s gross income for this tax year?
estimatedIncome.non-resident.title=What do you believe your gross income liable to UK tax will be in this tax year?
estimatedIncome.agent.non-resident.title=What does your client believe their gross income liable to UK tax will be in this tax year?
estimatedIncome.capacitor.non-resident.title=What does the person believe their gross income liable to UK tax will be in this tax year?
estimatedIncome.personalRep.non-resident.title=What was the person’s gross income liable to UK tax for this tax year?
estimatedIncome.helpText=The amount should be your total income liable to UK income tax for the tax year {0} to {1}. It’s your gross income before any deductions, like tax or National Insurance.
estimatedIncome.agent.helpText=The amount should be their income liable to UK income tax for the tax year {0} to {1}. It’s their gross income before any deductions, like tax or National Insurance.
estimatedIncome.capacitor.helpText=The amount should be their income liable to UK income tax for the tax year {0} to {1}. It’s their gross income before any deductions, like tax or National Insurance.
estimatedIncome.personalRep.helpText=The amount should be their income liable to UK income tax for the tax year {0} to {1}. It’s their gross income before any deductions, like tax or National Insurance.
estimatedIncome.details.summary=What should not be included
estimatedIncome.details.p1=Do not include the money you made from selling the property, from ISAs, Tax Credits or income from any foreign employment.
estimatedIncome.agent.details.p1=Do not include the money they made from selling the property, from ISAs, Tax Credits or income from any foreign employment.
estimatedIncome.capacitor.details.p1=Do not include the money they made from selling the property, from ISAs, Tax Credits or income from any foreign employment.
estimatedIncome.personalRep.details.p1=Do not include the money they made from selling the property, from ISAs, Tax Credits or income from any foreign employment.
estimatedIncome.error.required=Enter your estimated income liable for UK tax in this tax year
estimatedIncome.agent.error.required=Enter what your client believes their gross income will be in this tax year
estimatedIncome.capacitor.error.required=Enter what the person believes their gross income will be in this tax year
estimatedIncome.personalRep.error.required=Enter the person’s gross income for this tax year
estimatedIncome.non-resident.error.required=Enter estimated income liable to UK tax
estimatedIncome.agent.non-resident.error.required=Enter estimated income liable to UK tax
estimatedIncome.capacitor.non-resident.error.required=Enter what the person believes their gross income liable to UK tax will be in this tax year
estimatedIncome.personalRep.non-resident.error.required=Enter the person’s gross income liable to UK tax for this tax year
estimatedIncome.error.invalid=Estimated income must be an amount of money, like 160,000 or 23,040.50
estimatedIncome.agent.error.invalid=Estimated income must be an amount of money, like 160,000 or 23,040.50
estimatedIncome.capacitor.error.invalid=Estimated income must be an amount of money, like 160,000 or 23,040.50
estimatedIncome.personalRep.error.invalid=Estimated income must be an amount of money, like 160,000 or 23,040.50
estimatedIncome.non-resident.error.invalid=Estimated income must be an amount of money, like 160,000 or 23,040.50
estimatedIncome.agent.non-resident.error.invalid=Estimated income must be an amount of money, like 160,000 or 23,040.50
estimatedIncome.capacitor.non-resident.error.invalid=Estimated income must be an amount of money, like 160,000 or 23,040.50
estimatedIncome.personalRep.non-resident.error.invalid=Estimated income must be an amount of money, like 160,000 or 23,040.50
estimatedIncome.error.tooSmall=Estimated income must be an amount of money between 0 and 50,000,000,000
estimatedIncome.agent.error.tooSmall=Estimated income must be an amount of money between 0 and 50,000,000,000
estimatedIncome.capacitor.error.tooSmall=Estimated income must be an amount of money between 0 and 50,000,000,000
estimatedIncome.personalRep.error.tooSmall=Estimated income must be an amount of money between 0 and 50,000,000,000
estimatedIncome.non-resident.error.tooSmall=Estimated income must be an amount of money between 0 and 50,000,000,000
estimatedIncome.agent.non-resident.error.tooSmall=Estimated income must be an amount of money between 0 and 50,000,000,000
estimatedIncome.capacitor.non-resident.error.tooSmall=Estimated income must be an amount of money between 0 and 50,000,000,000
estimatedIncome.personalRep.non-resident.error.tooSmall=Estimated income must be an amount of money between 0 and 50,000,000,000
estimatedIncome.error.tooLarge=Estimated income must be an amount of money between 0 and 50,000,000,000
estimatedIncome.agent.error.tooLarge=Estimated income must be an amount of money between 0 and 50,000,000,000
estimatedIncome.capacitor.error.tooLarge=Estimated income must be an amount of money between 0 and 50,000,000,000
estimatedIncome.personalRep.error.tooLarge=Estimated income must be an amount of money between 0 and 50,000,000,000
estimatedIncome.non-resident.error.tooLarge=Estimated income must be an amount of money between 0 and 50,000,000,000
estimatedIncome.agent.non-resident.error.tooLarge=Estimated income must be an amount of money between 0 and 50,000,000,000
estimatedIncome.capacitor.non-resident.error.tooLarge=Estimated income must be an amount of money between 0 and 50,000,000,000
estimatedIncome.personalRep.non-resident.error.tooLarge=Estimated income must be an amount of money between 0 and 50,000,000,000
estimatedIncome.error.tooManyDecimals=Estimated income must be an amount of money with pence as 2 decimal places or less, like 160,000 or 23,040.50
estimatedIncome.agent.error.tooManyDecimals=Estimated income must be an amount of money with pence as 2 decimal places or less, like 160,000 or 23,040.50
estimatedIncome.capacitor.error.tooManyDecimals=Estimated income must be an amount of money with pence as 2 decimal places or less, like 160,000 or 23,040.50
estimatedIncome.personalRep.error.tooManyDecimals=Estimated income must be an amount of money with pence as 2 decimal places or less, like 160,000 or 23,040.50
estimatedIncome.non-resident.error.tooManyDecimals=Estimated income must be an amount of money with pence as 2 decimal places or less, like 160,000 or 23,040.50
estimatedIncome.agent.non-resident.error.tooManyDecimals=Estimated income must be an amount of money with pence as 2 decimal places or less, like 160,000 or 23,040.50
estimatedIncome.capacitor.non-resident.error.tooManyDecimals=Estimated income must be an amount of money with pence as 2 decimal places or less, like 160,000 or 23,040.50
estimatedIncome.personalRep.non-resident.error.tooManyDecimals=Estimated income must be an amount of money with pence as 2 decimal places or less, like 160,000 or 23,040.50

estimatedIncome.cyaChange=estimated gross income
estimatedIncome.non-resident.cyaChange=estimated gross income liable to UK tax

personalAllowance.title=What is your Personal Allowance for tax year {0} to {1}?
personalAllowance.agent.title=What is your client’s Personal Allowance for tax year {0} to {1}?
personalAllowance.capacitor.title=What is the person’s Personal Allowance for tax year {0} to {1}?
personalAllowance.personalRep.title=What was the person’s Personal Allowance for tax year {0} to {1}?
personalAllowance.helpText=We’ll use this amount to work out the rate of Capital Gains Tax you should pay. The UK Personal Allowance in tax year {0} to {1} is {2}.<br/><br/>Your Personal Allowance may be more than this if you receive Marriage Allowance or Blind Person’s Allowance. It will be less if your income is over {3}.
personalAllowance.agent.helpText=We’ll use this amount to work out the rate of Capital Gains Tax your client should pay. The UK Personal Allowance in tax year {0} to {1} is {2}.<br/><br/>Your client’s Personal Allowance may be more than this if they receive Marriage Allowance or Blind Person’s Allowance. It will be less if their income is over {3}.
personalAllowance.capacitor.helpText=We’ll use this amount to work out the rate of Capital Gains Tax the person should pay. The UK Personal Allowance in tax year {0} to {1} is {2}.<br/><br/>The person’s Personal Allowance may be more than this if they receive Marriage Allowance or Blind Person’s Allowance. It will be less if their income is over {3}.
personalAllowance.personalRep.helpText=We’ll use this amount to work out the rate of Capital Gains Tax that should be paid. The UK Personal Allowance in tax year {0} to {1} is {2}.<br/><br/>The person’s Personal Allowance may be more than this if they received Marriage Allowance or Blind Person’s Allowance. It will be less if their income was over {3}.
personalAllowance.non-resident.helpText=We’ll use this amount to work out the rate of Capital Gains Tax you should pay.<br/><br/>You’ll need to check the double tax agreement for the country you are resident in and the UK. This will tell you if you are entitled to a Personal Allowance.
personalAllowance.agent.non-resident.helpText=We’ll use this amount to work out the rate of Capital Gains Tax your client should pay.<br/><br/>You’ll need to check the double tax agreement for the country your client is resident in and the UK. This will tell you if they are entitled to a Personal Allowance.
personalAllowance.capacitor.non-resident.helpText=We’ll use this amount to work out the rate of Capital Gains Tax the person should pay.<br/><br/>The person will need to check the double tax agreement for the country the person is resident in and the UK. This will tell the person if they are entitled to a Personal Allowance.
personalAllowance.personalRep.non-resident.helpText=We’ll use this amount to work out the rate of Capital Gains Tax that should be paid.<br/><br/>You will need to check the double tax agreement for the country the person was resident in and the UK. This will tell you if the person was entitled to a Personal Allowance.
personalAllowance.link=<a href="{0}" target="_blank">Find out about Personal Allowances (opens in a new window)</a>.
personalAllowance.error.required=Enter how much of your Personal Allowance you want to apply
personalAllowance.agent.error.required=Enter your client’s Personal Allowance for the tax year
personalAllowance.capacitor.error.required=Enter the person’s Personal Allowance for the tax year
personalAllowance.personalRep.error.required=Enter the person’s Personal Allowance for the tax year
personalAllowance.error.invalid=Personal allowance must be an amount of money, like 12,500 or 207.50
personalAllowance.agent.error.invalid=Personal allowance must be an amount of money, like 12,500 or 207.50
personalAllowance.capacitor.error.invalid=Personal allowance must be an amount of money, like 12,500 or 207.50
personalAllowance.personalRep.error.invalid=Personal allowance must be an amount of money, like 12,500 or 207.50
personalAllowance.error.tooSmall=Personal allowance must be an amount of money between 0 and {0}
personalAllowance.agent.error.tooSmall=Personal allowance must be an amount of money between 0 and {0}
personalAllowance.capacitor.error.tooSmall=Personal allowance must be an amount of money between 0 and {0}
personalAllowance.personalRep.error.tooSmall=Personal allowance must be an amount of money between 0 and {0}
personalAllowance.error.tooLarge=Personal allowance must be an amount of money between 0 and {0}
personalAllowance.agent.error.tooLarge=Personal allowance must be an amount of money between 0 and {0}
personalAllowance.capacitor.error.tooLarge=Personal allowance must be an amount of money between 0 and {0}
personalAllowance.personalRep.error.tooLarge=Personal allowance must be an amount of money between 0 and {0}
personalAllowance.error.tooManyDecimals=Personal allowance must be an amount of money with pence as 2 decimal places or less, like 12,500 or 200.50
personalAllowance.agent.error.tooManyDecimals=Personal allowance must be an amount of money with pence as 2 decimal places or less, like 12,500 or 200.50
personalAllowance.capacitor.error.tooManyDecimals=Personal allowance must be an amount of money with pence as 2 decimal places or less, like 12,500 or 200.50
personalAllowance.personalRep.error.tooManyDecimals=Personal allowance must be an amount of money with pence as 2 decimal places or less, like 12,500 or 200.50

personalAllowance.cyaChange=Personal Allowance

hasEstimatedDetails.title=Have any of the amounts in this return been estimated?
hasEstimatedDetails.helpText=If you estimated any amounts, you’ll need to provide the final amounts to HMRC later. For example, the property’s value.
hasEstimatedDetails.yes.content=You can confirm the amounts through this service. Or if you need to complete a Self Assessment tax return you can do it through your next return.
hasEstimatedDetails.agent.yes.content=The amounts will need to be confirmed with HMRC when they become available. If your client needs to complete a Self Assessment tax return this can be done in their next Self Assessment return. If not, it can be done through this service.
hasEstimatedDetails.trust.yes.content=The amounts will need to be confirmed with HMRC when they become available. If the trust needs to complete a Self Assessment tax return this can be done in its next Self Assessment return. If not, it can be done through this service.
hasEstimatedDetails.capacitor.yes.content=The amounts will need to be confirmed with HMRC when they become available. If the person needs to complete a Self Assessment tax return this can be done in their next Self Assessment return. If not, it can be done through this service.
hasEstimatedDetails.personalRep.yes.content=The amounts will need to be confirmed with HMRC when they become available. If you need to complete a Self Assessment tax return for the person this can be done in through their Self Assessment return. If not, it can be done through this service.
hasEstimatedDetails.error.required=Select yes if any of the details in this return been estimated
hasEstimatedDetails.error.boolean=Select yes if any of the details in this return been estimated

hasEstimatedDetails.cyaChange=if any of the amounts in the return have been estimated

taxDue.title=Enter the Capital Gains Tax due for this return
taxDue.p1=We used the details that were entered into this return to work out the amount of Capital Gains Tax due.
taxDue.p2=You may need to enter these figures when you complete future returns.
taxDue.printLink=Print or save a copy of this page
taxDue.initialGainOrLoss=Initial gain or loss
taxDue.assistive.initialGainOrLoss=for initial gain or loss
taxDue.gainOrLossAfterReliefs=Gain or loss after reliefs
taxDue.assistive.gainOrLossAfterReliefs=for gain or loss after reliefs
taxDue.gainAfterLosses=Gain after losses
taxDue.assistive.gainAfterLosses=for gain after losses
taxDue.taxableGain=Taxable gain
taxDue.assistive.taxableGain=for taxable gain
taxDue.amountOfTaxDue=Capital Gains Tax due for this return
taxDue.assistive.amountOfTaxDue=for Capital Gains Tax due for this return
taxDue.helpText.p1=If you agree with these workings enter <strong class="bold">{0}</strong>.
taxDue.agent.helpText.p1=If your client agrees with these workings enter <strong class="bold">{0}</strong>.
taxDue.trust.helpText.p1=If you agree with these workings enter <strong class="bold">{0}</strong>.
taxDue.capacitor.helpText.p1=If the person agrees with these workings enter <strong class="bold">{0}</strong>.
taxDue.personalRep.helpText.p1=If you agree with these workings enter <strong class="bold">{0}</strong>.
taxDue.helpText.p2=If you want to enter a different amount you will be asked to upload a file later showing your workings.
taxDue.helpText.p3=If the trust is for vulnerable beneficiaries, you’ll need to work out and enter the amount of tax due.
taxDue.trustDetails.label=Help for trusts for vulnerable beneficiaries
taxDue.trustDetails.content=Trusts for vulnerable beneficiaries get special tax treatment. The workings out on this page do not apply to this type of trust. Find out how to <a href="{0}" target="_blank">work out the amount of Capital Gains Tax due (opens in a new window)</a> for this type of trust.
taxDue.error.required=Enter the amount of Capital Gains Tax due for this return
taxDue.error.invalid=Amount of Capital Gains Tax due must be a number, for example 493 or 2,040.59
taxDue.error.tooSmall=Amount of Capital Gains Tax due must be a number between 0 and 50,000,000,000
taxDue.error.tooLarge=Amount of Capital Gains Tax due must be a number between 0 and 50,000,000,000
taxDue.error.tooManyDecimals=Amount of Capital Gains Tax due must have 2 decimal places or less, for example 493 or 2,040.59

taxDue.cyaChange=the Capital Gains Tax due for this return

calculator.showWorkings=Show workings
calculator.disposalPrice=Property disposal amount
calculator.disposalFees=Disposal costs
calculator.total.disposalAmount=Property disposal amount less costs

calculator.acquisitionPrice=Property acquisition amount
calculator.acquisitionPrice.rebased=Property acquisition amount (rebased)
calculator.improvementCosts=Improvement costs
calculator.acquisitionFees=Acquisition costs
calculator.total.acquisitionAmount=Property acquisition amount plus costs

calculator.userSuppliedInitialGain=You told us this was {0} {1}
calculator.total.initialGainOrLoss=Initial gain or loss

calculator.privateResidenceRelief=Private Residence Relief
calculator.lettingRelief=Letting Relief
calculator.total.reliefs=Total reliefs
calculator.reliefsLossIntro=There is an initial loss, this means we will only apply Private Residence Relief to reduce the loss.

calculator.total.gainOrLossAfterReliefs=Gain or loss after reliefs

calculator.inYearLosses=Losses from this tax year
calculator.total.gainAfterInYearLosses=Gain after losses from this tax year
calculator.cannotUsePrevYearsLosses=You cannot use losses from previous tax years in this return. This is because there is no gain after applying losses from this tax year.
calculator.prevYearLosses=Losses from previous tax years
calculator.total.gainAfterLosses=Gain after all losses

calculator.cannotApplyAEA=You cannot use any of the Annual Exempt Amount. This is because there is no gain.
calculator.annualExemptAmount=Amount of Annual Exempt Amount used
calculator.total.taxableGain=Taxable gain

calculator.annualIncome=Gross annual income
calculator.personalAllowance=Amount of Personal Allowance used
calculator.total.taxableIncome=Taxable income

calculator.incomeAboveThreshold=The amount of taxable gain to be charged at basic rate is 0. This means all of the taxable gain will be charged at the higher rate. This is because the taxable income is higher than the UK threshold for basic rate tax of {0}.

calculator.trustRateInfo.p1=Most trusts disposing of this property type pay taxable gains at {0}.
calculator.trustRateInfo.p2=Trusts for vulnerable beneficiaries get special tax treatment. If you’re a trustee of this type of trust you’ll need to work out the amount of tax due.
calculator.agent.trustRateInfo.p2=Trusts for vulnerable beneficiaries get special tax treatment. If your client is this type of trust you’ll need to work out the amount of tax due.
calculator.ukThreshold=UK threshold for basic rate tax
calculator.total.ukThresholdLessTaxableIncome=UK threshold for basic rate tax less taxable income
calculator.basicRateRule=To work out the amount to be charged at the basic rate of Capital Gains Tax we took the lower of these amounts:
calculator.basicAmount=Amount of the taxable gain to be charged at the basic rate
calculator.basicRate=Basic rate
calculator.total.amountDueAtBasicRate=Amount of tax due at the basic rate

calculator.higherAmount=Amount of the taxable gain to be charged at the higher rate
calculator.higherRate=Higher rate
calculator.total.amountDueAtHigherRate=Amount of tax due at the higher rate

calculator.total.taxOwed=Capital Gains Tax due for this return
calculator.noTaxToPay=No tax is due for this return

nonCalculatedTaxDue.title=Enter the amount of Capital Gains Tax due for this return
nonCalculatedTaxDue.helpText=You’ll need to work out and enter the amount.
nonCalculatedTaxDue.error.required=Enter the amount of Capital Gains Tax due for this return
nonCalculatedTaxDue.error.tooSmall=The amount of Capital Gains Tax due must be 0 or more
nonCalculatedTaxDue.error.tooLarge=The amount of Capital Gains Tax due must be an amount of money 50,000,000,000 or less
nonCalculatedTaxDue.error.invalid=The amount of Capital Gains Tax due must be an amount of money, like 493 or 2,040.59
nonCalculatedTaxDue.error.tooManyDecimals=The amount of Capital Gains Tax due must be an amount of money with pence as 2 decimal places or less, like 493 or 2,040.59

nonCalculatedTaxDue.cyaChange=the amount of Capital Gains Tax due for this return

hasSupportingDocsToUpload.title=Do you want to upload any supporting docs?
hasSupportingDocsToUpload.error.required=Select yes if you want to upload any supporting documents
hasSupportingDocsToUpload.error.boolean=Select yes if you want to upload any supporting documents

mandatoryEvidence.title=Upload a document showing how the Capital Gains Tax due was worked out
mandatoryEvidence.helpText=Files can be up to 3MB. We accept these file types XLS, XLSX, ODS, PDF, DOC, DOCX, ODT, TXT, PNG and JPG, Any files you upload to a draft return will be saved for 5 days.

mandatoryEvidence.cyaChange=the document showing how the Capital Gains Tax due was worked out

mandatoryEvidenceExpired.title=For your security, we deleted this document
mandatoryEvidenceExpired.p1=We deleted the document because we only save documents for 5 days.
mandatoryEvidenceExpired.p2=You’ll need to try again and upload a document showing how the amount of Capital Gains Tax due was worked out.
mandatoryEvidenceExpired.label=Deleted
mandatoryEvidenceExpired.button.text=Try Again

mandatoryEvidence.scan-progress.title=Scan in progress
mandatoryEvidence.scan-progress.caption=Tax Owed
mandatoryEvidence.scan-progress.p1=You’ll need to wait a few seconds.
mandatoryEvidence.scan-progress.p2=When we’ve finished scanning your document you can continue.

mandatoryEvidence.scan-progress.in-progress.help-text=There is a delay in scanning your file. You can check the progress by clicking the button below.
mandatoryEvidence.scan-progress.in-progress=Scan in progress
mandatoryEvidence.scan-progress.failed.help-text=Your supporting evidence file has failed its scan. You can try again by uploading another file.
mandatoryEvidence.scan-progress.failed=Failed
mandatoryEvidence.scan-progress.changeFile=Change file
mandatoryEvidence.scan-progress.button.checkStatusAndContinue=Check status and continue
mandatoryEvidence.scan-progress.button.uploadAnotherFile=Upload another file

mandatoryEvidence.failed.title=Sorry, there is a problem
mandatoryEvidence.failed.p1=We could not scan your document.
mandatoryEvidence.failed.p2=This could be because:
mandatoryEvidence.failed.bullet1=the service has a technical issue
mandatoryEvidence.failed.bullet2=your document was larger than 3MB
mandatoryEvidence.failed.p3=You’ll need to try again.
mandatoryEvidence.failed.button.tryAgain=Try again

mandatoryEvidence.scan-failed.title=There is a problem with your document
mandatoryEvidence.scan-failed.p1=The problem could be that:
mandatoryEvidence.scan-failed.bullet1=the document had a virus or was corrupt
mandatoryEvidence.scan-failed.bullet2=you did not select a document to upload
mandatoryEvidence.scan-failed.bullet3=you uploaded the wrong type of document
mandatoryEvidence.scan-failed.p2=We only accept these documents types XLS, XLSX, ODS, PDF, DOC, DOCX, ODT, TXT, PNG and JPG
mandatoryEvidence.scan-failed.p3=You’ll need to try again.
mandatoryEvidence.scan-failed.button.tryAgain=Try again

ytdLiability.cyaChange.annualExemptAmount=your annual exempt amount
ytdLiability.cyaChange.taxableGainOrLoss=your taxable gain or net loss
ytdLiability.cyaChange.nonCalculatedTaxDue=your tax due

ytdLiability.cya.title=Check your answers

#===================================================
#  YEAR TO DATE LIABILITY PAGES - END
#===================================================

#===================================================
#  SUPPORTING EVIDENCE PAGES - START
#===================================================

supporting-evidence.do-you-want-to-upload.title=Do you want to upload any supporting evidence?
supporting-evidence.do-you-want-to-upload.error.required=Select yes if you want to upload supporting evidence
supporting-evidence.do-you-want-to-upload.error.boolean=Select yes if you want to upload supporting evidence
supporting-evidence.do-you-want-to-upload.caption=Supporting evidence
supporting-evidence.do-you-want-to-upload.help-text=Up to 2 documents can be uploaded. For example, spreadsheets with calculations, invoices, receipts or valuations.

supporting-evidence.check-your-answers.title=Check your answers
supporting-evidence.check-your-answers.caption=Supporting evidence
supporting-evidence.check-your-answers.file-label=Document {0}
supporting-evidence.check-your-answers.do-you-want-to-upload-evidence=Do you want to upload any supporting evidence?
supporting-evidence.check-your-answers.cya-change=Change
supporting-evidence.check-your-answers.assistive=the file named {0}
supporting-evidence.check-your-answers.cya-delete=Delete
supporting-evidence.check-your-answers.add-another-file=Add another file

supporting-evidence.upload.title=Upload a document with your supporting evidence
supporting-evidence.upload.caption=Supporting evidence
supporting-evidence.upload.error.required=Upload a file containing your supporting evidence
supporting-evidence.upload.help-text=The file can be up to 3MB. We accept these file types XLS, XLSX, ODS, PDF, DOC, DOCX, ODT, TXT, PNG, and JPG.
file.error.required=Select a file containing your supporting evidence

supporting-evidence.expired.title=For your security, we deleted these documents
supporting-evidence.expired.p1=We save documents for 5 days.
supporting-evidence.expired.p2=If you want to add these documents to your return, you’ll need to try and upload them again.
supporting-evidence.expired.caption=Supporting evidence
supporting-evidence.expired.file-label=Document {0}
supporting-evidence.expired.deleted=Deleted
supporting-evidence.expired.button.tryAgain=Try again

supporting-evidence.scan-progress.title=Scan in progress
supporting-evidence.scan-progress.caption=Supporting evidence
supporting-evidence.scan-progress.p1=You’ll need to wait a few seconds
supporting-evidence.scan-progress.p2=When we’ve finished scanning your document you can continue

supporting-evidence.upload-failed.title=Sorry, there is a problem
supporting-evidence.upload-failed.p1=We could not scan your document.
supporting-evidence.upload-failed.p2=This could be because:
supporting-evidence.upload-failed.bullet1=the service has a technical issue
supporting-evidence.upload-failed.bullet2=your document was larger than 3MB
supporting-evidence.upload-failed.p3=You’ll need to try again.
supporting-evidence.upload-failed.button.tryAgain=Try again

supporting-evidence.scan-failed.title=There is a problem with your document
supporting-evidence.scan-failed.p1=The problem could be that:
supporting-evidence.scan-failed.bullet1=the document had a virus or was corrupt
supporting-evidence.scan-failed.bullet2=you did not select a document to upload
supporting-evidence.scan-failed.bullet3=you uploaded the wrong type of document
supporting-evidence.scan-failed.p2=We only accept these documents types XLS, XLSX, ODS, PDF, DOC, DOCX, ODT, TXT, PNG and JPG
supporting-evidence.scan-failed.p3=You’ll need to try again.
supporting-evidence.scan-failed.button.tryAgain=Try again

#===================================================
#  SUPPORTING EVIDENCE PAGES - END
#===================================================

#===================================================
#  CHECK ALL ANSWERS AND CONFIRMATION PAGES - START
#===================================================

checkAllAnswers.title=Check your answers before sending the return
checkAllAnswers.declaration=Declaration
checkAllAnswers.declaration.p1=By continuing you are confirming that, to the best of your knowledge, the details you are providing are correct.
checkAllAnswers.declaration.p2=You may have to pay financial penalties and face prosecution if you give incorrect information.

submitReturnError.title=Sorry, there is a problem with the service
submitReturnError.p1=Your return might not have been sent to HMRC.
submitReturnError.p2=You’ll need to:
submitReturnError.li1=Go to your Capital Gains Tax on UK property account home.
submitReturnError.li2=If your return is in ‘Sent returns’ it has been received by HMRC. You do not need to send it again.
submitReturnError.li3=If it is ‘Draft returns’ it has not been received by HMRC. You’ll need to try and send it again.
submitReturnError.p3=You may be charged interest on late payments.
submitReturnError.button=Go to account home

confirmationOfSubmission.title=Return sent
confirmationOfSubmission.taxOwed=Tax owed
confirmationOfSubmission.returnReference=Return reference number
confirmationOfSubmission.paymentReference=Payment reference number
confirmationOfSubmission.propertyAddress=Property address
confirmationOfSubmission.companyAddress=Company address

confirmationOfSubmission.emailSent=We have sent a confirmation email to <strong class="bold">{0}</strong>.
confirmationOfSubmission.sentToHmrc=Return sent to HMRC
confirmationOfSubmission.taxDue=Tax due by

confirmationOfSubmission.printPage=<a href="{0}">Print or save this page as a PDF</a>
confirmationOfSubmission.agent.printPage=<a href="{0}">Print or save this page as a PDF</a>
confirmationOfSubmission.trust.printPage=<a href="{0}">Print or save this page as a PDF</a>
confirmationOfSubmission.capacitor.printPage=You should <a href="{0}">print or save this page as a PDF</a> for the person. The person can view the return from their Capital Gains Tax on UK property account.
confirmationOfSubmission.capacitor.noId.printPage=You should <a href="{0}">print or save this page as a PDF</a> for the person. The return details will not appear in your Capital Gains Tax on UK property account.
confirmationOfSubmission.personalRep.printPage=You should <a href="{0}">print or save this page as a PDF</a> for your records. The return details will not appear in your Capital Gains Tax on UK property account.

confirmationOfSubmission.whatNext=What you need to do next
confirmationOfSubmission.agent.whatNext=What happens next
confirmationOfSubmission.trust.whatNext=What happens next
confirmationOfSubmission.capacitor.whatNext=What happens next

confirmationOfSubmission.warning=You must pay your Capital Gains Tax on UK property by {0}. You may be charged interest on late payments.
confirmationOfSubmission.agent.warning=Your client must pay their Capital Gains Tax on UK property by {0}. Your client may be charged interest on late payments.
confirmationOfSubmission.trust.warning=You must pay your Capital Gains Tax on UK property by {0}. You may be charged interest on late payments.
confirmationOfSubmission.capacitor.warning=The person must pay their Capital Gains Tax on UK property by {0}. The person may be charged interest on late payments.

confirmationOfSubmission.howToPay.heading=How to pay
confirmationOfSubmission.agent.howToPay.heading.p1=Find out how your client can <a href="{0}"><strong class="bold">pay their tax bill</strong></a>.

confirmationOfSubmission.howToPay.p1=You can pay online or by bank transfer. You’ll need your payment reference number: <strong class="bold">{0}</strong>.
confirmationOfSubmission.agent.howToPay.p1=They will need to provide their payment reference number <strong class="bold">{0}</strong>.
confirmationOfSubmission.trust.howToPay.p1=You can pay online or by bank transfer. You’ll need your payment reference number: <strong class="bold">{0}</strong>.
confirmationOfSubmission.capacitor.howToPay.p1=The person can pay online or by bank transfer. They will need their payment reference number: <strong class="bold">{0}</strong>.
confirmationOfSubmission.personalRep.howToPay.p1=You can pay online or by bank transfer. You’ll need your payment reference number: <strong class="bold">{0}</strong>.

confirmationOfSubmission.paymentNotice=It takes 3 to 5 days for payments or charges to show in your account.
confirmationOfSubmission.agent.paymentNotice=It takes 3 to 5 days for payments or charges to show in your client’s account.
confirmationOfSubmission.trust.paymentNotice=It takes 3 to 5 days for payments or charges to show in the trust’s account. 

confirmationOfSubmission.agent.inset.heading=<strong class="bold">Self Assessment</strong>
confirmationOfSubmission.trust.inset.heading=<strong class="bold">If the trust needs to send a Self Assessment tax return</strong>
confirmationOfSubmission.agent.inset.p1=If your client needs to send a Self Assessment tax return they’ll need to provide details from this return in their next Self Assessment tax return.
confirmationOfSubmission.trust.inset.p1=If the trust needs to send a Self Assessment tax return

confirmationOfSubmission.ifSa=If you need to file a Self Assessment tax return
confirmationOfSubmission.agent.ifSa=Self Assessment
confirmationOfSubmission.trust.ifSa=If the trust needs to send a Self Assessment tax return
confirmationOfSubmission.capacitor.ifSa=Self Assessment
confirmationOfSubmission.personalRep.ifSa=If you need to do a Self Assessment tax return for the person

confirmationOfSubmission.ifSa.p1=You’ll need to provide details from this return in your next <a href="{0}" target="_blank">Self Assessment tax return (opens in a new window)</a>.
confirmationOfSubmission.agent.ifSa.p1=If your client needs to send a Self Assessment tax return they’ll need to provide details from this return in their next Self Assessment tax return.
confirmationOfSubmission.trust.ifSa.p1=You’ll need to provide details from this return in the trust’s next Self Assessment tax return.
confirmationOfSubmission.capacitor.ifSa.p1=If the person needs to file a Self Assessment tax return, they will need to provide details from this return in their next Self Assessment tax return.
confirmationOfSubmission.personalRep.ifSa.p1=You’ll need to provide details from this return in the person’s Self Assessment tax return.

confirmationOfSubmission.returnToAccountHome=Go to your <a href="{0}">Capital Gains Tax on UK property account home</a>.
confirmationOfSubmission.trust.returnToAccountHome=Go to the trust’s <a href="{0}">Capital Gains Tax on UK property account home</a>.

confirmationOfSubmission.organisationNameLine=Trust: {0}
confirmationOfSubmission.agentNameLine=Client: {0}

#===================================================
#  CHECK ALL ANSWERS AND CONFIRMATION PAGES - END
#===================================================

#===================================================
#  VIEW RETURN PAGES - START
#===================================================

viewReturn.title=View return
viewReturn.heading.taxOwed=Tax owed for return
viewReturn.heading.reference=Return reference number
viewReturn.heading.payment.reference=Payment reference number
viewReturn.printLink=Print or save this page for your records
viewReturn.charges.heading=Payments
viewReturn.charges.description=Description
viewReturn.charges.payBy=Pay by
viewReturn.charges.amount=Amount
viewReturn.charges.due=Due
viewReturn.charges.status=Status
viewReturn.chargeType.UkResidentReturn=Tax payment
viewReturn.chargeType.NonUkResidentReturn=Tax payment
viewReturn.chargeType.Interest=Interest on late tax payment
viewReturn.chargeType.LateFilingPenalty=Penalty - late return
viewReturn.chargeType.SixMonthLateFilingPenalty=Penalty - return 6 months late
viewReturn.chargeType.TwelveMonthLateFilingPenalty=Penalty - return 12 months late
viewReturn.chargeType.LatePaymentPenalty=Penalty - late tax payment
viewReturn.chargeType.SixMonthLatePaymentPenalty=Penalty - payment 6 months late
viewReturn.chargeType.TwelveMonthLatePaymentPenalty=Penalty - payment 12 months late
viewReturn.chargeType.PenaltyInterest=Interest on penalties paid late
viewReturn.charge.status.paid=Paid
viewReturn.charge.status.payNow=<a href="{0}">Pay now</a>
viewReturn.charge.paymentMethod.BACS=Bacs payment received
viewReturn.charge.paymentMethod.CHAPS=CHAPS payment received
viewReturn.charge.paymentMethod.Cheque=cheque received
viewReturn.charge.paymentMethod.DebitCardByTelephone=debit card payment received
viewReturn.charge.paymentMethod.CreditCardByTelephone=credit card payment received
viewReturn.charge.paymentMethod.PTAOnlineWorldpayDebitCardPayment=debit card payment received
viewReturn.charge.paymentMethod.PTAOnlineWorldpayCreditCardPayment=credit card payment received
viewReturn.charge.paymentMethod.GIROReceipts= Bank Giro payment received
viewReturn.charge.paymentMethod.GIROCredits= Bank Giro payment received
viewReturn.charge.paymentMethod.ChequeReceipts=cheque received
viewReturn.charge.paymentMethod.DirectDebit=direct debit payment received
viewReturn.charge.paymentMethod.FasterPayment=Faster Payment received
viewReturn.charge.paymentMethod.GiroBankReceipts=Bank Giro payment received
viewReturn.charge.paymentMethod.GiroBankPostOffice=Bank Giro payment received
viewReturn.charge.paymentMethod.Paymaster=PayMaster payment received
viewReturn.charge.paymentMethod.BankLodgement=payment received
viewReturn.charge.paymentMethod.Incentive=payment received
viewReturn.charge.paymentMethod.LocalOfficePayment=payment received
viewReturn.charge.paymentMethod.NilDeclarations=payment received
viewReturn.charge.paymentMethod.OverpaymentsToDuty=payment received
viewReturn.charge.paymentMethod.ReallocationFromOASToDuty=payment received
viewReturn.charge.paymentMethod.PaymentNotExpected=payment received
viewReturn.charge.paymentMethod.Reallocation=payment received
viewReturn.charge.paymentMethod.RepaymentInterestAllocated=payment received
viewReturn.charge.paymentMethod.VoluntaryDirectPayments=payment received
viewReturn.organisationNameLine=Trust: {0}
viewReturn.agentNameLine=Client: {0}
viewReturn.sentToHmrc=Return sent to HMRC
viewReturn.returnReference=Return reference number
viewReturn.propertyAddress=Property address
viewReturn.companyAddress=Company address

viewReturn.summaryHeading=Your return
viewReturn.hasAttachments=Uploaded files and documents
viewReturn.hasAttachments.p1=One or more documents uploaded

#===================================================
#  VIEW RETURN PAGES - END
#===================================================

<<<<<<< HEAD
multipleDisposalsWereYouAUKResident.title=Were you a UK resident on all of the contract ‘exchange’ dates?
multipleDisposalsWereYouAUKResident.agent.title=Was your client a UK resident on all of the contract ‘exchange’ dates?
multipleDisposalsWereYouAUKResident.trust.title=Was the trust resident in the UK on all of the contract ‘exchange‘ dates?
multipleDisposalsWereYouAUKResident.capacitor.title=Was the person a UK resident on all of the contract ‘exchange’ dates?
multipleDisposalsWereYouAUKResident.personalRep.title=Was the person a UK resident on all of the contract ‘exchange’ dates?

multipleDisposalsWereYouAUKResident.helpText=Contract ‘exchange’ usually happens when a buyer and seller swap contracts and the buyer pays a deposit.

multipleDisposalsWereYouAUKResident.link=<a href="{0}" target="_blank">Work out your residence status for a tax year (opens in a new window)</a>
multipleDisposalsWereYouAUKResident.agent.link=<a href="{0}" target="_blank">Work out your client’s residence status (opens in a new window)</a>
multipleDisposalsWereYouAUKResident.trust.link=<a href="{0}" target="_blank">Work out the trust’s residence status (opens in a new window)</a>
multipleDisposalsWereYouAUKResident.capacitor.link=<a href="{0}" target="_blank">Work out the person’s residence status (opens in a new window)</a>
multipleDisposalsWereYouAUKResident.personalRep.link=<a href="{0}" target="_blank">Work out the person’s residence status (opens in a new window)</a>
multipleDisposalsWereYouAUKResident.error.required=Select yes if you were a UK resident on all of the contract ‘exchange’ dates
multipleDisposalsWereYouAUKResident.error.boolean=Select yes if you were a UK resident on all of the contract ‘exchange’ dates
multipleDisposalsWereYouAUKResident.agent.error.required=Select yes if your client was a UK resident on all of the contract exchange dates
multipleDisposalsWereYouAUKResident.agent.error.boolean=Select yes if your client was a UK resident on all of the contract exchange dates
multipleDisposalsWereYouAUKResident.trust.error.required=Select yes if the trust was a UK resident on all of the contract exchange dates
multipleDisposalsWereYouAUKResident.trust.error.boolean=Select yes if the trust was a UK resident on all of the contract exchange dates
multipleDisposalsWereYouAUKResident.capacitor.error.required=Select yes if the person was a UK resident on all of the contract ‘exchange’ dates
multipleDisposalsWereYouAUKResident.capacitor.error.boolean=Select yes if the person was a UK resident on all of the contract ‘exchange’ dates
multipleDisposalsWereYouAUKResident.personalRep.error.required=Select yes if the person was a UK resident on all of the contract ‘exchange’ dates
multipleDisposalsWereYouAUKResident.personalRep.error.boolean=Select yes if the person was a UK resident on all of the contract ‘exchange’ dates

multipleDisposalsWereYouAUKResident.cyaChange=UK residence status on all of the contract exchange dates

multipleDisposalsWereAllPropertiesResidential.title=Were all of the properties residential properties?
multipleDisposalsWereAllPropertiesResidential.helpText=Residential property includes houses, flats, or other dwellings, including their gardens or grounds.
multipleDisposalsWereAllPropertiesResidential.link=What residential property includes
multipleDisposalsWereAllPropertiesResidential.details.p1=Residential property includes:
multipleDisposalsWereAllPropertiesResidential.details.li1=a building where someone lives or could live, like a house, flat or other type of dwelling
multipleDisposalsWereAllPropertiesResidential.details.li2=a building that is being built or changed so it can be used as a place where someone could live
multipleDisposalsWereAllPropertiesResidential.details.li3=land that’s part of a garden or grounds of a building that’s used as a place where someone lives, or could live

multipleDisposalsWereAllPropertiesResidential.error.required=Select yes if all the properties were residential properties

multipleDisposalsWereAllPropertiesResidential.cyaChange=whether all the properties were residential properties

multipleDisposalsCountryOfResidence.title=What was your country of residence on the day you ‘exchanged’ contracts?
multipleDisposalsCountryOfResidence.agent.title=What country was your client a resident of when they exchanged contracts?
multipleDisposalsCountryOfResidence.trust.title=What country was the trust a resident of when they exchanged contracts?
multipleDisposalsCountryOfResidence.capacitor.title=What country was the person a resident of when they made the disposals?
multipleDisposalsCountryOfResidence.personalRep.title=What country was the person a resident of when they made the disposals?
multipleDisposalsCountryOfResidence.helpText=It’s usually the day you and the new owner swapped contracts and they paid a deposit. If you made an indirect disposal, it’s the day you sold the shares.
multipleDisposalsCountryOfResidence.agent.helpText=It’s usually the day your client and the new owner swapped contracts and they paid a deposit.
multipleDisposalsCountryOfResidence.trust.helpText=It’s usually the day the trust and the new owner swapped contracts and they paid a deposit.
multipleDisposalsCountryOfResidence.capacitor.helpText=It’s usually the day the person and the new owner swapped contracts and they paid a deposit.
multipleDisposalsCountryOfResidence.personalRep.helpText=It’s usually the day the person and the new owner swapped contracts and they paid a deposit.

assetTypeNotYetImplemented.title=You cannot use this service
assetTypeNotYetImplemented.p1=You cannot use this service to report Capital Gains Tax on:
assetTypeNotYetImplemented.li1=disposals of mixed-use UK property
assetTypeNotYetImplemented.li2=indirect disposals of UK land
assetTypeNotYetImplemented.h2=What you’ll need to do next
assetTypeNotYetImplemented.p2=You’ll need to complete a <a href="{0}">non-resident: report and pay Captial Gains Tax on UK property or land form</a>.

initialGainOrLoss.title=Did you make an initial gain or loss?
initialGainOrLoss.agent.title=Did your client make an initial gain or loss?
initialGainOrLoss.trust.title=Did the trust make an initial gain or loss?
initialGainOrLoss.capacitor.title=Did the person make an initial gain or loss?
initialGainOrLoss.personalRep.title=Was an initial gain or loss made?
initialGainOrLoss.caption=Initial gain or loss
initialGainOrLoss.error.required=Select if you made a gain, loss, or no gain or loss
initialGainOrLoss.agent.error.required=Select if your client made a gain, loss, or no gain or loss
initialGainOrLoss.trust.error.required=Select if the trust made a gain, loss, or no gain or loss
initialGainOrLoss.capacitor.error.required=Select if the person made a gain, loss, or no gain or loss
initialGainOrLoss.personalRep.error.required=Select if the person made a gain, loss, or no gain or loss


initialGainOrLoss.error.invalid=Select if you made a gain, loss, or no gain or loss
initialGainOrLoss.gain.label=Gain
initialGainOrLoss.loss.label=Loss
initialGainOrLoss.details.summary=How to work out your initial gain or loss
initialGainOrLoss.helpText=If you made an initial gain or loss, you’ll need to enter the amount.
initialGainOrLoss.agent.helpText=If your client made an initial gain or loss, you’ll need to enter the amount.	
initialGainOrLoss.trust.helpText=If the trust made an initial gain or loss, you’ll need to enter the amount.
initialGainOrLoss.capacitor.helpText=If the person made an initial gain or loss, you’ll need to enter the amount.
initialGainOrLoss.personalRep.helpText=If the person made an initial gain or loss, you’ll need to enter the amount

initialGainOrLoss.cya.title=Check your answers

initialGainOrLoss.details.olTitle=To work out your initial gain:
initialGainOrLoss.agent.details.olTitle=To work out your client’s initial gain:
initialGainOrLoss.trust.details.olTitle=To work out the trust’s initial gain:
initialGainOrLoss.capacitor.details.olTitle=To work out the person’s initial gain:
initialGainOrLoss.personalRep.details.olTitle=To work out the person’s initial gain:

initialGainOrLoss.details.li1=1. Subtract the amount you purchased, or acquired, the property for from the amount you sold, or disposed of, it for.
initialGainOrLoss.details.li2=2. Subtract any money you spent on making improvements to the property.
initialGainOrLoss.agent.details.li2=2. Subtract any money your client spent on making improvements to the property.
initialGainOrLoss.trust.details.li2=2. Subtract any money the trust spent on making improvements to the property.
initialGainOrLoss.capacitor.details.li2=2. Subtract any money the person spent on making improvements to the property.
initialGainOrLoss.personalRep.details.li2=2. Subtract any money the person spent on making improvements to the property.

initialGainOrLoss.details.li3=3. Subtract any money you spent on disposing of the property, such as on legal fees or for estate agents, as well as any acquisition costs.
initialGainOrLoss.agent.details.li3=3. Subtract any money your client spent on disposing of the property, such as on legal fees or for estate agents, as well as any acquisition costs.
initialGainOrLoss.trust.details.li3=3. Subtract any money the trust spent on disposing of the property, such as on legal fees or for estate agents, as well as any acquisition costs.
initialGainOrLoss.capacitor.details.li3=3. Subtract any money the person spent on disposing of the property, such as on legal fees or for estate agents, as well as any acquisition costs.
initialGainOrLoss.personalRep.details.li3=3. Subtract any money the person spent on disposing of the property, such as on legal fees or for estate agents, as well as any acquisition costs.
initialGainOrLoss.details.li4=4. This will give you the amount of the initial gain or loss.
initialGainOrLoss.details.example.title=Example
initialGainOrLoss.details.example.details=You inherited a property. The market value of the property when it was acquired was £120,000. You paid £5,000 in legal fees when you inherited the property. You spent £10,000 on making improvements to the property. After 10 years, you sold the property for £150,000. You paid £5,000 for legal and real estate agent’s fees. This gave an initial gain of £10,000.
initialGainOrLoss.agent.details.example.details=Your client inherited a property. The market value of the property when it was acquired was £120,000. Your client paid £5,000 in legal fees when they inherited the property. Your client spent £10,000 on making improvements to the property. After 10 years, your client sold the property for £150,000. Your client paid £5,000 for legal and real estate agent’s fees. This gave an initial gain of £10,000.
initialGainOrLoss.trust.details.example.details=The trust inherited a property. The market value of the property when it was acquired was £120,000. The trust paid £5,000 in legal fees when it inherited the property. The trust spent £10,000 on making improvements to the property. After 10 years, the trust sold the property for £150,000. The trust paid £5,000 for legal and real estate agent’s fees. This gave an initial gain of £10,000.
initialGainOrLoss.capacitor.details.example.details=The person inherited a property. The market value of the property when it was acquired was £120,000. The person paid £5,000 in legal fees when they inherited the property. The person spent £10,000 on making improvements to the property. After 10 years, the person sold the property for £150,000. The person paid £5,000 for legal and real estate agent’s fees. This gave an initial gain of £10,000.
initialGainOrLoss.personalRep.details.example.details=The person inherited a property. The market value of the property when it was acquired was £120,000. The person paid £5,000 in legal fees when they inherited the property. The person spent £10,000 on making improvements to the property. After 10 years, the person sold the property for £150,000. The legal and real estate agent’s fees were £5,000. This gave an initial gain of £10,000.

initialGainOrLoss.noLossOrGain.label=No initial gain, no initial loss
initialGainOrLoss.summary.hint=Click on the link to change your answers
initialGainOrLoss.cyaChange=whether you made an initial gain, a loss, or no gain or loss


gain.error.required=Enter the initial gain amount
gain.error.invalid=Initial gain amount must only include numbers, like 2,908 or 740.50
gain.error.tooLarge=Initial gain amount must be a number greater than 0 and less than 50,000,000,000.00, or select no gain or loss
gain.error.tooManyDecimals=Initial gain amount must have 2 decimal places or less, like 2,908 or 740.50
gain.error.tooSmall=The initial gain must be a number more than 0 and less than 50,000,000,000
gain.label=Initial gain amount

loss.error.required=Enter the initial loss amount
loss.error.invalid=Initial loss amount must only include numbers, like 2,908 or 740.50
loss.error.tooLarge=Initial loss amount must be a number greater than 0 and less than 50,000,000,000.00, or select no gain or loss
loss.error.tooManyDecimals=Initial loss amount must have 2 decimal places or less, like 2,908 or 740.50
loss.error.tooSmall=The initial loss must be a number more than 0 and less than 50,000,000,000
loss.label=Initial loss amount

multipleDisposalsTaxYear.title=When were contracts exchanged on all the properties?
multipleDisposalsTaxYear.link=What happens on the exchange date?
multipleDisposalsTaxYear.before=Before 6 April 2020
multipleDisposalsTaxYear.after=After 6 April 2020
multipleDisposalsTaxYear.details.p1=Contract <a href="{0}" target="_blank">exchange (opens in a new window)</a> usually happens when the buyer and seller exchange contracts. It’s usually when the new owner pays a deposit.
multipleDisposalsTaxYear.error.required=Select when the contracts were exchanged on all the properties

multipleDisposalsTaxYear.cyaChange=when contracts were exchanged on all the properties

multipleDisposalsAssetTypeForNonUkResidents.title=What types of property or assets did you dispose of?
multipleDisposalsAssetTypeForNonUkResidents.agent.title=What types of property or assets did your client dispose of?
multipleDisposalsAssetTypeForNonUkResidents.trust.title=What types of property or assets did the trust dispose of?
multipleDisposalsAssetTypeForNonUkResidents.capacitor.title=What types of property or assets did the person dispose of?
multipleDisposalsAssetTypeForNonUkResidents.personalRep.title=What types of property or assets did the person dispose of?
multipleDisposalsAssetTypeForNonUkResidents.helpText=Select all that apply.
multipleDisposalsAssetTypeForNonUkResidents.Residential=Residential
multipleDisposalsAssetTypeForNonUkResidents.Residential.helpText=Includes houses, flats, or other dwellings, including their gardens or grounds.
multipleDisposalsAssetTypeForNonUkResidents.NonResidential=Non-residential
multipleDisposalsAssetTypeForNonUkResidents.MixedUse=Mixed use
multipleDisposalsAssetTypeForNonUkResidents.MixedUse.helpText=Part of the property was residential while you owned it.
multipleDisposalsAssetTypeForNonUkResidents.MixedUse.agent.helpText=Part of the property was residential and part was non-residential while your client owned it
multipleDisposalsAssetTypeForNonUkResidents.MixedUse.trust.helpText=Part of the property was residential and part was non-residential while the trust owned it
multipleDisposalsAssetTypeForNonUkResidents.MixedUse.capacitor.helpText=Part of the property was residential and part was non-residential while the person owned it
multipleDisposalsAssetTypeForNonUkResidents.MixedUse.personalRep.helpText=Part of the property was residential and part was non-residential while the person owned it
multipleDisposalsAssetTypeForNonUkResidents.IndirectDisposal=Company shares - you made an indirect disposal
multipleDisposalsAssetTypeForNonUkResidents.agent.IndirectDisposal=Company shares - your client made an indirect disposal
multipleDisposalsAssetTypeForNonUkResidents.trust.IndirectDisposal=Company shares - the trust made an indirect disposal
multipleDisposalsAssetTypeForNonUkResidents.capacitor.IndirectDisposal=Company shares - the person made an indirect disposal
multipleDisposalsAssetTypeForNonUkResidents.personalRep.IndirectDisposal=Company shares - the person made an indirect disposal
multipleDisposalsAssetTypeForNonUkResidents.IndirectDisposal.helpText=An indirect disposal is where the disposal involves rights to assets that derive at least 75% of their value from UK land.
multipleDisposalsAssetTypeForNonUkResidents.error.required=Select the types of property or assets you disposed of
multipleDisposalsAssetTypeForNonUkResidents.error.invalid=Select the types of property or assets you disposed of
multipleDisposalsAssetTypeForNonUkResidents.agent.error.required=Select the types of property or assets your client disposed of
multipleDisposalsAssetTypeForNonUkResidents.trust.error.required=Select the types of property or assets the trust disposed of
multipleDisposalsAssetTypeForNonUkResidents.capacitor.error.required=Select the types of property or assets the person disposed of
multipleDisposalsAssetTypeForNonUkResidents.personalRep.error.required=Select the types of property or assets the person disposed of
multipleDisposalsAssetTypeForNonUkResidents.agent.error.invalid=Select the types of property or assets your client disposed of
multipleDisposalsAssetTypeForNonUkResidents.trust.error.invalid=Select the types of property or assets the trust disposed of
multipleDisposalsAssetTypeForNonUkResidents.capacitor.error.invalid=Select the types of property or assets the person disposed of
multipleDisposalsAssetTypeForNonUkResidents.personalRep.error.invalid=Select the types of property or assets the person disposed of

multipleDisposalsAssetTypeForNonUkResidents.cyaChange=the types of property or assets included in this return

multipleDisposalsCompletionDate.title=What was the ‘completion’ date for all the properties?
multipleDisposalsCompletionDate.helpText=For example, 25, 4, 2020.
multipleDisposalsCompletionDate.details.summary=What happens on the ‘completion’ date?
multipleDisposalsCompletionDate.details.p1=The <a href="{0}" target=_blank>‘completion’ date (opens in a new window)</a> is usually the day the new owner gets the keys to the property.
multipleDisposalsCompletionDate.error.required=Enter a completion date
multipleDisposalsCompletionDate.error.invalid=Enter a real completion date
multipleDisposalsCompletionDate.error.tooFarInFuture=Completion date must be today or in the past
multipleDisposalsCompletionDate.error.before1900=Completion date must be on or after 01 01 1900, contact HMRC if the date is before this

multipleDisposalsCompletionDate-day.error.required=Completion date must include a day
multipleDisposalsCompletionDate-month.error.required=Completion date must include a month
multipleDisposalsCompletionDate-year.error.required=Completion date must include a year
multipleDisposalsCompletionDate-day.error.invalid=Enter a real completion date
multipleDisposalsCompletionDate-month.error.invalid=Enter a real completion date
multipleDisposalsCompletionDate-year.error.invalid=Enter a real completion date
multipleDisposalsCompletionDate-month.error.monthAndYearRequired=Completion date must include a month and a year
multipleDisposalsCompletionDate-day.error.dayAndYearRequired=Completion date must include a day and a year
multipleDisposalsCompletionDate-day.error.dayAndMonthRequired=Completion date must include a day and a month

multipleDisposalsCompletionDate.cyaChange=the completion date for all properties

multipleDisposals.triage.cya.title=Check your answers
multipleDisposals.triage.cya.guidanceLink=Help completing this section

nonCalculatedTaxDue.title=Enter the amount of Capital Gains Tax due for this return
nonCalculatedTaxDue.helpText=You’ll need to work out and enter the amount.
nonCalculatedTaxDue.error.required=Enter the amount of Capital Gains Tax due for this return
nonCalculatedTaxDue.error.tooSmall=The amount of Capital Gains Tax due must be 0 or more
nonCalculatedTaxDue.error.tooLarge=The amount of Capital Gains Tax due must be an amount of money 50,000,000,000 or less
nonCalculatedTaxDue.error.invalid=The amount of Capital Gains Tax due must be an amount of money, like 493 or 2,040.59
nonCalculatedTaxDue.error.tooManyDecimals=The amount of Capital Gains Tax due must be an amount of money with pence as 2 decimal places or less, like 493 or 2,040.59

nonCalculatedTaxDue.cyaChange=the amount of Capital Gains Tax due for this return

hasSupportingDocsToUpload.title=Do you want to upload any supporting docs?
hasSupportingDocsToUpload.error.required=Select yes if you want to upload any supporting documents
hasSupportingDocsToUpload.error.boolean=Select yes if you want to upload any supporting documents

multipleDisposalsDisposalDate.title=What date did you exchange contracts when disposing of the property?
multipleDisposalsDisposalDate.agent.title=When the property was disposed of, what date were contracts exchanged?
multipleDisposalsDisposalDate.trust.title=When the property was disposed of, what date were contracts exchanged?
multipleDisposalsDisposalDate.capacitor.title=When the property was disposed of, what date were contracts exchanged?
multipleDisposalsDisposalDate.personalRep.title=When the property was disposed of, what date were contracts exchanged?
multipleDisposalsDisposalDate.helpText=It’s usually when you and the buyer or new owner swapped contracts and the buyer paid a deposit. This is also called the ‘disposal’ date. For example, 25 4 2020
multipleDisposalsDisposalDate.agent.helpText=It’s usually when a buyer and seller swap contracts and the buyer pays a deposit. This is also called the ‘disposal’ date. For example, 25 4 2020.
multipleDisposalsDisposalDate.trust.helpText=It’s usually when a buyer and seller swap contracts and the buyer pays a deposit. This is also called the ‘disposal’ date. For example, 25 4 2020.
multipleDisposalsDisposalDate.capacitor.helpText=It’s usually when a buyer and seller swap contracts and the buyer pays a deposit. This is also called the ‘disposal’ date. For example, 25 4 2020.
multipleDisposalsDisposalDate.personalRep.helpText=It’s usually when a buyer and seller swap contracts and the buyer pays a deposit. This is also called the ‘disposal’ date. For example, 25 4 2020.

multipleDisposalsDisposalDate.link=<a href="{0}" target="_blank">Find out what happens on the exchange date (opens in a new window)</a>.

multipleDisposalsDisposalDate.error.required=Enter a contract exchange date
multipleDisposalsDisposalDate.error.invalid=Enter a real contract exchange date
multipleDisposalsDisposalDate.error.tooFarInFuture=Contract exchange date must be the same or before the completion date
multipleDisposalsDisposalDate.error.before1900=Contract exchange date must be on or after 01 01 1900, contact HMRC if the date is before this

multipleDisposalsDisposalDate.error.tooFarInPast=The date must be in the tax year {0} to {1}
multipleDisposalsDisposalDate-day.error.required=Contract exchange date must include a day
multipleDisposalsDisposalDate-month.error.required=Contract exchange date must include a month
multipleDisposalsDisposalDate-year.error.required=Contract exchange date must include a year
multipleDisposalsDisposalDate-day.error.invalid=Enter a real contract exchange date
multipleDisposalsDisposalDate-month.error.invalid=Enter a real contract exchange date
multipleDisposalsDisposalDate-year.error.invalid=Enter a real contract exchange date
multipleDisposalsDisposalDate-month.error.monthAndYearRequired=Contract exchange date must include a month and a year
multipleDisposalsDisposalDate-day.error.dayAndYearRequired=Contract exchange date must include a day and a year
multipleDisposalsDisposalDate-day.error.dayAndMonthRequired=Contract exchange date must include a day and a month

multipleDisposalsDisposalDate.cyaChange=the contract exchange date
=======
#===================================================
# MULTIPLE DISPOSALS EXAMPLE PROPERTY PAGES - START
#===================================================
>>>>>>> 2e7c9409

multipleDisposalsDisposalPrice.title=What was the disposal value of the property?
multipleDisposalsDisposalPrice.helpText=This is the amount you got when the property was sold or its market value if it was disposed of another way. You should subtract any selling or disposal costs.
multipleDisposalsDisposalPrice.agent.helpText=This is the amount your client got when the property was sold or its market value if it was disposed of another way. You should subtract any selling or disposal costs.
multipleDisposalsDisposalPrice.trust.helpText=This is the amount the trust got when the property was sold or its market value if it was disposed of another way. You should subtract any selling or disposal costs.
multipleDisposalsDisposalPrice.capacitor.helpText=This is the amount the person got when the property was sold or its market value if it was disposed of another way. You should subtract any selling or disposal costs.
multipleDisposalsDisposalPrice.personalRep.helpText=This is the amount the person got when the property was sold or its market value if it was disposed of another way. You should subtract any selling or disposal costs.
multipleDisposalsDisposalPrice.link=What are disposal costs?
multipleDisposalsDisposalPrice.details.p1=Disposal or selling costs include fees for estate agents or solicitors.

multipleDisposalsDisposalPrice.error.required=Enter the disposal value of the property, for example, 20,520.86
multipleDisposalsDisposalPrice.error.invalid=The disposal value must be an amount of money, like 160,000 or 23,040.50
multipleDisposalsDisposalPrice.error.tooLarge=The disposal value must be an amount of money between 0 and 50,000,000,000
multipleDisposalsDisposalPrice.error.tooSmall=The disposal value must be an amount of money between 0 and 50,000,000,000
multipleDisposalsDisposalPrice.error.tooManyDecimals=The disposal value must be an amount of money with pence as 2 decimal places or less, like 160,000 or 23,040.50

multipleDisposalsDisposalPrice.cyaChange=the disposal value of the property

multipleDisposalsAcquisitionPrice.title=What was the acquisition value of the property?
multipleDisposalsAcquisitionPrice.helpText=This is the amount you paid when you bought the property or its market value if you inherited it or got it as a gift. You should add on any improvements or acquisition costs.
multipleDisposalsAcquisitionPrice.agent.helpText=This is the amount your client paid when they bought the property or its market value if your client inherited it or got it as a gift. You should add on any improvement or acquisition costs.
multipleDisposalsAcquisitionPrice.trust.helpText=This is the amount the trust paid when they bought the property or its market value if the trust inherited it or got it as a gift. You should add on any improvement or acquisition costs.
multipleDisposalsAcquisitionPrice.capacitor.helpText= This is the amount the person paid when they bought the property or its market value if the person inherited it or got it as a gift. You should add on any improvement or acquisition costs.
multipleDisposalsAcquisitionPrice.personalRep.helpText=This is the amount the person paid when they bought the property or its market value if the person inherited it or got it as a gift. You should add on any improvement or acquisition costs.

multipleDisposalsAcquisitionPrice.link=What are improvement and acquisition costs?
multipleDisposalsAcquisitionPrice.details.p1=You can include the cost of improvements that added value to the property. For example, if you built an extension or replaced a basic kitchen with a luxury one. You cannot claim for mortgage interest, decorating or maintenance.
multipleDisposalsAcquisitionPrice.agent.details.p1=Your client can include the cost of improvements that added value to the property. For example, if they built an extension or replaced a basic kitchen with a luxury one. They cannot claim for mortgage interest, decorating or maintenance.
multipleDisposalsAcquisitionPrice.trust.details.p1=The trust can include the cost of improvements that added value to the property. For example, if the trust built an extension or replaced a basic kitchen with a luxury one. The trust cannot claim for mortgage interest, decorating or maintenance.
multipleDisposalsAcquisitionPrice.capacitor.details.p1=The person can include the cost of improvements that added value to the property. For example, if the person built an extension or replaced a basic kitchen with a luxury one. They cannot claim for mortgage interest, decorating or maintenance.
multipleDisposalsAcquisitionPrice.personalRep.details.p1=The cost of improvements that added value to the property can be included. For example, if the person built an extension or replaced a basic kitchen with a luxury one. You cannot include the cost of mortgage interest, decorating or maintenance.

multipleDisposalsAcquisitionPrice.details.p2=Acquisition or buying costs include fees for surveyors or solicitors.
multipleDisposalsAcquisitionPrice.details.p3=If you shared any of the costs, you can only claim your share.
multipleDisposalsAcquisitionPrice.agent.details.p3=If your client shared any of the costs, they can only claim their share.
multipleDisposalsAcquisitionPrice.trust.details.p3=If the trust shared any of the costs, it can only claim its share.
multipleDisposalsAcquisitionPrice.capacitor.details.p3=If the person shared any of the costs, they can only claim their share.
multipleDisposalsAcquisitionPrice.personalRep.details.p3=If the person shared any of the costs, you can only include the person’s share.

multipleDisposalsAcquisitionPrice.error.invalid=The acquisition value must be an amount of money
multipleDisposalsAcquisitionPrice.error.required=Enter the acquisition value of the property, for example 20,520.86
multipleDisposalsAcquisitionPrice.error.tooLarge=The acquisition value must be an amount of money between 0 and 50,000,000,000
multipleDisposalsAcquisitionPrice.error.tooSmall=The acquisition value must be an amount of money between 0 and 50,000,000,000
multipleDisposalsAcquisitionPrice.error.tooManyDecimals=The acquisition value must be an amount of money with pence as 2 decimal places or less, like 160,000 or 23,040.50

multipleDisposalsAcquisitionPrice.cyaChange=the acquisition value of the property

multipleDisposalsDisposalDate.title=What date did you exchange contracts when disposing of the property?
multipleDisposalsDisposalDate.agent.title=When the property was disposed of, what date were contracts exchanged?
multipleDisposalsDisposalDate.trust.title=When the property was disposed of, what date were contracts exchanged?
multipleDisposalsDisposalDate.capacitor.title=When the property was disposed of, what date were contracts exchanged?
multipleDisposalsDisposalDate.personalRep.title=When the property was disposed of, what date were contracts exchanged?
multipleDisposalsDisposalDate.helpText=It’s usually when you and the buyer or new owner swapped contracts and the buyer paid a deposit. This is also called the ‘disposal’ date. For example, 25 4 2020
multipleDisposalsDisposalDate.agent.helpText=It’s usually when a buyer and seller swap contracts and the buyer pays a deposit. This is also called the ‘disposal’ date. For example, 25 4 2020.
multipleDisposalsDisposalDate.trust.helpText=It’s usually when a buyer and seller swap contracts and the buyer pays a deposit. This is also called the ‘disposal’ date. For example, 25 4 2020.
multipleDisposalsDisposalDate.capacitor.helpText=It’s usually when a buyer and seller swap contracts and the buyer pays a deposit. This is also called the ‘disposal’ date. For example, 25 4 2020.
multipleDisposalsDisposalDate.personalRep.helpText=It’s usually when a buyer and seller swap contracts and the buyer pays a deposit. This is also called the ‘disposal’ date. For example, 25 4 2020.

multipleDisposalsDisposalDate.link=<a href="{0}" target="_blank">Find out what happens on the exchange date (opens in a new window)</a>.

multipleDisposalsDisposalDate.error.required=Enter a contract exchange date
multipleDisposalsDisposalDate.error.invalid=Enter a real contract exchange date
multipleDisposalsDisposalDate.error.tooFarInFuture=Contract exchange date must be the same or before the completion date
multipleDisposalsDisposalDate.error.before1900=Contract exchange date must be on or after 01 01 1900, contact HMRC if the date is before this

multipleDisposalsDisposalDate.error.tooFarInPast=The date must be in the tax year {0} to {1}
multipleDisposalsDisposalDate-day.error.required=Contract exchange date must include a day
multipleDisposalsDisposalDate-month.error.required=Contract exchange date must include a month
multipleDisposalsDisposalDate-year.error.required=Contract exchange date must include a year
multipleDisposalsDisposalDate-day.error.invalid=Enter a real contract exchange date
multipleDisposalsDisposalDate-month.error.invalid=Enter a real contract exchange date
multipleDisposalsDisposalDate-year.error.invalid=Enter a real contract exchange date
multipleDisposalsDisposalDate-month.error.monthAndYearRequired=Contract exchange date must include a month and a year
multipleDisposalsDisposalDate-day.error.dayAndYearRequired=Contract exchange date must include a day and a year
multipleDisposalsDisposalDate-day.error.dayAndMonthRequired=Contract exchange date must include a day and a month

multipleDisposalsDisposalDate.cyaChange=the contract exchange date

hasValidPostcode.singleDisposal.title=Does the property have a UK postcode?
hasValidPostcode.singleDisposal.error.boolean=Select whether the property has a UK postcode
hasValidPostcode.singleDisposal.error.required=Select whether the property has a UK postcode

hasValidPostcode.multipleDisposals.title=Do any of the properties have a UK postcode?
hasValidPostcode.multipleDisposals.error.boolean=Select whether any of the properties have a UK postcode
hasValidPostcode.multipleDisposals.error.required=Select whether any of the properties have a UK postcode

enterUPRN.singleDisposal.title=Enter the Unique Property Reference Number (UPRN) for the UK property
enterUPRN.multipleDisposals.title=Enter the Unique Property Reference Number (UPRN) for one of the UK property disposals
enterUPRN.p1=A UPRN is a reference number used to identify every piece of land and property in Great Britain.
enterUPRN.line1.label=UPRN or first line of address
enterUPRN.line1.helpText=UPRN is 12 numbers or less.
enterUPRN.line2.label=Area (optional)
enterUPRN.line3.label=Town or city (optional)
enterUPRN.line4.label=County (optional)
enterUPRN.postcode.label=Postcode
enterUPRN.postcode.helpText=If the property does not have a postcode enter the postcode of the nearest property. For example, AB2 9WQ.
enterUPRN-line1.error.required=Enter a UPRN
enterUPRN-line1.error.tooLong=UPRN must be 12 numbers or less
enterUPRN-line1.error.invalid=UPRN must only include numbers

#===================================================
# MULTIPLE DISPOSALS EXAMPLE PROPERTY PAGES - END
#===================================================

#===================================================
# SINGLE MIXED USE PROPERTY DETAILS PAGES - START
#===================================================

singleMixedUse.cya.title=Check you answers
singleMixedUse.cyaLabel.address=Property address
singleMixedUse.cyaLabel.disposal-price=What was the disposal amount?
singleMixedUse.cyaLabel.acquisition-price=What was the acquisition amount?

singleMixedUse.caption=Property details

singleMixedUse.guidance.title=You’ll need to enter details about the property disposal

singleMixedUse.guidance.list.title=You’ll need to enter the:
singleMixedUse.guidance.list.l1=property’s UK address
singleMixedUse.guidance.list.l2=disposal value of the property
singleMixedUse.guidance.list.l3=acquisition value of the property
singleMixedUseDisposalsDisposalPrice.title=What was the disposal value of the property?

singleMixedUseDisposalsDisposalPrice.helpText=This is the amount you got when the property was sold or its market value if it was disposed of another way. You should subtract any selling or disposal costs.
singleMixedUseDisposalsDisposalPrice.personalRep.helpText=This is the amount the person got when the property was sold or its market value if it was disposed of another way. You should subtract any selling or disposal costs.
singleMixedUseDisposalsDisposalPrice.capacitor.helpText=This is the amount the person got when the property was sold or its market value if it was disposed of another way. You should subtract any selling or disposal costs.
singleMixedUseDisposalsDisposalPrice.agent.helpText=This is the amount the person got when the property was sold or its market value if it was disposed of another way. You should subtract any selling or disposal costs.
singleMixedUseDisposalsDisposalPrice.trust.helpText=This is the amount the the trust got when the property was sold or its market value if it was disposed of another way. You should subtract any selling or disposal costs.

singleMixedUseDisposalsDisposalPrice.link=What are disposal costs?
singleMixedUseDisposalsDisposalPrice.details.p1=Disposal or selling costs include fees for estate agents or solicitors.
singleMixedUseDisposalsDisposalPrice.error.required=Enter the disposal value of the property
singleMixedUseDisposalsDisposalPrice.error.invalid=The disposal value of the property must be an amount of money, like 160,000 or 23,040.50
singleMixedUseDisposalsDisposalPrice.error.tooLarge=The disposal value of the property must be an amount of money between 1 and 50,000,000,000
singleMixedUseDisposalsDisposalPrice.error.tooSmall=The disposal value of the property must be an amount of money between 1 and 50,000,000,000
singleMixedUseDisposalsDisposalPrice.error.tooManyDecimals=The disposal value of the property must be an amount of money with pence as 2 decimal places or less, like 160,000 or 23,040.50

singleMixedUseDisposalsAcquisitionPrice.title=What was the acquistion value of the property?
singleMixedUseDisposalsAcquisitionPrice.helpText=This is the amount you paid when they bought the property or its market value if you inherited it or got it as a gift. You should add on any improvement or acquisition costs.
singleMixedUseDisposalsAcquisitionPrice.personalRep.helpText=This is the amount the person paid when they bought the property or its market value if the person inherited it or got it as a gift. You should add on any improvement or acquisition costs.
singleMixedUseDisposalsAcquisitionPrice.capacitor.helpText=This is the amount the person paid when they bought the property or its market value if the person inherited it or got it as a gift. You should add on any improvement or acquisition costs.
singleMixedUseDisposalsAcquisitionPrice.agent.helpText=This is the amount your client paid when they bought the property or its market value if your client inherited it or got it as a gift. You should add on any improvement or acquisition costs.
singleMixedUseDisposalsAcquisitionPrice.trust.helpText=This is the amount the trust paid when it bought the property or its market value if the trust inherited it or got it as a gift. You should add on any improvement or acquisition costs.

singleMixedUseDisposalsAcquisitionPrice.link=What are improvement and acquisition costs?
singleMixedUseDisposalsAcquisitionPrice.details.p1=You can include the cost of improvements that added value to the property. For example, if you built an extension or replaced a basic kitchen with a luxury one. Mortgage interest, decorating or maintenance costs cannot be claimed.
singleMixedUseDisposalsAcquisitionPrice.personalRep.details.p1=The costs of improvements that added value to the property can be included. For example, if the person built an extension or replaced a basic kitchen with a luxury one. Mortgage interest, decorating or maintenance costs cannot be claimed
singleMixedUseDisposalsAcquisitionPrice.capacitor.details.p1=The person can include the cost of improvements that added value to the property. For example, if the person built an extension or replaced a basic kitchen with a luxury one. Mortgage interest, decorating or maintenance costs cannot be claimed.
singleMixedUseDisposalsAcquisitionPrice.agent.details.p1=Your client can include the cost of improvements that added value to the property. For example, if your client built an extension or replaced a basic kitchen with a luxury one. Mortgage interest, decorating or maintenance costs cannot be claimed.
singleMixedUseDisposalsAcquisitionPrice.trust.details.p1=The trust can include the cost of improvements that added value to the property. For example, if the trust built an extension or replaced a basic kitchen with a luxury one. Mortgage interest, decorating or maintenance costs cannot be claimed.

singleMixedUseDisposalsAcquisitionPrice.details.p2=Acquisition or buying costs include fees for surveyors or solicitors.

singleMixedUseDisposalsAcquisitionPrice.details.p3=If you shared any of the costs, you can only claim your share.
singleMixedUseDisposalsAcquisitionPrice.personalRep.details.p3=If the person shared any of the costs, you can only include the person’s share.
singleMixedUseDisposalsAcquisitionPrice.capacitor.details.p3=If the person shared any of the costs, they can only claim their share.
singleMixedUseDisposalsAcquisitionPrice.agent.details.p3=If your client shared any of the costs, they can only claim their share.
singleMixedUseDisposalsAcquisitionPrice.trust.details.p3=If the trust shared any of the costs, they can only claim its share.

singleMixedUseDisposalsAcquisitionPrice.error.required=Enter the acquisition value of the property
singleMixedUseDisposalsAcquisitionPrice.error.invalid=The acquisition value of the property must be an amount of money, like 160,000 or 23,040.50
singleMixedUseDisposalsAcquisitionPrice.error.tooLarge=The acquisition value of the property must be an amount of money between 1 and 50,000,000,000
singleMixedUseDisposalsAcquisitionPrice.error.tooSmall=The acquisition value of the property must be an amount of money between 1 and 50,000,000,000
singleMixedUseDisposalsAcquisitionPrice.error.tooManyDecimals=The acquisition value of the property must be an amount of money with pence as 2 decimal places or less, like 160,000 or 23,040.50

#===================================================
# SINGLE MIXED USE PROPERTY DETAILS PAGES - END
#===================================================

#===================================================
# PERSON REPRESENTED PAGES - START
#===================================================

representee.caption=Person represented

representee.enterName.capacitor.title=What is the name of the person you are representing?
representee.enterName.personalRep.title=What was the name of the person who died?
representee.enterName.capacitor.p1=The name you enter should match the name the person uses on their official documents, like their National Insurance card.
representee.enterName.personalRep.p1=The name you enter should match the name the person used on their official documents, like their National Insurance card.
representee.enterName.firstName.label=First name
representee.enterName.lastName.label=Last name
representeeFirstName.error.required=Enter the person’s first name
representeeFirstName.error.tooLong=First name must be 35 characters or fewer
representeeFirstName.error.pattern=First name must only include letters, apostrophes, hyphens, spaces and ampersands
representeeLastName.error.required=Enter the person’s last name
representeeLastName.error.tooLong=Last name must be 35 characters or fewer
representeeLastName.error.pattern=Last name must only include letters, apostrophes, hyphens, spaces and ampersands

representee.cya.title=Check your answers

representee.cyaLabel.whoFor=Who are you submitting for
representee.cyaValue.whoFor.capacitor=Someone else
representee.cyaValue.whoFor.personalRep=Someone who has died
representee.cyaChange.whoFor=who you are submitting for
representee.cyaLabel.personRepresented=Person represented
representee.cyaChange.personRepresented=the person you are representing
representee.cyaLabel.dateOfDeath=Date of death
representee.cyaChange.dateOfDeath=the date the person died
representee.cyaLabel.contactName=Contact name for person represented
representee.cyaChange.contactName=the contact name for person represented
representee.cyaLabel.address=Contact address for person represented
representee.cyaChange.address=the contact address for the person represented
representee.cyaLabel.email=Contact email for person represented
representee.cyaChange.email=the contact email for the person represented
representee.cyaLabel.cgtReference=CGT Ref:<br>{0}

dateOfDeath.title=What date did the person die?
dateOfDeath.helpText=For example, 25 4 2020
dateOfDeath.error.required=Enter the date the person died
dateOfDeath-day.error.required=Date must include a day
dateOfDeath-month.error.required=Date must include a month
dateOfDeath-year.error.required=Date must include a year
dateOfDeath.error.invalid=Enter a real date
dateOfDeath-day.error.invalid=Enter a real date
dateOfDeath-month.error.invalid=Enter a real date
dateOfDeath-year.error.invalid=Enter a real date
dateOfDeath-month.error.monthAndYearRequired=Date must include a month and a year
dateOfDeath-day.error.dayAndYearRequired=Date must include a day and a year
dateOfDeath-day.error.dayAndMonthRequired=Date must include a day and a month
dateOfDeath.error.tooFarInFuture=Date must be today or in the past
dateOfDeath.error.before1900=Date must be on or after 01 01 1900, contact HMRC if the date is before this

representeeReferenceIdType.title=Select if you have one of these reference numbers for the person
representeeReferenceIdType.helpText=The reference number you enter must match the name you entered and the details we hold about the person.
representeeReferenceIdType.error.required=Select if you have one of these reference numbers for the person
representeeReferenceIdType.noReferenceId.label=I do not have a reference number

representeeCgtRef.label=Capital Gains Tax on UK property account number
representeeCgtRef.helpText=It’s 15 characters and can include letters and numbers. For example, ‘XYCGTP123456789’.
representeeCgtRef.error.required=Enter the person’s Capital Gains Tax on UK property account number
representeeCgtRef.error.tooShort=Capital Gains Tax on UK property account number must be 15 characters
representeeCgtRef.error.tooLong=Capital Gains Tax on UK property account number must be 15 characters
representeeCgtRef.error.invalidCharacters=Capital Gains Tax on UK property account number must be 15 characters, start with an X, and only include letters a to z and numbers
representeeCgtRef.error.pattern=Enter a real Capital Gains Tax on UK property account number

representeeNino.label=National Insurance number
representeeNino.helpText=It’s on their National Insurance card, a benefit letter, payslip or P60. For example, ‘QQ 12 34 56 C’.
representeeNino.error.required=Enter the person’s National Insurance number
representeeNino.error.tooShort=National Insurance number must be 9 characters
representeeNino.error.tooLong=National Insurance number must be 9 characters
representeeNino.error.invalidCharacters=National Insurance number must be 2 letters, 6 numbers, then A, B, C or D, like ‘QQ 12 34 56 C’
representeeNino.error.pattern=Enter a real National Insurance number

representeeSautr.label=Self Assessment Unique Taxpayer Reference
representeeSautr.helpText=This is 10 numbers, for example ‘1234567890’. It will be on tax returns and other letters about Self Assessment. It may be called ‘reference’, ‘UTR’ or ‘official use’.
representeeSautr.error.required=Enter the person’s Self Assessment Unique Taxpayer Reference
representeeSautr.error.tooLong=Self Assessment Unique Taxpayer Reference must be 10 numbers
representeeSautr.error.tooShort=Self Assessment Unique Taxpayer Reference must be 10 numbers
representeeSautr.error.invalid=Self Assessment Unique Taxpayer Reference must only include numbers

representeeContactDetails.title=Check contact details we’ll use for this return
representeeContactDetails.p1=We’ll only use these contact details if we need to get in touch about this return.
representeeContactDetails.cyaLabel.contactName=Contact name
representeeContactDetails.cyaChange.contactName=the contact name
representeeContactDetails.cyaLabel.address=Contact address
representeeContactDetails.cyaChange.address=the contact address
representeeContactDetails.cyaLabel.email=Email address
representeeContactDetails.cyaChange.email=the contact email address

isUk.representee.title=Is the contact address in the UK?
isUk.representee.error.required=Select yes if the contact address is in the UK
isUk.representee.error.boolean=Select yes if the contact address is in the UK

enterPostcode.representee.title=Find the UK contact address
address-select.representee.title=Select the contact address
address.uk.representee.title=Enter the UK contact address
nonUkAddress.representee.title=Enter the non-UK contact address

email.representee.extraContent=The email addresses you use for other government services will not change.
confirmEmail.representee.title=You have 30 minutes to confirm the email address
confirmEmail.verified.representee.p1=We’ll use this address to contact you about your Capital Gains Tax on UK property return.
representeeContactName.change.title=Change contact name
representeeContactName.change.help=The contact name used for other government services will not change.
representeeConfirmPerson.title=Check the details we hold for the person
representeeConfirmPerson.warning=You cannot use this service if a Capital Gains Tax on UK property return has already been sent for this person this tax year. You’ll need to contact HMRC to find out how to report the tax.
representeeConfirmPerson.summaryLine1=Name
representeeConfirmPerson.summaryLine2.cgtReferenceId=Capital Gains Tax on UK property account number
representeeConfirmPerson.formTitle=Is this the person you’re completing this return for?
confirmed.error.required=Select yes to confirm this is the person you are representing

representeeNameMatchError.title=The details you entered did not match our records
representeeNameMatchError.p1=The reference number and name you entered for the person did not match the details we hold.
representeeNameMatchError.p2=Check you have the correct details for the person and try again.

representeeTooManyNameMatchFailures.title=You’ll need to wait and try again
representeeTooManyNameMatchFailures.p1=You have entered the wrong details too many times.
representeeTooManyNameMatchFailures.p2=The reference number you entered does not match the name of the person.
representeeTooManyNameMatchFailures.p3=You’ll need to wait 2 hours and try again.

periodOfAdminNotHandled.title=You cannot use this service
periodOfAdminNotHandled.p1=This is because the disposal was made within a period of administration.
periodOfAdminNotHandled.p2=Find out how to report and pay Capital Gains Tax on UK property <a href="{0}">during a period of administration</a>.

tmpCustomError.title=Sorry, we are experiencing technical difficulties - 500
tmpCustomError.heading=Sorry, we’re experiencing technical difficulties
tmpCustomError.p1=In order for us to resolve the issue, please click on the ‘get help with this page’ link.
tmpCustomError.p2=We apologise for the inconvenience and thank you for your patience while we resolve the issue.

#===================================================
# PERSON REPRESENTED PAGES - END
#===================================================<|MERGE_RESOLUTION|>--- conflicted
+++ resolved
@@ -798,7 +798,6 @@
 numberOfProperties.main.title=Tell us how many disposals you are including in this return
 numberOfProperties.helpText.p1.heading=UK property disposals
 numberOfProperties.helpText.p1.text=You can include more than one disposal in this return if all the properties had the same completion date.
-
 numberOfProperties.helpText.p2.heading=Mixed use property disposals
 numberOfProperties.helpText.p2.text=A mixed use property is part residential and part commercial. For this return, even if a property had both a commercial part and a residential part, it would still be considered ’one’ property.
 
@@ -827,15 +826,12 @@
 numberOfProperties.helpText.personalRep.p3.li1=the person was a non-resident on the disposal date
 numberOfProperties.helpText.personalRep.p3.li2=the shares all had the same sale or disposal date
 
-<<<<<<< HEAD
 numberOfProperties.helpText.personalRepInPeriodOfAdmin.p3.heading=Indirect disposals
 numberOfProperties.helpText.personalRepInPeriodOfAdmin.p3.text=This is where the disposal involves rights to assets that derive at least 75% of their value from UK land. You can include more than one indirect disposal in this return as long as:
 numberOfProperties.helpText.personalRepInPeriodOfAdmin.p3.li1=the person was a non-resident on the day they died
 numberOfProperties.helpText.personalRepInPeriodOfAdmin.p3.li2=the shares all had the same sale or disposal date
 
 
-=======
->>>>>>> 2e7c9409
 numberOfProperties.title=How many disposals are you including in this return?
 
 numberOfProperties.details.summary=What happens on the completion date?
@@ -1447,9 +1443,9 @@
 nonUkAddress-line2.companyDetails.error.tooLong=Street address must be 35 characters or fewer
 nonUkAddress-line3.companyDetails.error.tooLong=Address line 3 must be 35 characters or fewer
 nonUkAddress-line4.companyDetails.error.tooLong=Address line 4 must be 35 characters or fewer
-nonUkAddress-line1.companyDetails.error.pattern=Company name must only include letters, numbers, spaces, hyphens, commas, full stops, ampersands, apostrophes and forward slashes 
-nonUkAddress-line2.companyDetails.error.pattern=Street address must only include letters, numbers, spaces, hyphens, commas, full stops, ampersands, apostrophes and forward slashes 
-nonUkAddress-line3.companyDetails.error.pattern=Address line 3 must only include letters, numbers, spaces, hyphens, commas, full stops, ampersands, apostrophes and forward slashes 
+nonUkAddress-line1.companyDetails.error.pattern=Company name must only include letters, numbers, spaces, hyphens, commas, full stops, ampersands, apostrophes and forward slashes
+nonUkAddress-line2.companyDetails.error.pattern=Street address must only include letters, numbers, spaces, hyphens, commas, full stops, ampersands, apostrophes and forward slashes
+nonUkAddress-line3.companyDetails.error.pattern=Address line 3 must only include letters, numbers, spaces, hyphens, commas, full stops, ampersands, apostrophes and forward slashes
 nonUkAddress-line4.companyDetails.error.pattern=Address line 4 must only include letters, numbers, spaces, hyphens, commas, full stops, ampersands, apostrophes and forward slashes
 countryCode.companyDetails.error.required=Select a country from the options presented as you type
 countryCode.companyDetails.error.notFound=Select a country from the options presented as you type
@@ -2550,7 +2546,7 @@
 initialGainOrLoss.loss.label=Loss
 initialGainOrLoss.details.summary=How to work out your initial gain or loss
 initialGainOrLoss.helpText=If you made an initial gain or loss, you’ll need to enter the amount.
-initialGainOrLoss.agent.helpText=If your client made an initial gain or loss, you’ll need to enter the amount.	
+initialGainOrLoss.agent.helpText=If your client made an initial gain or loss, you’ll need to enter the amount.
 initialGainOrLoss.trust.helpText=If the trust made an initial gain or loss, you’ll need to enter the amount.
 initialGainOrLoss.capacitor.helpText=If the person made an initial gain or loss, you’ll need to enter the amount.
 initialGainOrLoss.personalRep.helpText=If the person made an initial gain or loss, you’ll need to enter the amount
@@ -3646,249 +3642,9 @@
 #  VIEW RETURN PAGES - END
 #===================================================
 
-<<<<<<< HEAD
-multipleDisposalsWereYouAUKResident.title=Were you a UK resident on all of the contract ‘exchange’ dates?
-multipleDisposalsWereYouAUKResident.agent.title=Was your client a UK resident on all of the contract ‘exchange’ dates?
-multipleDisposalsWereYouAUKResident.trust.title=Was the trust resident in the UK on all of the contract ‘exchange‘ dates?
-multipleDisposalsWereYouAUKResident.capacitor.title=Was the person a UK resident on all of the contract ‘exchange’ dates?
-multipleDisposalsWereYouAUKResident.personalRep.title=Was the person a UK resident on all of the contract ‘exchange’ dates?
-
-multipleDisposalsWereYouAUKResident.helpText=Contract ‘exchange’ usually happens when a buyer and seller swap contracts and the buyer pays a deposit.
-
-multipleDisposalsWereYouAUKResident.link=<a href="{0}" target="_blank">Work out your residence status for a tax year (opens in a new window)</a>
-multipleDisposalsWereYouAUKResident.agent.link=<a href="{0}" target="_blank">Work out your client’s residence status (opens in a new window)</a>
-multipleDisposalsWereYouAUKResident.trust.link=<a href="{0}" target="_blank">Work out the trust’s residence status (opens in a new window)</a>
-multipleDisposalsWereYouAUKResident.capacitor.link=<a href="{0}" target="_blank">Work out the person’s residence status (opens in a new window)</a>
-multipleDisposalsWereYouAUKResident.personalRep.link=<a href="{0}" target="_blank">Work out the person’s residence status (opens in a new window)</a>
-multipleDisposalsWereYouAUKResident.error.required=Select yes if you were a UK resident on all of the contract ‘exchange’ dates
-multipleDisposalsWereYouAUKResident.error.boolean=Select yes if you were a UK resident on all of the contract ‘exchange’ dates
-multipleDisposalsWereYouAUKResident.agent.error.required=Select yes if your client was a UK resident on all of the contract exchange dates
-multipleDisposalsWereYouAUKResident.agent.error.boolean=Select yes if your client was a UK resident on all of the contract exchange dates
-multipleDisposalsWereYouAUKResident.trust.error.required=Select yes if the trust was a UK resident on all of the contract exchange dates
-multipleDisposalsWereYouAUKResident.trust.error.boolean=Select yes if the trust was a UK resident on all of the contract exchange dates
-multipleDisposalsWereYouAUKResident.capacitor.error.required=Select yes if the person was a UK resident on all of the contract ‘exchange’ dates
-multipleDisposalsWereYouAUKResident.capacitor.error.boolean=Select yes if the person was a UK resident on all of the contract ‘exchange’ dates
-multipleDisposalsWereYouAUKResident.personalRep.error.required=Select yes if the person was a UK resident on all of the contract ‘exchange’ dates
-multipleDisposalsWereYouAUKResident.personalRep.error.boolean=Select yes if the person was a UK resident on all of the contract ‘exchange’ dates
-
-multipleDisposalsWereYouAUKResident.cyaChange=UK residence status on all of the contract exchange dates
-
-multipleDisposalsWereAllPropertiesResidential.title=Were all of the properties residential properties?
-multipleDisposalsWereAllPropertiesResidential.helpText=Residential property includes houses, flats, or other dwellings, including their gardens or grounds.
-multipleDisposalsWereAllPropertiesResidential.link=What residential property includes
-multipleDisposalsWereAllPropertiesResidential.details.p1=Residential property includes:
-multipleDisposalsWereAllPropertiesResidential.details.li1=a building where someone lives or could live, like a house, flat or other type of dwelling
-multipleDisposalsWereAllPropertiesResidential.details.li2=a building that is being built or changed so it can be used as a place where someone could live
-multipleDisposalsWereAllPropertiesResidential.details.li3=land that’s part of a garden or grounds of a building that’s used as a place where someone lives, or could live
-
-multipleDisposalsWereAllPropertiesResidential.error.required=Select yes if all the properties were residential properties
-
-multipleDisposalsWereAllPropertiesResidential.cyaChange=whether all the properties were residential properties
-
-multipleDisposalsCountryOfResidence.title=What was your country of residence on the day you ‘exchanged’ contracts?
-multipleDisposalsCountryOfResidence.agent.title=What country was your client a resident of when they exchanged contracts?
-multipleDisposalsCountryOfResidence.trust.title=What country was the trust a resident of when they exchanged contracts?
-multipleDisposalsCountryOfResidence.capacitor.title=What country was the person a resident of when they made the disposals?
-multipleDisposalsCountryOfResidence.personalRep.title=What country was the person a resident of when they made the disposals?
-multipleDisposalsCountryOfResidence.helpText=It’s usually the day you and the new owner swapped contracts and they paid a deposit. If you made an indirect disposal, it’s the day you sold the shares.
-multipleDisposalsCountryOfResidence.agent.helpText=It’s usually the day your client and the new owner swapped contracts and they paid a deposit.
-multipleDisposalsCountryOfResidence.trust.helpText=It’s usually the day the trust and the new owner swapped contracts and they paid a deposit.
-multipleDisposalsCountryOfResidence.capacitor.helpText=It’s usually the day the person and the new owner swapped contracts and they paid a deposit.
-multipleDisposalsCountryOfResidence.personalRep.helpText=It’s usually the day the person and the new owner swapped contracts and they paid a deposit.
-
-assetTypeNotYetImplemented.title=You cannot use this service
-assetTypeNotYetImplemented.p1=You cannot use this service to report Capital Gains Tax on:
-assetTypeNotYetImplemented.li1=disposals of mixed-use UK property
-assetTypeNotYetImplemented.li2=indirect disposals of UK land
-assetTypeNotYetImplemented.h2=What you’ll need to do next
-assetTypeNotYetImplemented.p2=You’ll need to complete a <a href="{0}">non-resident: report and pay Captial Gains Tax on UK property or land form</a>.
-
-initialGainOrLoss.title=Did you make an initial gain or loss?
-initialGainOrLoss.agent.title=Did your client make an initial gain or loss?
-initialGainOrLoss.trust.title=Did the trust make an initial gain or loss?
-initialGainOrLoss.capacitor.title=Did the person make an initial gain or loss?
-initialGainOrLoss.personalRep.title=Was an initial gain or loss made?
-initialGainOrLoss.caption=Initial gain or loss
-initialGainOrLoss.error.required=Select if you made a gain, loss, or no gain or loss
-initialGainOrLoss.agent.error.required=Select if your client made a gain, loss, or no gain or loss
-initialGainOrLoss.trust.error.required=Select if the trust made a gain, loss, or no gain or loss
-initialGainOrLoss.capacitor.error.required=Select if the person made a gain, loss, or no gain or loss
-initialGainOrLoss.personalRep.error.required=Select if the person made a gain, loss, or no gain or loss
-
-
-initialGainOrLoss.error.invalid=Select if you made a gain, loss, or no gain or loss
-initialGainOrLoss.gain.label=Gain
-initialGainOrLoss.loss.label=Loss
-initialGainOrLoss.details.summary=How to work out your initial gain or loss
-initialGainOrLoss.helpText=If you made an initial gain or loss, you’ll need to enter the amount.
-initialGainOrLoss.agent.helpText=If your client made an initial gain or loss, you’ll need to enter the amount.	
-initialGainOrLoss.trust.helpText=If the trust made an initial gain or loss, you’ll need to enter the amount.
-initialGainOrLoss.capacitor.helpText=If the person made an initial gain or loss, you’ll need to enter the amount.
-initialGainOrLoss.personalRep.helpText=If the person made an initial gain or loss, you’ll need to enter the amount
-
-initialGainOrLoss.cya.title=Check your answers
-
-initialGainOrLoss.details.olTitle=To work out your initial gain:
-initialGainOrLoss.agent.details.olTitle=To work out your client’s initial gain:
-initialGainOrLoss.trust.details.olTitle=To work out the trust’s initial gain:
-initialGainOrLoss.capacitor.details.olTitle=To work out the person’s initial gain:
-initialGainOrLoss.personalRep.details.olTitle=To work out the person’s initial gain:
-
-initialGainOrLoss.details.li1=1. Subtract the amount you purchased, or acquired, the property for from the amount you sold, or disposed of, it for.
-initialGainOrLoss.details.li2=2. Subtract any money you spent on making improvements to the property.
-initialGainOrLoss.agent.details.li2=2. Subtract any money your client spent on making improvements to the property.
-initialGainOrLoss.trust.details.li2=2. Subtract any money the trust spent on making improvements to the property.
-initialGainOrLoss.capacitor.details.li2=2. Subtract any money the person spent on making improvements to the property.
-initialGainOrLoss.personalRep.details.li2=2. Subtract any money the person spent on making improvements to the property.
-
-initialGainOrLoss.details.li3=3. Subtract any money you spent on disposing of the property, such as on legal fees or for estate agents, as well as any acquisition costs.
-initialGainOrLoss.agent.details.li3=3. Subtract any money your client spent on disposing of the property, such as on legal fees or for estate agents, as well as any acquisition costs.
-initialGainOrLoss.trust.details.li3=3. Subtract any money the trust spent on disposing of the property, such as on legal fees or for estate agents, as well as any acquisition costs.
-initialGainOrLoss.capacitor.details.li3=3. Subtract any money the person spent on disposing of the property, such as on legal fees or for estate agents, as well as any acquisition costs.
-initialGainOrLoss.personalRep.details.li3=3. Subtract any money the person spent on disposing of the property, such as on legal fees or for estate agents, as well as any acquisition costs.
-initialGainOrLoss.details.li4=4. This will give you the amount of the initial gain or loss.
-initialGainOrLoss.details.example.title=Example
-initialGainOrLoss.details.example.details=You inherited a property. The market value of the property when it was acquired was £120,000. You paid £5,000 in legal fees when you inherited the property. You spent £10,000 on making improvements to the property. After 10 years, you sold the property for £150,000. You paid £5,000 for legal and real estate agent’s fees. This gave an initial gain of £10,000.
-initialGainOrLoss.agent.details.example.details=Your client inherited a property. The market value of the property when it was acquired was £120,000. Your client paid £5,000 in legal fees when they inherited the property. Your client spent £10,000 on making improvements to the property. After 10 years, your client sold the property for £150,000. Your client paid £5,000 for legal and real estate agent’s fees. This gave an initial gain of £10,000.
-initialGainOrLoss.trust.details.example.details=The trust inherited a property. The market value of the property when it was acquired was £120,000. The trust paid £5,000 in legal fees when it inherited the property. The trust spent £10,000 on making improvements to the property. After 10 years, the trust sold the property for £150,000. The trust paid £5,000 for legal and real estate agent’s fees. This gave an initial gain of £10,000.
-initialGainOrLoss.capacitor.details.example.details=The person inherited a property. The market value of the property when it was acquired was £120,000. The person paid £5,000 in legal fees when they inherited the property. The person spent £10,000 on making improvements to the property. After 10 years, the person sold the property for £150,000. The person paid £5,000 for legal and real estate agent’s fees. This gave an initial gain of £10,000.
-initialGainOrLoss.personalRep.details.example.details=The person inherited a property. The market value of the property when it was acquired was £120,000. The person paid £5,000 in legal fees when they inherited the property. The person spent £10,000 on making improvements to the property. After 10 years, the person sold the property for £150,000. The legal and real estate agent’s fees were £5,000. This gave an initial gain of £10,000.
-
-initialGainOrLoss.noLossOrGain.label=No initial gain, no initial loss
-initialGainOrLoss.summary.hint=Click on the link to change your answers
-initialGainOrLoss.cyaChange=whether you made an initial gain, a loss, or no gain or loss
-
-
-gain.error.required=Enter the initial gain amount
-gain.error.invalid=Initial gain amount must only include numbers, like 2,908 or 740.50
-gain.error.tooLarge=Initial gain amount must be a number greater than 0 and less than 50,000,000,000.00, or select no gain or loss
-gain.error.tooManyDecimals=Initial gain amount must have 2 decimal places or less, like 2,908 or 740.50
-gain.error.tooSmall=The initial gain must be a number more than 0 and less than 50,000,000,000
-gain.label=Initial gain amount
-
-loss.error.required=Enter the initial loss amount
-loss.error.invalid=Initial loss amount must only include numbers, like 2,908 or 740.50
-loss.error.tooLarge=Initial loss amount must be a number greater than 0 and less than 50,000,000,000.00, or select no gain or loss
-loss.error.tooManyDecimals=Initial loss amount must have 2 decimal places or less, like 2,908 or 740.50
-loss.error.tooSmall=The initial loss must be a number more than 0 and less than 50,000,000,000
-loss.label=Initial loss amount
-
-multipleDisposalsTaxYear.title=When were contracts exchanged on all the properties?
-multipleDisposalsTaxYear.link=What happens on the exchange date?
-multipleDisposalsTaxYear.before=Before 6 April 2020
-multipleDisposalsTaxYear.after=After 6 April 2020
-multipleDisposalsTaxYear.details.p1=Contract <a href="{0}" target="_blank">exchange (opens in a new window)</a> usually happens when the buyer and seller exchange contracts. It’s usually when the new owner pays a deposit.
-multipleDisposalsTaxYear.error.required=Select when the contracts were exchanged on all the properties
-
-multipleDisposalsTaxYear.cyaChange=when contracts were exchanged on all the properties
-
-multipleDisposalsAssetTypeForNonUkResidents.title=What types of property or assets did you dispose of?
-multipleDisposalsAssetTypeForNonUkResidents.agent.title=What types of property or assets did your client dispose of?
-multipleDisposalsAssetTypeForNonUkResidents.trust.title=What types of property or assets did the trust dispose of?
-multipleDisposalsAssetTypeForNonUkResidents.capacitor.title=What types of property or assets did the person dispose of?
-multipleDisposalsAssetTypeForNonUkResidents.personalRep.title=What types of property or assets did the person dispose of?
-multipleDisposalsAssetTypeForNonUkResidents.helpText=Select all that apply.
-multipleDisposalsAssetTypeForNonUkResidents.Residential=Residential
-multipleDisposalsAssetTypeForNonUkResidents.Residential.helpText=Includes houses, flats, or other dwellings, including their gardens or grounds.
-multipleDisposalsAssetTypeForNonUkResidents.NonResidential=Non-residential
-multipleDisposalsAssetTypeForNonUkResidents.MixedUse=Mixed use
-multipleDisposalsAssetTypeForNonUkResidents.MixedUse.helpText=Part of the property was residential while you owned it.
-multipleDisposalsAssetTypeForNonUkResidents.MixedUse.agent.helpText=Part of the property was residential and part was non-residential while your client owned it
-multipleDisposalsAssetTypeForNonUkResidents.MixedUse.trust.helpText=Part of the property was residential and part was non-residential while the trust owned it
-multipleDisposalsAssetTypeForNonUkResidents.MixedUse.capacitor.helpText=Part of the property was residential and part was non-residential while the person owned it
-multipleDisposalsAssetTypeForNonUkResidents.MixedUse.personalRep.helpText=Part of the property was residential and part was non-residential while the person owned it
-multipleDisposalsAssetTypeForNonUkResidents.IndirectDisposal=Company shares - you made an indirect disposal
-multipleDisposalsAssetTypeForNonUkResidents.agent.IndirectDisposal=Company shares - your client made an indirect disposal
-multipleDisposalsAssetTypeForNonUkResidents.trust.IndirectDisposal=Company shares - the trust made an indirect disposal
-multipleDisposalsAssetTypeForNonUkResidents.capacitor.IndirectDisposal=Company shares - the person made an indirect disposal
-multipleDisposalsAssetTypeForNonUkResidents.personalRep.IndirectDisposal=Company shares - the person made an indirect disposal
-multipleDisposalsAssetTypeForNonUkResidents.IndirectDisposal.helpText=An indirect disposal is where the disposal involves rights to assets that derive at least 75% of their value from UK land.
-multipleDisposalsAssetTypeForNonUkResidents.error.required=Select the types of property or assets you disposed of
-multipleDisposalsAssetTypeForNonUkResidents.error.invalid=Select the types of property or assets you disposed of
-multipleDisposalsAssetTypeForNonUkResidents.agent.error.required=Select the types of property or assets your client disposed of
-multipleDisposalsAssetTypeForNonUkResidents.trust.error.required=Select the types of property or assets the trust disposed of
-multipleDisposalsAssetTypeForNonUkResidents.capacitor.error.required=Select the types of property or assets the person disposed of
-multipleDisposalsAssetTypeForNonUkResidents.personalRep.error.required=Select the types of property or assets the person disposed of
-multipleDisposalsAssetTypeForNonUkResidents.agent.error.invalid=Select the types of property or assets your client disposed of
-multipleDisposalsAssetTypeForNonUkResidents.trust.error.invalid=Select the types of property or assets the trust disposed of
-multipleDisposalsAssetTypeForNonUkResidents.capacitor.error.invalid=Select the types of property or assets the person disposed of
-multipleDisposalsAssetTypeForNonUkResidents.personalRep.error.invalid=Select the types of property or assets the person disposed of
-
-multipleDisposalsAssetTypeForNonUkResidents.cyaChange=the types of property or assets included in this return
-
-multipleDisposalsCompletionDate.title=What was the ‘completion’ date for all the properties?
-multipleDisposalsCompletionDate.helpText=For example, 25, 4, 2020.
-multipleDisposalsCompletionDate.details.summary=What happens on the ‘completion’ date?
-multipleDisposalsCompletionDate.details.p1=The <a href="{0}" target=_blank>‘completion’ date (opens in a new window)</a> is usually the day the new owner gets the keys to the property.
-multipleDisposalsCompletionDate.error.required=Enter a completion date
-multipleDisposalsCompletionDate.error.invalid=Enter a real completion date
-multipleDisposalsCompletionDate.error.tooFarInFuture=Completion date must be today or in the past
-multipleDisposalsCompletionDate.error.before1900=Completion date must be on or after 01 01 1900, contact HMRC if the date is before this
-
-multipleDisposalsCompletionDate-day.error.required=Completion date must include a day
-multipleDisposalsCompletionDate-month.error.required=Completion date must include a month
-multipleDisposalsCompletionDate-year.error.required=Completion date must include a year
-multipleDisposalsCompletionDate-day.error.invalid=Enter a real completion date
-multipleDisposalsCompletionDate-month.error.invalid=Enter a real completion date
-multipleDisposalsCompletionDate-year.error.invalid=Enter a real completion date
-multipleDisposalsCompletionDate-month.error.monthAndYearRequired=Completion date must include a month and a year
-multipleDisposalsCompletionDate-day.error.dayAndYearRequired=Completion date must include a day and a year
-multipleDisposalsCompletionDate-day.error.dayAndMonthRequired=Completion date must include a day and a month
-
-multipleDisposalsCompletionDate.cyaChange=the completion date for all properties
-
-multipleDisposals.triage.cya.title=Check your answers
-multipleDisposals.triage.cya.guidanceLink=Help completing this section
-
-nonCalculatedTaxDue.title=Enter the amount of Capital Gains Tax due for this return
-nonCalculatedTaxDue.helpText=You’ll need to work out and enter the amount.
-nonCalculatedTaxDue.error.required=Enter the amount of Capital Gains Tax due for this return
-nonCalculatedTaxDue.error.tooSmall=The amount of Capital Gains Tax due must be 0 or more
-nonCalculatedTaxDue.error.tooLarge=The amount of Capital Gains Tax due must be an amount of money 50,000,000,000 or less
-nonCalculatedTaxDue.error.invalid=The amount of Capital Gains Tax due must be an amount of money, like 493 or 2,040.59
-nonCalculatedTaxDue.error.tooManyDecimals=The amount of Capital Gains Tax due must be an amount of money with pence as 2 decimal places or less, like 493 or 2,040.59
-
-nonCalculatedTaxDue.cyaChange=the amount of Capital Gains Tax due for this return
-
-hasSupportingDocsToUpload.title=Do you want to upload any supporting docs?
-hasSupportingDocsToUpload.error.required=Select yes if you want to upload any supporting documents
-hasSupportingDocsToUpload.error.boolean=Select yes if you want to upload any supporting documents
-
-multipleDisposalsDisposalDate.title=What date did you exchange contracts when disposing of the property?
-multipleDisposalsDisposalDate.agent.title=When the property was disposed of, what date were contracts exchanged?
-multipleDisposalsDisposalDate.trust.title=When the property was disposed of, what date were contracts exchanged?
-multipleDisposalsDisposalDate.capacitor.title=When the property was disposed of, what date were contracts exchanged?
-multipleDisposalsDisposalDate.personalRep.title=When the property was disposed of, what date were contracts exchanged?
-multipleDisposalsDisposalDate.helpText=It’s usually when you and the buyer or new owner swapped contracts and the buyer paid a deposit. This is also called the ‘disposal’ date. For example, 25 4 2020
-multipleDisposalsDisposalDate.agent.helpText=It’s usually when a buyer and seller swap contracts and the buyer pays a deposit. This is also called the ‘disposal’ date. For example, 25 4 2020.
-multipleDisposalsDisposalDate.trust.helpText=It’s usually when a buyer and seller swap contracts and the buyer pays a deposit. This is also called the ‘disposal’ date. For example, 25 4 2020.
-multipleDisposalsDisposalDate.capacitor.helpText=It’s usually when a buyer and seller swap contracts and the buyer pays a deposit. This is also called the ‘disposal’ date. For example, 25 4 2020.
-multipleDisposalsDisposalDate.personalRep.helpText=It’s usually when a buyer and seller swap contracts and the buyer pays a deposit. This is also called the ‘disposal’ date. For example, 25 4 2020.
-
-multipleDisposalsDisposalDate.link=<a href="{0}" target="_blank">Find out what happens on the exchange date (opens in a new window)</a>.
-
-multipleDisposalsDisposalDate.error.required=Enter a contract exchange date
-multipleDisposalsDisposalDate.error.invalid=Enter a real contract exchange date
-multipleDisposalsDisposalDate.error.tooFarInFuture=Contract exchange date must be the same or before the completion date
-multipleDisposalsDisposalDate.error.before1900=Contract exchange date must be on or after 01 01 1900, contact HMRC if the date is before this
-
-multipleDisposalsDisposalDate.error.tooFarInPast=The date must be in the tax year {0} to {1}
-multipleDisposalsDisposalDate-day.error.required=Contract exchange date must include a day
-multipleDisposalsDisposalDate-month.error.required=Contract exchange date must include a month
-multipleDisposalsDisposalDate-year.error.required=Contract exchange date must include a year
-multipleDisposalsDisposalDate-day.error.invalid=Enter a real contract exchange date
-multipleDisposalsDisposalDate-month.error.invalid=Enter a real contract exchange date
-multipleDisposalsDisposalDate-year.error.invalid=Enter a real contract exchange date
-multipleDisposalsDisposalDate-month.error.monthAndYearRequired=Contract exchange date must include a month and a year
-multipleDisposalsDisposalDate-day.error.dayAndYearRequired=Contract exchange date must include a day and a year
-multipleDisposalsDisposalDate-day.error.dayAndMonthRequired=Contract exchange date must include a day and a month
-
-multipleDisposalsDisposalDate.cyaChange=the contract exchange date
-=======
 #===================================================
 # MULTIPLE DISPOSALS EXAMPLE PROPERTY PAGES - START
 #===================================================
->>>>>>> 2e7c9409
 
 multipleDisposalsDisposalPrice.title=What was the disposal value of the property?
 multipleDisposalsDisposalPrice.helpText=This is the amount you got when the property was sold or its market value if it was disposed of another way. You should subtract any selling or disposal costs.
