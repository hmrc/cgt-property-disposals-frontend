--- conflicted
+++ resolved
@@ -1768,7 +1768,6 @@
 subsequentReturnExit.additionalNeedsLink=dealing with HMRC if you have additional needs
 subsequentReturnExit.helpWithCallCharges=Find out about call charges
 
-<<<<<<< HEAD
 do-you-want-to-upload-supporting-evidence.title=Do you want to upload any supporting evidence?
 do-you-want-to-upload-supporting-evidence.error.required=Select yes if you want to upload any supporting documents
 do-you-want-to-upload-supporting-evidence.error.boolean=Select yes if you want to upload any supporting documents
@@ -1809,7 +1808,7 @@
 upload-supporting-evidence.check-upscan-status.failed=Failed
 upload-supporting-evidence.check-upscan-status.uploaded=Scan in progress
 upload-supporting-evidence.check-upscan-status.button.checkAgain=Check status and continue
-=======
+
 accessibilityStatement.caption=Report and pay Capital Gains Tax on UK property
 accessibilityStatement.title=Accessibility statement
 accessibilityStatement.p1=This accessibility statement explains how accessible this service is, what to do if you have difficulty using it, and how to report accessibility problems with the service.
@@ -1840,5 +1839,3 @@
 accessibilityStatement.howWeTested.title=How we tested this service
 accessibilityStatement.howWeTested.p1=The service was tested on 6 December 2019  and checked for compliance with WCAG 2.1 AA. It  was built using parts that were tested by the <a href="{0}">Digital Accessibility Centre</a>. Since then, it has been extended and the full service will be tested by HMRC within the next three months. Tests will include disabled users.
 accessibilityStatement.howWeTested.p2=This page was prepared on 6 April 2020. It was last updated on 6 April 2020.
-
->>>>>>> 1432c935
