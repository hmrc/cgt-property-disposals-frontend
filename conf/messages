--- conflicted
+++ resolved
@@ -964,7 +964,6 @@
 returns.list.sentDate=Sent to HMRC on {0}
 returns.paymentTakes3Days=Payments may take up to 3 working days to be shown on this page
 
-<<<<<<< HEAD
 multipleDisposalsNumberOfProperties.title=How many disposals are you including in this return?
 multipleDisposalsNumberOfProperties.p1=The property disposals must all have the same ‘completion’ date. The contract ‘exchange’ dates must all be in the same tax year.
 multipleDisposalsNumberOfProperties.p2=If you sold shares enter the number of companies you held the shares in. You must have sold all the shares on the same date.
@@ -982,19 +981,6 @@
 multipleDisposalsWereYouAUKResident.helpText=Contract ‘exchange’ usually happens when a buyer and seller swap contracts and the buyer pays a deposit. If you sold shares, it was the day you sold them.
 
 multipleDisposalsWereYouAUKResident.error.required=Select yes if you were a UK resident on all of the contract ‘exchange’ dates
-=======
-multiple-disposals.howManyProperties.title=How many disposals are you including in this return?
-multiple-disposals.howManyProperties.p1=The property disposals must all have the same ‘completion’ date. The contract ‘exchange’ dates must all be in the same tax year.
-multiple-disposals.howManyProperties.p2=If you sold shares enter the number of companies you held the shares in. You must have sold all the shares on the same date.
-multiple-disposals.howManyProperties.details.summary=What happens on ‘exchange’ and ‘completion’ dates?
-multiple-disposals.howManyProperties.details.p1=The ‘completion’ date is usually the day the new owner gets the key to the property,
-multiple-disposals.howManyProperties.details.p2=Contract ‘exchange’ usually happens when the buyer and seller exchange contracts. It’s usually when the new owner pays a deposit.
-multiple-disposals.howManyProperties.details.link=<a href="{0}" target="_blank">Read about ‘exchange’ and ‘completion’ (opens in a new window)</a>.
-
-numberOfProperties.error.invalid=Use numbers to input how many disposals you want to include in this return
-numberOfProperties.error.required=Input how many disposals you want to include in this return using numbers
-numberOfProperties.error.tooSmall=The number of properties must be 2 or more, or go back and select that you are including one property in this return
-numberOfProperties.error.tooLong=You can't include more than 999 properties in the return
 
 disposalDateMixedUseOrIndirect.title=You cannot use this service
 disposalDateMixedUseOrIndirect.p1=You cannot use this service to report Capital Gains on:
@@ -1002,5 +988,4 @@
 disposalDateMixedUseOrIndirect.p1.reason2=indirect disposals of UK land
 disposalDateMixedUseOrIndirect.h2=What you’ll need to do next
 disposalDateMixedUseOrIndirect.p2=You’ll need to complete a <a href="{0}">non resident: report and pay Capital Gains Tax on UK property or land form</a>.
-disposalDateMixedUseOrIndirect.p3=You have 30 days from the date of completion to report disposal and pay any tax due. You may get a penalty if your payment is late.
->>>>>>> f24e7dcb
+disposalDateMixedUseOrIndirect.p3=You have 30 days from the date of completion to report disposal and pay any tax due. You may get a penalty if your payment is late.