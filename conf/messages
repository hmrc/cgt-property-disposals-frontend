--- conflicted
+++ resolved
@@ -911,19 +911,6 @@
 ytdLiability.cyaLabel.mandatoryEvidence=Supporting file
 ytdLiability.cyaChange.mandatoryEvidence=your supporting file
 
-<<<<<<< HEAD
-multiple-disposals.guidance.title=You sold or disposed of 2 or more properties
-multiple-disposals.guidance.p1=You can report all property sales (or ‘disposals’) in the same return. You can only do this if they all had:
-multiple-disposals.guidance.li1=the same ‘completion’ date
-multiple-disposals.guidance.li2=contract ‘exchange’ dates on or after 6 April 2020
-multiple-disposals.guidance.li3=contract exchange dates that were in the same tax year
-multiple-disposals.guidance.p2=The contract exchange dates can be in a different tax year to the completion date.
-multiple-disposals.guidance.p3=You must send separate returns of the contract exchange dates were in different tax years.
-multiple-disposals.guidance.details.summary=What happens on ‘exchange’ and ‘completion’ dates?
-multiple-disposals.guidance.details.p1=The ‘completion’ date is usually the day the new owner gets the key to the property,
-multiple-disposals.guidance.details.p2=Contract ‘exchange’ usually happens when the buyer and seller exchange contracts. It’s usually when the new owner pays a deposit.
-multiple-disposals.guidance.details.link=<a href="{0}" target="_blank">Read about ‘exchange’ and ‘completion’ (opens in a new window)</a>.
-=======
 checkAllAnswers.title=Check your answers before sending the return
 checkAllAnswers.declaration=Declaration
 checkAllAnswers.declaration.p1=By continuing you are confirming that, to the best of your knowledge, the details you are providing are correct.
@@ -940,4 +927,15 @@
 confirmationOfSubmission.ifSa=If you need to file a Self Assessment tax return
 confirmationOfSubmission.ifSa.p1=You’ll need to provide details from this return in your next <a href="{0}" target="_blank">Self Assessment tax return (opens in a new window)</a>.
 confirmationOfSubmission.returnToAccount=Go to your <a href="{0}">Capital Gains Tax on UK property account</a>.
->>>>>>> 81e6cb79
+
+multiple-disposals.guidance.title=You sold or disposed of 2 or more properties
+multiple-disposals.guidance.p1=You can report all property sales (or ‘disposals’) in the same return. You can only do this if they all had:
+multiple-disposals.guidance.li1=the same ‘completion’ date
+multiple-disposals.guidance.li2=contract ‘exchange’ dates on or after 6 April 2020
+multiple-disposals.guidance.li3=contract exchange dates that were in the same tax year
+multiple-disposals.guidance.p2=The contract exchange dates can be in a different tax year to the completion date.
+multiple-disposals.guidance.p3=You must send separate returns of the contract exchange dates were in different tax years.
+multiple-disposals.guidance.details.summary=What happens on ‘exchange’ and ‘completion’ dates?
+multiple-disposals.guidance.details.p1=The ‘completion’ date is usually the day the new owner gets the key to the property,
+multiple-disposals.guidance.details.p2=Contract ‘exchange’ usually happens when the buyer and seller exchange contracts. It’s usually when the new owner pays a deposit.
+multiple-disposals.guidance.details.link=<a href="{0}" target="_blank">Read about ‘exchange’ and ‘completion’ (opens in a new window)</a>.