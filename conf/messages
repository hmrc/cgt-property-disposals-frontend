--- conflicted
+++ resolved
@@ -1271,10 +1271,8 @@
 hasSupportingDocsToUpload.title=Do you want to upload any supporting docs?
 hasSupportingDocsToUpload.error.required=Select yes if you want to upload any supporting documents
 hasSupportingDocsToUpload.error.boolean=Select yes if you want to upload any supporting documents
-<<<<<<< HEAD
 hasSupportingDocsToUpload.caption=Supporting evidence
 hasSupportingDocsToUpload.help-text=For example, receipts or invoices or details of how you worked out the Capital Gains Tax due
-=======
 
 submitReturnError.title=Sorry, there is a problem with the service
 submitReturnError.p1=Your return might not have been sent to HMRC.
@@ -1298,5 +1296,4 @@
 enterUPRN.postcode.helpText=If the property does not have a postcode enter the postcode of the nearest property. For example, AB2 9WQ.
 enterUPRN-line1.error.required=Enter a UPRN
 enterUPRN-line1.error.tooLong=UPRN must be 12 numbers or less
-enterUPRN-line1.error.invalid=UPRN must only include numbers
->>>>>>> 54e20747
+enterUPRN-line1.error.invalid=UPRN must only include numbers