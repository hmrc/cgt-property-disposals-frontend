service.title=Report and pay Capital Gains Tax on UK property
service.signOut=Sign out
hmrc_branding=HM Revenue & Customs
exitSurvey.linkText=Tell us how we can improve this service (takes 1 minute)

label.beta=Beta

button.startNow=Start now
button.continue=Continue
button.saveAndContinue=Save and continue
button.confirmAndContinue=Confirm and continue
button.createAccount=Create account
button.resendEmail=Resend email
button.findAddress=Find address
button.tryAgain=Try again
button.startAgain=Start again
button.signIn=Sign in
button.manageAccount=Manage account
button.acceptAndSend=Accept and send
button.payNow=Pay now
button.accountHome=Account home

generic.warning=Warning
generic.day=Day
generic.month=Month
generic.year=Year
generic.back=Back
generic.yes=Yes
generic.no=No
generic.success=Success
generic.errorPrefix=Error:
generic.loss=loss
generic.gain=gain
generic.on=on
yesNo.true=Yes
yesNo.false=No

cya.change=Change
cya.delete=Delete
cya.add=Add

unit-input.assistive.pounds=do not enter the pound sign
unit-input.assistive.percent=do not enter the percent sign

error.summary.heading=There’s a problem

landingPage.title=Report and pay Capital Gains Tax on UK property
landingPage.intro.p1=You may have to pay <a href="{0}">Capital Gains Tax</a> if you make a profit (‘gain’) when you sell (or ‘<a href="{0}">dispose of</a>’) property that’s not your home. For example, buy-to-let properties, land or inherited property.
landingPage.intro.p2=In most cases you do not need to pay the tax when you <a href="{0}">sell your main home</a>.
landingPage.createAccount.h2=Create a Capital Gains Tax on UK property account
landingPage.createAccount.p1=Before 6 April 2020, you’ll be able sign in to this service using your Government Gateway user ID and password to:
landingPage.createAccount.bullet1=create a Capital Gains Tax on UK property account
landingPage.createAccount.bullet2=update your contact details in your Capital Gains Tax on UK property account once you have created one
landingPage.createAccount.p2=If you do not have a Government Gateway user ID, you can create one.

landingPage.howTo.h2=How to report and pay the tax
landingPage.warning=For UK property disposals made from 6 April 2020, you have 30 days after the property’s completion date to report and pay any Capital Gains Tax due on your UK property disposals.
landingPage.howTo.p1=You’ll need to create a Capital Gains Tax on UK property account before you can report and pay the tax using this service.
landingPage.howTo.p2=If you’re a resident or representing a trust, you can use this service to:
landingPage.howTo.list1.bullet1=report the disposal of UK residential property or land made from 6 April 2020
landingPage.howTo.list1.bullet2=pay any tax you might owe for that disposal
landingPage.howTo.list1.bullet3=view and amend your previous and current returns

landingPage.howTo.p3=If you’re a non-resident you must use this service to report sales or disposals from 6 April 2020 of:
landingPage.howTo.list2.bullet1=residential UK property or land
landingPage.howTo.list2.bullet2=non-residential UK property or land
landingPage.howTo.p4=If you’re a non-resident, you must report all sales or disposals of UK property, even if you have no tax to pay or have made a loss.
landingPage.startButton=Start
landingPage.beforeYouStart.h2=Before you start
landingPage.beforeYouStart.p1=To use this service, you’ll need a <a href="{0}">Government Gateway user ID and password</a>. If you do not have a user ID, you can create one.
landingPage.beforeYouStart.p2=You can <a href="{0}">contact HMRC</a> if you need help accessing the service.
landingPage.beforeYouStart.p3=Get the following information ready:
landingPage.beforeYouStart.list1.bullet1=property address and postcode
landingPage.beforeYouStart.list1.bullet2=date you got the property
landingPage.beforeYouStart.list1.bullet3=date you exchanged contracts when you were selling or disposing of the property
landingPage.beforeYouStart.list1.bullet4=date you stopped being the property’s owner (completion date)
landingPage.beforeYouStart.list1.bullet5=value of the property when you got it
landingPage.beforeYouStart.list1.bullet6=value of the property when you sold or disposed of it
landingPage.beforeYouStart.list1.bullet7=costs of buying, selling or making improvements to the property
landingPage.beforeYouStart.list1.bullet8=details of any tax reliefs, allowances or exemptions you’re entitled to claim
landingPage.beforeYouStart.list1.bullet9=property type, if you’re a non-resident

landingPage.ifAgent.h2=If you’re an agent
landingPage.ifAgent.p1=Find out how to <a href="{0}">report your client’s Capital Gains Tax on UK property disposals</a>.
landingPage.ifTrust.h2=If you’re representing a trust
landingPage.ifTrust.p1=The trust must be  <a href="{0}">registered</a>. You’ll need the trust’s Self Assessment Unique Taxpayer Reference or Trust Registration Number.
landingPage.reportingDisposals.h2=If you’re reporting indirect disposals or disposals of mixed use property
landingPage.reportingDisposals.p1=Use the <a href="{0}">non-resident: report and pay Capital Gains Tax on UK property or land form</a>.
landingPage.capasitorOrPersonalRepresentative.h2=If you’re a capacitor or personal representative
landingPage.capasitorOrPersonalRepresentative.p1=A capacitor is someone who helps someone else deal with their tax. <a href="{0}">A personal representative</a> is someone responsible for settling the affairs of someone who has died.
landingPage.capasitorOrPersonalRepresentative.p2=<a href="{0}">Contact HMRC</a> and ask for a paper version of the return to be posted to you.
landingPage.sidebar.title=Related content
landingPage.sidebar.1=Calculate Capital Gains Tax
landingPage.sidebar.2=Capital Gains Tax
landingPage.sidebar.3=Tell HMRC about Capital Gains Tax on UK property or land if you’re non-resident
landingPage.sidebar.4=Pay your tax

agentsLandingPage.title=Manage your client’s Capital Gains Tax on UK property account
agentsLandingPage.intro.p1=Find out how to ask your client to authorise you to manage their Capital Gains Tax on UK property account.
agentsLandingPage.contents.h4=Contents
agentsLandingPage.contents.list1.ordered1=<a href="{0}">Who needs to report Capital Gains Tax on UK property</a>
agentsLandingPage.contents.list1.ordered2=<a href="{0}">How to ask for authorisation</a>
agentsLandingPage.contents.list1.ordered3=<a href="{0}">How to manage your client’s account</a>
agentsLandingPage.contents.list1.ordered4=<a href="{0}">Send a Capital Gains Tax on UK property return</a>
agentsLandingPage.contents.list1.ordered5=<a href="{0}">What you’ll need to complete the return</a>
agentsLandingPage.contents.list1.ordered6=<a href="{0}">Ways your client can pay</a>
agentsLandingPage.report.h3=Who needs to report Capital Gains Tax on UK property
agentsLandingPage.report.uk-residents.h4=UK residents
agentsLandingPage.report.uk-residents.p1=For UK residential property disposals made from 6 April 2020, UK residents have 30 days after the property’s completion date to report and pay Capital Gains Tax on the disposals.
agentsLandingPage.report.uk-residents.p2=<a href="{0}">Check if your client needs to report and pay Capital Gains Tax on UK property</a>
agentsLandingPage.report.uk-residents.p3=For UK residential property disposals made from 6 April 2020, UK residents must report their Capital Gains Tax online. You can do this for your clients through their Capital Gains Tax on UK property account.
agentsLandingPage.report.uk-residents.p4=If your client is a resident who is an individual or a trust, you can use this service to:

agentsLandingPage.report.uk-residents.list1.bullet1=report your client’s UK residential property disposals made from 6 April 2020
agentsLandingPage.report.uk-residents.list1.bullet2=tell your client how to pay any tax they might owe for that disposal
agentsLandingPage.report.uk-residents.list1.bullet3=view and amend your client’s previous and current returns
agentsLandingPage.report.what-residents-cannot-do.h4=What residents cannot do
agentsLandingPage.report.what-residents-cannot-do.p1=You cannot use the online service for your client to report UK property disposals for someone who has died - you’ll need to <a href="{0}">contact HMRC</a>.
agentsLandingPage.report.non-residents.h4=Non-residents
agentsLandingPage.report.non-residents.p1=Non-residents must report all sales or disposals of UK property within 30 days of the completion date, even if they have no tax to pay or have made a loss.
agentsLandingPage.report.non-residents.p2=If your client is a non-resident use this service to report their UK property disposals of:
agentsLandingPage.report.non-residents.list1.bullet1=residential UK property or land made from 6 April 2020
agentsLandingPage.report.non-residents.list1.bullet2=non-residential UK property or land made from 6 April 2020
agentsLandingPage.report.what-non-residents-cannot-do.h4=What non-residents cannot do
agentsLandingPage.report.what-non-residents-cannot-do.p1=You cannot use your client’s online account to report:
agentsLandingPage.report.what-non-residents-cannot-do.list1.bullet1=disposals of mixed-use property (part of the property was residential and part was non-residential during the period of ownership) - complete a <a href="{0}">non-resident: report and pay Capital Gains Tax on UK property or land form</a>
agentsLandingPage.report.what-non-residents-cannot-do.list1.bullet2=indirect disposals of UK property - complete a <a href="{0}">non-resident: report and pay Capital Gains Tax on UK property or land form</a>
agentsLandingPage.report.what-non-residents-cannot-do.list1.bullet3=UK property disposals for someone who has died - <a href="{0}">contact HMRC</a>
agentsLandingPage.how-to-ask-for-authorisation.h3=How to ask for authorisation
agentsLandingPage.how-to-ask-for-authorisation.p1=Ask your client to:
agentsLandingPage.how-to-ask-for-authorisation.list1.bullet1=create a Government Gateway user ID if they do not have one
agentsLandingPage.how-to-ask-for-authorisation.list1.bullet2=use their Government Gateway user ID and password to sign in and <a href = "{0}">create a Capital Gains Tax on UK property account</a>
agentsLandingPage.how-to-ask-for-authorisation.list1.bullet3=give you their account number
agentsLandingPage.how-to-ask-for-authorisation.list1.bullet4=give you their UK postcode or country of residence - these details must match their Capital Gains Tax on UK property account details
agentsLandingPage.how-to-ask-for-authorisation.p2=You’ll need an <a href="{0}">agent services account</a> – this is different from your HMRC online services for agents account.
agentsLandingPage.how-to-ask-for-authorisation.p3=Sign in to your agent services account then select ‘ask a client to authorise you’.
agentsLandingPage.how-to-ask-for-authorisation.p4=Enter your client’s details. You’ll then get a link to share with your client. Send your client an email asking them to go to the link to authorise you. The link will expire 14 days after it was created.
agentsLandingPage.how-to-ask-for-authorisation.p5=Tell your client they’ll need the Government Gateway user ID and password they use for their personal tax affairs (if they’re an individual) or the trust name (if they’re a trust). If they do not have a user ID, they can create one when they go to your link.
agentsLandingPage.how-to-ask-for-authorisation.p6=When your client selects the link in the email you sent them, you’ll then be able to manage their Capital Gains Tax on UK property account and returns.
agentsLandingPage.how-to-ask-for-authorisation.p7=You’ll get an email after your client accepts or rejects your request, or if the link has expired after 14 days.
agentsLandingPage.how-to-ask-for-authorisation.p8=Track your authorisation requests from your agent services account.
agentsLandingPage.how-to-ask-for-authorisation.p9=You’ll need to ask for authorisation, even if your client has already authorised you to manage their Self Assessment or other tax matters.
agentsLandingPage.how-to-ask-for-authorisation.p10=Online services may be slow during busy times.
agentsLandingPage.sign-in-button=Sign in
agentsLandingPage.sidebar.title=Related content
agentsLandingPage.sidebar.1=Create an agent services account

agentsLandingPage.how-to-manage-your-clients-account.h3=How to manage your client’s account
agentsLandingPage.how-to-manage-your-clients-account.p1=After you’ve been authorised, you’ll need to:
agentsLandingPage.how-to-manage-your-clients-account.list1.bullet1=sign in to your agent services account
agentsLandingPage.how-to-manage-your-clients-account.list1.bullet2=select ‘report and pay a client’s Capital Gains Tax on UK property’
agentsLandingPage.how-to-manage-your-clients-account.list1.bullet3=enter your client’s Capital Gains Tax on UK property account number
agentsLandingPage.how-to-manage-your-clients-account.list1.bullet4=enter your client’s UK postcode or country of residence - these details must match their Capital Gains Tax on UK property account details
agentsLandingPage.how-to-manage-your-clients-account.p2=Go to ‘manage account’ at the top of your client’s Capital Gains Tax on UK property account to update the contact details for the account.

agentsLandingPage.send-a-cgt-on-uk-property-return.h3=Send a Capital Gains Tax on UK property return
agentsLandingPage.send-a-cgt-on-uk-property-return.p1=Start a new return from your client’s Capital Gains Tax on UK property ‘account home’.
agentsLandingPage.send-a-cgt-on-uk-property-return.p2=The return will be saved in your client’s account home for 30 days from the last day it was saved.
agentsLandingPage.send-a-cgt-on-uk-property-return.p3=If your client disposed of more than one property from 6 April 2020 with the same completion date, you can use this service to report the Capital Gains Tax for all those properties. The properties must also have exchange dates in the same tax year.

agentsLandingPage.what-you-will-need-to-complete-the-return.h3=What you’ll need to complete the return
agentsLandingPage.what-you-will-need-to-complete-the-return.p1=You need these details about your client’s disposal:
agentsLandingPage.what-you-will-need-to-complete-the-return.list1.bullet1=address and postcode
agentsLandingPage.what-you-will-need-to-complete-the-return.list1.bullet2=date they got the property
agentsLandingPage.what-you-will-need-to-complete-the-return.list1.bullet3=date they exchanged contracts when selling or disposing of the property
agentsLandingPage.what-you-will-need-to-complete-the-return.list1.bullet4=date they stopped being the property’s owner (completion date)
agentsLandingPage.what-you-will-need-to-complete-the-return.list1.bullet5=value of property when they got it
agentsLandingPage.what-you-will-need-to-complete-the-return.list1.bullet6=value of property when they disposed of it
agentsLandingPage.what-you-will-need-to-complete-the-return.list1.bullet7=costs of buying, selling or making improvements to the property
agentsLandingPage.what-you-will-need-to-complete-the-return.list1.bullet8=details of any tax reliefs, allowances or exemptions they’re entitled to claim
agentsLandingPage.what-you-will-need-to-complete-the-return.list1.bullet9=property type, if they’re a non-resident
agentsLandingPage.what-you-will-need-to-complete-the-return.list1.bullet10=property value on 31 March 1982 (known as ‘rebasing’) if they were a UK resident at the time of the disposal and owned the property on or before 31 March 1982
agentsLandingPage.what-you-will-need-to-complete-the-return.list1.bullet11=<a href="{0}">property value on 5 April 2019 (known as ‘rebasing’)</a> if they were a non-resident at the time of the disposal and owned the property on or before 5 April 2019
agentsLandingPage.what-you-will-need-to-complete-the-return.p2=You may be asked to upload a document showing how the Capital Gains Tax due was worked out.

agentsLandingPage.ways-your-client-can-pay.h3=Ways your client can pay
agentsLandingPage.ways-your-client-can-pay.p1=Your client can pay by bank transfer, debit card or corporate credit card from their account. They will need to provide their payment reference number. They can find it in their Capital Gains Tax on UK property account.

signInPage.title=Sign in to report and pay Capital Gains Tax on UK property
signInPage.list1.bullet5=view and amend your previous and current Capital Gains Tax on UK property returns
signInPage.beforeYouStart.p1=If you’re an individual or a trust, you’ll need to use the same Government Gateway user ID and password you used when you created your Capital Gains Tax on UK property account.
signInPage.beforeYouStart.p2=If you’re an agent, you’ll need to go to your <a href="{0}">agent services account</a> to access this service.
signInPage.beforeYouStart.p3=You can <a href="{0}">contact HMRC</a> if you need help accessing the service.

nino.title=Enter your National Insurance number
nino.helpText=It’s on your National Insurance card, benefit letter, payslip or P60.<br>For example, ‘QQ 12 34 56 C’.
nino.invalid=Your National Insurance number must be entered as 9 alphanumeric characters. For example, ‘QQ 12 34 56 C’
nino.generic.error=National Insurance number must be entered as 9 alphanumeric characters. For example, ‘QQ 12 34 56 C’

haveANino.title=Do you have a National Insurance number?
haveANino.helpText=You’ll find it on your National Insurance card, payslip or P60. For example, ‘QQ 12 34 56 C’.
hasNino.error.required=Select yes if you have a National Insurance number
hasNino.error.boolean=Select yes if you have a National Insurance number

haveAnSaUtr.title=Do you have a Self Assessment Unique Taxpayer Reference?
haveAnSaUtr.helpText=This is 10 numbers, for example 1234567890. It will be on tax returns and other letters about Self Assessment. It may be called ‘reference’, ‘UTR’ or ‘official use’.
hasSaUtr.error.required=Select yes if you have a Self Assessment Unique Taxpayer Reference
hasSaUtr.error.boolean=Select yes if you have a Self Assessment Unique Taxpayer Reference

enterSaUtr.title=Enter your Self Assessment Unique Taxpayer Reference and full name
saUtr.label=Self Assessment Unique Taxpayer Reference
saUtr.error.required=Enter your Self Assessment Unique Taxpayer Reference
saUtr.error.pattern=Self Assessment Unique Taxpayer References must be 10 numbers, for example 9163259195
enterSaUtr.error.notFound=We could not find your details using the name and Self Assessment Unique Taxpayer Reference you entered
enterSaUtr.tooManyAttempts.title=You’ll need to wait and try again
enterSaUtr.tooManyAttempts.p1=You’ve tried to enter the Self Assessment Unique Taxpayer Reference (UTR) too many times.
enterSaUtr.tooManyAttempts.p2=You’ll need to wait 2 hours and try again.
enterSaUtr.lostUtrLink=Find a lost UTR number


dob.title=What is your date of birth?
dob.helpText=For example, 31 3 1980
dob.invalid=Enter a real date of birth

subscription.caption=Create a Capital Gains Tax on UK property account
subscription.individual.title=Check your contact details and create an account
subscription.organisation.title=Check the trust or estate’s contact details and create an account
subscription.lede=We’ll only use these contact details if we need to get in touch about this service.
subscription.cyaLabel.contactName=Contact name
subscription.cyaChange.contactName=your contact name
subscription.cyaLabel.address=Contact address
subscription.cyaChange.address=your contact address
subscription.cyaLabel.email=Contact email address
subscription.cyaChange.email=your email address
subscription.changeGGAccount=If these details are not correct

registration.caption=Create a Capital Gains Tax on UK property account
registration.title=Check your contact details and create an account
registration.lede=We’ll only use these details if we need to contact you about this service.
registration.cyaLabel.firstName=First name
registration.cyaChange.firstName=your first name
registration.cyaLabel.lastName=Last name
registration.cyaChange.lastName=your last name
registration.cyaLabel.address=Contact address
registration.cyaChange.address=your contact address
registration.cyaLabel.email=Contact email address
registration.cyaChange.email=your email address

enterPostcode.title=Find your UK contact address


email.title=Enter a contact email address
email.amend.title=Enter a contact email address
email.helpText=For example, name@example.com
email.extraContent=We will only use this email address to contact you about your Capital Gains Tax on UK property disposals.
email.amend.extraContent=The email addresses you use for other government services will not change.
email.invalid=Enter an email address in the correct format, like name@example.com
email.error.required=Enter a contact email address

confirmEmail.title=You have 30 minutes to confirm your email address
confirmEmail.sentEmail=We’ve sent an email to you at {0}.
confirmEmail.changeAgain=You can <a href="{0}">use a different email address</a>.
confirmEmail.whatYouCanDo=What you need to do
confirmEmail.gotoEmail=Go to that email account and select the link in the email we sent you.
confirmEmail.ifNoEmail=If the email did not arrive
confirmEmail.noEmailAction=You can tell us to resend the email to that email account.
confirmEmail.verified.title=Email address confirmed
confirmEmail.verified.intro=The email address <strong class="bold">{0}</strong> has been confirmed.
confirmEmail.verified.p1=We’ll use this address to contact you about your Capital Gains Tax on UK property sales or disposals.
confirmEmail.verified.p2=Your email has not been updated in other government services.
confirmEmail.resent=Confirmation email sent:

draftReturnSaved.title=Your Capital Gains Tax on UK property return will be saved for 30 days
draftReturnSaved.warning=After {0} all the details in your Capital Gains Tax on UK property return will be deleted.
draftReturnSaved.trust.warning=After {0} all the details in the trust’s Capital Gains Tax on UK property return will be deleted.
draftReturnSaved.agent.warning=After {0} all the details in the client’s Capital Gains Tax on UK property return will be deleted.
draftReturnSaved.p1=After that date, you’ll need to start again.
draftReturnSaved.p2=We will keep a return that is ‘In progress’ for 30 days from the day it was last saved. We will only save uploads for 7 days from the last day they were saved.

contactName.title=Change contact name
contactName.extraContent=The contact name you use for other government services will not change.
contactName.error.pattern=Contact name must only include letters, numbers, hyphens, apostrophes, commas, ampersands and spaces
contactName.error.required=Enter your contact name
contactName.error.tooLong=Contact name must must be 105 characters or fewer

address.postcode.label=Postcode
address.postcode.helpText=For example, AB2 9WQ
postcode.invalid=Postcode must only include letters, numbers and spaces
address.postcodeFilter.label=Property name or number (optional)
address.postcodeFilter.helpText=For example, 44 or The Mill
address.manual.linkText=Enter the address another way
address.lookup.linkText=Find address using UK postcode

address.uk.title=Enter your UK contact address
address.uk.line1.label=Building and street
address.uk.line2.label=Building and street line 2 (optional)
address.uk.line3.label=Town or city (optional)
address.uk.line4.label=County (optional)
address-line1.error.required=Enter the building or street
address-line1.error.tooLong=Building or street must be 35 characters or fewer
address-line2.error.tooLong=Building or street line 2 must be 35 characters or fewer
address-town.error.tooLong=Town or city must be 35 characters or fewer
address-county.error.tooLong=County must be 35 characters or fewer
address-line1.error.pattern=Building or street must only include letters, numbers, spaces, hyphens, commas, full stops, ampersands, apostrophes and forward slashes
address-line2.error.pattern=Building or street line 2 must only include letters, numbers, spaces, hyphens, commas, full stops, ampersands, apostrophes and forward slashes
address-town.error.pattern=Town or city must only include letters, numbers, spaces, hyphens, commas, full stops, ampersands, apostrophes and forward slashes
address-county.error.pattern=County must only include letters, numbers, spaces, hyphens, commas, full stops, ampersands, apostrophes and forward slashes

postcode.error.tooLong=Postcode must be 8 characters or fewer
postcode.error.required=Enter a postcode
postcode.error.invalidCharacters=Postcode must only include letters, numbers and spaces
postcode.error.pattern=Enter a real postcode
postcode.error.noResults=Address not found, you’ll need to follow the link to enter it manually
filter.error.noResults=Address not found, you’ll need to follow the link to enter it manually

subscription.isUk.title=Is your contact address in the UK?

isUk.error.required=Select yes if your contact address is in the UK

nonUkAddress.title=Enter your non-UK address
nonUkAddress.line1.label=Address line 1
nonUkAddress.line2.label=Address line 2 (optional)
nonUkAddress.line3.label=Address line 3 (optional)
nonUkAddress.line4.label=Address line 4 (optional)
countryCode.label=Country
countryCode.placeholder=Select a country
nonUkAddress-line1.error.required=Enter address line 1
nonUkAddress-line1.error.tooLong=Address line 1 must be 35 characters or fewer
nonUkAddress-line2.error.tooLong=Address line 2 must be 35 characters or fewer
nonUkAddress-line3.error.tooLong=Address line 3 must be 35 characters or fewer
nonUkAddress-line4.error.tooLong=Address line 4 must be 35 characters or fewer
nonUkAddress-line1.error.pattern=Address line 1 must only include letters, numbers, spaces, hyphens, commas, full stops, ampersands, apostrophes and forward slashes 
nonUkAddress-line2.error.pattern=Address line 2 must only include letters, numbers, spaces, hyphens, commas, full stops, ampersands, apostrophes and forward slashes 
nonUkAddress-line3.error.pattern=Address line 3 must only include letters, numbers, spaces, hyphens, commas, full stops, ampersands, apostrophes and forward slashes 
nonUkAddress-line4.error.pattern=Address line 4 must only include letters, numbers, spaces, hyphens, commas, full stops, ampersands, apostrophes and forward slashes
countryCode.error.required=Select a country from the options presented as you type
countryCode.error.notFound=Select a country from the options presented as you type

address-select.title=Select your contact address
address-select.agent.title=Select your contact address
address-select.trust.title=Select your contact address
address-select.error.required=Select the contact address or enter it manually if it is not shown
address-select.agent.error.required=Select the contact address or enter it manually if it is not shown
address-select.trust.error.required=Select the contact address or enter it manually if it is not shown
address-select.returns.error.required=Select the address you disposed of or enter it manually if it is not shown
address-select.returns.agent.error.required=Select the address your client disposed of or enter it manually if it is not shown
address-select.returns.trust.error.required=Select the address the trust disposed of or enter it manually if it is not shown
address-select.error.number=Select the contact address or enter it manually if it is not shown
address-select.agent.error.number=Select the contact address or enter it manually if it is not shown
address-select.trust.error.number=Select the contact address or enter it manually if it is not shown
address-select.returns.error.number=Select the contact address or enter it manually if it is not shown
address-select.returns.agent.error.number=Select the contact address or enter it manually if it is not shown
address-select.returns.trust.error.number=Select the contact address or enter it manually if it is not shown
address-select.invalid=Select the contact address or enter it manually if it is not shown
address-select.agent.invalid=Select the contact address or enter it manually if it is not shown
address-select.trust.invalid=Select the contact address or enter it manually if it is not shown
address-select.returns.invalid=Select the contact address or enter it manually if it is not shown
address-select.returns.agent.invalid=Select the contact address or enter it manually if it is not shown
address-select.returns.trust.invalid=Select the contact address or enter it manually if it is not shown

subscribed.title=Account created
subscribed.individual.p1=You’ve created a Capital Gains Tax on UK property account
subscribed.organisation.p1=You’ve created a Capital Gains Tax on UK property account for your trust or estate.
subscribed.organisation.p2=The trust or estate’s account number is <strong class="bold">{0}</strong>.
subscribed.individual.p2=Your Capital Gains Tax on UK property account number is <strong class="bold">{0}</strong>.
subscribed.organisation.p3=You will need to provide this number to HMRC if you need to discuss the trust or estate’s account.
subscribed.individual.p3=You will need to provide this number to HMRC if you need to discuss your account.
subscribed.p4=We have sent a confirmation email to <strong class="bold">{0}</strong>.
subscribed.buttonText=Go to account

registerTrust.title=You’ll need to register the trust
registerTrust.p=To use this service, you’ll need to:
registerTrust.bullet1=<a href="{0}" target="_blank">Register the trust (opens in new window)</a>.
registerTrust.bullet2=Sign in to this service using the Government Gateway user ID and password you used to register the trust.

reportCorpTax.title=You’ve tried to sign in as an organisation
reportCorpTax.p1=Trusts are the only organisations that can use this service to report Capital Gains Tax on UK property.
reportCorpTax.p2=You have told us you are not a trust so you’ll need to <a href="{0}">file a Company Tax Return</a> to report any taxable gains on UK property.

entityType.title=Do you want to report a capital gain for a trust or estate?
entityType.individual=No
entityType.trust=Yes
entityType.error.required=Select yes if you want to report a capital gain for a trust or estate
entityType.invalid=Select yes if you want to report a capital gain for a trust or estate

wrongAccountForTrusts.title=Sign in to Government Gateway as a trust
wrongAccountForTrusts.p1=You’re trying to use this service to report Capital Gains Tax on UK property for a trust.
wrongAccountForTrusts.whatWentWrong=What went wrong
wrongAccountForTrusts.whatWentWrong.p1=You’ve signed into Government Gateway as an ‘individual’ person not an ‘organisation’.
wrongAccountForTrusts.whatNext=What you’ll need to do next
wrongAccountForTrusts.whatNext.p1=You’ll need to sign in using the <a href="{0}">Government Gateway</a> user ID and password created for the trust. These are the same details you used to register the trust.
wrongAccountForTrusts.createGGAccount=Create a trust’s Government Gateway account
wrongAccountForTrusts.createGGAccount.p1=You can a <a href="{0}">create a Government Gateway account</a> for the trust. It will need to be for an ‘organisation’ and not an ‘individual’. The trust will need to be <a href="{1}">registered</a> before you can use this service.

enterName.title=Enter your full name
enterName.firstName.label=First name
enterName.lastName.label=Last name
firstName.error.required=Enter your first name
firstName.error.tooLong=First name must be 35 characters or fewer
firstName.error.pattern=First name must only include letters, apostrophes, hyphens, spaces and ampersands
lastName.error.required=Enter your last name
lastName.error.tooLong=Last name must be 35 characters or fewer
lastName.error.pattern=Last name must only include letters, apostrophes, hyphens, spaces and ampersands

weNeedMoreDetails.title=We need more details
weNeedMoreDetails.caption=Create a Capital Gains Tax on UK property account
weNeedMoreDetails.p=This is so you can:
weNeedMoreDetails.individual.p1=Create a Capital Gains Tax on UK property account.
weNeedMoreDetails.organisation.p1=Create a Capital Gains Tax on UK property account for your trust or estate.
weNeedMoreDetails.individual.p2=Report your CGT on UK property sales or disposals.
weNeedMoreDetails.organisation.p2=Report your CGT on UK property sales or disposals for a trust or estate.

# IV Locked Out
iv.lockedOut.title=We were not able to confirm your identity
iv.lockedOut.p1=You have tried to confirm your identity too many times.
iv.lockedOut.p2=You’ll need to wait 24 hours and try again.
iv.exitToGovUk=Exit to GOV.UK

# IV User Aborted
iv.userAborted.title=We were not able to confirm your identity
iv.userAborted.p1=You have not provided enough information.
iv.userAborted.p2=To apply for a Capital Gains Tax on UK property account you’ll need to answer security questions. These will be based on the information we already hold about you.
iv.userAborted.p3=This is to prevent anyone other than you accessing your personal details.

# Failed IV
iv.failedIv.title=We were not able to confirm your identity
iv.failedIv.p1=You did not answer all the questions correctly.
iv.failedIv.p2=Your answers to the questions need to match the answers we already have for you.
iv.failedIv.p3=You’ll need to try again.

# Failed Matching
iv.failedMatching.title=We were not able to confirm your identity
iv.failedMatching.p1=You’ll need to try again.
iv.failedMatching.p2=You’ll need to check you entered your details correctly, such as your:
iv.failedMatching.li1=name
iv.failedMatching.li2=date of birth
iv.failedMatching.li3=National Insurance number

# Insufficient Evidence
iv.insufficientEvidence.title=We were not able to confirm your identity
iv.insufficientEvidence.p1=You’ll need to call us and we’ll ask you for more details. You’ll be able to apply for a Capital Gains Tax on UK property account by phone, once we have confirmed your identity.
iv.insufficientEvidence.telephone.title=Telephone:
iv.insufficientEvidence.telephone.number=0300 200 3300
iv.insufficientEvidence.textphone.title=Textphone:
iv.insufficientEvidence.textphone.number=0300 200 3319
iv.insufficientEvidence.outside-uk-telephone.title=Outside UK:
iv.insufficientEvidence.outside-uk-telephone.number=+44 135 535 9022
iv.insufficientEvidence.openingTimes=Opening times:
iv.insufficientEvidence.openingTimes.p1=Monday to Friday : 8am to 8pm
iv.insufficientEvidence.openingTimes.p2=Saturday: 8am to 4pm
iv.insufficientEvidence.openingTimes.p3=Closed Sundays and bank holidays.
iv.insufficientEvidence.helpWithCallCharges=Find out about call charges
iv.insufficientEvidence.getHelp=Get help
iv.insufficientEvidence.additionalNeedsLink=dealing with HMRC if you have additional needs


# IV Timed Out
iv.timeout.title=Your session has ended
iv.timeout.p1=You’ve been inactive for too long so we’ve ended your session.
iv.timeout.p2=You’ll need to start again.

# IV Technical Issue
iv.technicalIssue.title=Sorry, there is a problem with the service
iv.technicalIssue.p=You’ll need to try again later.


# IV Precondition Failed
iv.preconditionFailed.title=You’re not able to use this service
iv.preconditionFailed.p1=We’ve checked the details in your Government Gateway account and you do not meet the criteria to use this service.

account.caption=Capital Gains Tax on UK property account

account.menu.home=Home
account.menu.manageYourDetails=Manage account
account.menu.signOut=Sign out
account.menu.changeClient=Change client
account.agent.prefix=Client:
account.home.title=Capital Gains Tax on UK property account home

account.home.subtitle=Account number: {0}
account.home.left.title=Capital Gains Tax liability
account.home.left.placeholder=Your total Capital Gains Tax liability for UK property disposals from 6 April 2020 to 5 April 2021.
account.home.right.title=Total amount left to pay
account.home.right.placeholder=The total amount due for all your Capital Gains Tax on UK property disposals made from 6 April 2020.
account.home.private-beta.guide=How to report capital gains on disposals made from 6 April 2020
account.home.private-beta.guide.content=You will be able to use this service from 6 April 2020, to report and pay Capital Gains Tax on UK property disposals made on or after 6 April 2020. Find out how to <a href="{0}">report a capital gain on UK property disposals made before 6 April 2020</a>.
account.home.button.start-a-new-return=Start new return

account.totalLeftToPay=Total left to pay
account.make.payment.link=Make a payment

account.manageYourDetails.title=Manage account
account.manageYourDetails.subtitle=Account number
account.manageYourDetails.accountName=Account name
account.manageYourDetails.betaNotice=This service is in private beta until 6 April 2020. On that date you will be able to come back and send a CGT on UK property disposals return for disposals made on or after 6 April 2020.
account.manageYourDetails.contactHeading=Contact person’s details
account.manageYourDetails.p=We’ll only use these details if we need to get in contact about this service.
account.manageYourDetails.individual.p2=If the ‘Account name’ needs to change, you’ll need to <a href="{0}" target="_blank">tell HMRC (opens in a new window)</a>.
account.manageYourDetails.organisation.p2= If the lead trustee’s name or address changes, you’ll need to <a href="{0}" target="_blank">tell HMRC (opens in a new window)</a>.
account.manageYourDetails.yourName=Your name
account.manageYourDetails.ContactName.changed=Contact name changed
account.manageYourDetails.Email.changed=Contact email address changed
account.manageYourDetails.Address.changed=Contact address changed
account.manageYourDetails.changed.p=We’ll use this to contact you about your Capital Gains Tax on UK property sales or disposals.

isReportingForATrust.title=Do you want to report a capital gain for a trust or estate?
isReportingForATrust.error.required=Select yes if you want to report the tax for a trust or estate
isReportingForATrust.error.boolean=Select yes if you want to report the tax for a trust or estate

haveATrn.title=Does the trust or estate have a Trust Registration Number?
haveATrn.helpText=It is sent to the person who registers the trust with the Trust Registration Service and is 15 characters. For example, ‘XC TVN 999 000 0000’.
hasTrn.error.required=Select yes if you have a Trust Registration number
hasTrn.error.boolean=Select yes if you have a Trust Registration number

enterTrn.title=Enter details about the trust or estate
trn.label=Trust Registration Number
trn.error.required=Enter your Trust Registration Number
trn.error.pattern=Trust Registration Number must only include letters, numbers and spaces
trn.error.tooLong=Trust Registration Number must be 15 characters
trn.error.tooShort=Trust Registration Number must be 15 characters
enterTrn.error.notFound=We could not find your details using the name and Trust Registration Number you entered
enterTrn.tooManyAttempts.title=You’ll need to wait and try again
enterTrn.tooManyAttempts.p1=You’ve tried to enter your Trust Registration Number and trust name too many times.
enterTrn.tooManyAttempts.p2=You’ll need to wait 2 hours and try again.
enterTrn.whatATrnIs=What a Trust Registration Number is
enterTrn.whatATrnIs.p1=HMRC sends this number to the person who <a href="{0}" target="_blank">registers the trust (opens in a new window)</a>.
enterTrn.ifYouCannotFind=If you cannot find it
enterTrn.ifYouCannotFind.p1=If you registered the trust and cannot find its Trust Registration Number number, you can <a href="{0}" target="_blank">contact HMRC (opens in a new window)</a>.

enterTrustName.label=Name of trust
trustName.error.required=Enter the name of your trust
trustName.error.tooLong=The name of your trust must be less than 105 characters
trustName.error.pattern=The trust’s name must only include letters, spaces, commas, ampersands, full stops, apostrophes and hyphens

alreadySubscribedWithDifferentGGAccount.title=You need to sign in with a different Government Gateway account
alreadySubscribedWithDifferentGGAccount.p=You’ll need to sign in with same Government Gateway user ID you used to create your Capital Gains Tax on UK property account.
alreadySubscribedWithDifferentGGAccount.button=Sign in with correct user ID

changeGGAccount.title=If the details were not correct
changeGGAccount.p=You can try again. You’ll need to sign in with the Government Gateway user ID you want to use to create your Capital Gains Tax on UK property account.
changeGGAccount.button=Try again

weOnlySupportGG.title=Report and pay Capital Gains Tax on UK property
weOnlySupportGG.p1=The Government Gateway user ID you signed in with cannot be used to access this service.
weOnlySupportGG.createAccount=Create an account
weOnlySupportGG.createAccount.p1=You’ll need to <a href="{0}">create a new Government Gateway user ID</a>. You can then use it to create a Capital Gains Tax on UK property account.
weOnlySupportGG.signIn=Sign in if you already have an account
weOnlySupportGG.signIn.p1=<a href="{0}">Sign in</a> with the same Government Gateway user ID you used to create your Capital Gains Tax on UK property account.

signed-out.title=You’ve signed out
signed-out.p1=You’ve signed out of your Capital Gains Tax on UK property account.
signed-out.p2=You can <a href="{0}">sign in</a> to your account.
signed-out.button=Go to GOV.UK

timed-out.title=For your security, we signed you out
timed-out.p1=This was because you were inactive for too long.
timed-out.p2=To access your Capital Gains on UK property account, you’ll need to sign in.
timed-out.button=Sign in

email-whitelisting.problem.title=Sorry, there is a problem
email-whitelisting.problem.p1=You cannot access the Report and pay Capital Gains Tax trial service at the moment. 
email-whitelisting.problem.p2=This might be because:
email-whitelisting.problem.bullet1=there is a technical problem
email-whitelisting.problem.bullet2=you tried to use the link we emailed to you more than 5 times
email-whitelisting.problem.bullet3=you typed the URL directly into the browser instead of using the link we emailed to you
email-whitelisting.problem.bullet4=the trial has ended
email-whitelisting.problem.p3=You’ll need to email HMRC at <strong class="bold">ddcw-info-cgtpd-g@digital.hmrc.gov.uk</strong> to request access to the service.
email-whitelisting.problem.p4=You should include your name.


agent.enter-client-cgt-ref.title=Enter your client’s Capital Gains Tax on UK property account number
agent.enter-client-cgt-ref.helpText=It is 15 characters and can include letters and numbers. For example, XYCGTP123456789.

cgtReference.error.required=Enter a Capital Gains Tax on UK property account number
cgtReference.error.tooShort=Enter a Capital Gains Tax on UK property account number that is 15 characters
cgtReference.error.tooLong=Enter a Capital Gains Tax on UK property account number that is 15 characters
cgtReference.error.invalidCharacters=Capital Gains Tax on UK property account number must only include letters and numbers
cgtReference.error.pattern=Enter a real Capital Gains Tax on UK property account number
cgtReference.error.notPermitted=Enter the account number of a client who has authorised you to manage their account


agent.enter-client-postcode.title=Enter your client’s postcode
agent.enter-client-postcode.extraContent=This must match the postcode your client used in their Capital Gains Tax on UK property account contact address.
agent.enter-client-postcode.helpText=For example, AB2 9WQ

agent.enter-client-country.title=Enter your client’s country
agent.enter-client-country.extraContent=This must match the country your client used in their Capital Gains Tax on UK property account contact address.

postcode.error.noMatch=The postcode must match the postcode used in your client’s contact address
countryCode.error.noMatch=The country must match the country used in your client’s contact address

agent.too-many-attempts.title=You’ll need to wait and try again
agent.too-many-attempts.p1=You’ve entered incorrect details for your client too many times.
agent.too-many-attempts.p2=You’ll need to wait 2 hours and try again.
agent.too-many-attempts.p3=You can <a href="{0}">change to a different client’s Capital Gains Tax on UK property account</a>.

agent.confirm-client.title=Check and confirm your client’s details
agent.confirm-client.name=Name
agent.confirm-client.cgt-reference=Capital Gains Tax on UK property account number
agent.confirm-client.change-client=Change client


triage.caption=Before you start

who-are-you-reporting-for.title=Who are you completing this return for?

individualUserType.Self=Yourself
individualUserType.Capacitor=Someone else
individualUserType.PersonalRepresentative=Someone who has died
individualUserType.agent.Self=Your client
individualUserType.agent.PersonalRepresentative=Someone who has died
individualUserType.error.required=Select who are you reporting the tax for
individualUserType.error.invalid=Select who are you reporting the tax for

capacitorsPersonalRepresentativesNotHandled.title=You cannot use this service
capacitorsPersonalRepresentativesNotHandled.cannotUse=You cannot use this online service to report Capital Gains Tax on UK property for:
capacitorsPersonalRepresentativesNotHandled.cannotUse.bullet1=someone else
capacitorsPersonalRepresentativesNotHandled.cannotUse.bullet2=someone who has died
capacitorsPersonalRepresentativesNotHandled.youNeedTo=You’ll need to:
capacitorsPersonalRepresentativesNotHandled.youNeedTo.bullet1=contact HMRC and ask for a paper version of the return to be posted to you
capacitorsPersonalRepresentativesNotHandled.youNeedTo.bullet2=provide your National Insurance number or Self Assessment Unique Taxpayer Reference if you have one
capacitorsPersonalRepresentativesNotHandled.agent.youNeedTo.bullet2=provide your client’s National Insurance number or Self Assessment Unique Taxpayer Reference if they have one
capacitorsPersonalRepresentativesNotHandled.phoneHeading=Phone
capacitorsPersonalRepresentativesNotHandled.phoneHmrc=Telephone:
capacitorsPersonalRepresentativesNotHandled.phoneOutsideUk=Outside UK:
capacitorsPersonalRepresentativesNotHandled.phoneAgent=Agent Dedicated Line:
capacitorsPersonalRepresentativesNotHandled.openingTimes=Opening times:
capacitorsPersonalRepresentativesNotHandled.openingTimes.monToFri=Monday to Friday: 8am to 4pm
capacitorsPersonalRepresentativesNotHandled.openingTimes.saturday=8am to 4pm, Saturday
capacitorsPersonalRepresentativesNotHandled.openingTimes.sunBankHols=Closed Sundays and bank holidays
capacitorsPersonalRepresentativesNotHandled.getHelp=Get help <a href="{0}">dealing with HMRC if you have additional needs</a>.
capacitorsPersonalRepresentativesNotHandled.callChargesLink=<a href="{0}">Find out about call charges</a>

numberOfProperties.title=How many UK properties are you including in this return?
numberOfProperties.helpText=All of the property sales or disposals must have the same completion date.
numberOfProperties.One=One
numberOfProperties.MoreThanOne=2 or more
numberOfProperties.details.summary=What happens on the completion date?
numberOfProperties.details.p1=<a href="{0}" target="_blank">The completion date (opens in a new window)</a> is usually the day you got the money from the sale or disposal and the new owner got the keys.
numberOfProperties.agent.details.p1=<a href="{0}" target="_blank">The completion date (opens in a new window)</a> is usually the day your client got the money from the sale or disposal and the new owner got the keys.
numberOfProperties.trust.details.p1=<a href="{0}" target="_blank">The completion date (opens in a new window)</a> is usually the day the trust got the money from the sale or disposal and the new owner got the keys.
numberOfProperties.error.invalid=Select how many UK properties you are including in this return
numberOfProperties.error.required=Select how many UK properties you are including in this return

disposalMethod.title=How did you sell or dispose of the UK property?
disposalMethod.agent.title=How did your client sell or dispose of the UK property?
disposalMethod.trust.title=How did the trust sell or dispose of the UK property?
disposalMethod.Sold=Sold it
disposalMethod.Gifted=Gave it away
disposalMethod.Other=Other
disposalMethod.error.required=Select if you sold it, gave it away or other
disposalMethod.agent.error.required=Select if your client sold it, gave it away or other
disposalMethod.trust.error.required=Select if the trust sold it, gave it away or other
disposalMethod.error.invalid=Select if you sold it, gave it away or other
disposalMethod.agent.error.invalid=Select if your client sold it, gave it away or other
disposalMethod.trust.error.invalid=Select if the trust sold it, gave it away or other

wereYouAUKResident.title=Were you a UK resident when you exchanged contracts when disposing of the property?
wereYouAUKResident.agent.title=Was your client a UK resident on the day contracts were exchanged?
wereYouAUKResident.trust.title=Was the trust resident in the UK on the day contracts were exchanged?
wereYouAUKResident.helpText=Contract exchange usually happens when a buyer and seller swap contracts and the buyer pays a deposit.
wereYouAUKResident.link=<a href="{0}" target="_blank">Work out your residence status for a tax year (opens in a new window)</a>
wereYouAUKResident.agent.link=<a href="{0}" target="_blank">Work out your client’s residence status for a tax year (opens in a new window)</a>
wereYouAUKResident.trust.link=<a href="{0}" target="_blank">Work out the trust’s residence status for a tax year (opens in a new window)</a>
wereYouAUKResident.error.required=Select yes if you were a UK resident when you exchanged contracts
wereYouAUKResident.error.boolean=Select yes if you were a UK resident when you exchanged contracts
wereYouAUKResident.agent.error.required=Select yes if your client was a UK resident when they exchanged contracts
wereYouAUKResident.agent.error.boolean=Select yes if your client was a UK resident when they exchanged contracts
wereYouAUKResident.trust.error.required=Select whether the trust was resident in the UK on the day contracts were exchanged
wereYouAUKResident.trust.error.boolean=Select whether the trust was resident in the UK on the day contracts were exchanged

triage.enterCountry.title=What was your country of residence on the day you ‘exchanged’ contracts?
triage.enterCountry.agent.title=What country was your client a resident of when they exchanged contracts?
triage.enterCountry.trust.title=What country was the trust a resident of when they exchanged contracts?
triage.enterCountry.helpText=It’s usually the day you and the new owner swapped contracts and they paid a deposit. If you made an indirect disposal, it’s the day you sold the shares.
triage.enterCountry.agent.helpText=It’s usually the day your client and the new owner swapped contracts and they paid a deposit.
triage.enterCountry.trust.helpText=It’s usually the day the trust and the new owner swapped contracts and they paid a deposit.
triage.enterCountry.link=<a href="{0}" target="_blank">Work out your residence status for a tax year (opens in a new window)</a>.
triage.enterCountry.agent.link=<a href="{0}" target="_blank">Work out your client’s residence status (opens in a new window)</a>.
triage.enterCountry.trust.link=<a href="{0}" target="_blank">Work out the trust’s residence status (opens in a new window)</a>.

assetTypeForNonUkResidents.title=What type of property or asset did you sell?
assetTypeForNonUkResidents.agent.title=What type of property, land or asset did your client sell or dispose of?
assetTypeForNonUkResidents.trust.title=What type of property, land or asset did the trust sell or dispose of?
assetTypeForNonUkResidents.Residential=Residential
assetTypeForNonUkResidents.Residential.helpText=Residential property includes houses, flats, or other dwellings, including their gardens or grounds.
assetTypeForNonUkResidents.NonResidential=Non-residential
assetTypeForNonUkResidents.MixedUse=Mixed use
assetTypeForNonUkResidents.MixedUse.helpText=Part of the property was residential and part was non-residential while you owned it.
assetTypeForNonUkResidents.agent.MixedUse.helpText=Part of the property was residential and part was non-residential while your client owned it.
assetTypeForNonUkResidents.trust.MixedUse.helpText=Part of the property was residential and part was non-residential while the trust owned it.
assetTypeForNonUkResidents.IndirectDisposal=Company shares - you made an indirect disposal
assetTypeForNonUkResidents.agent.IndirectDisposal=Company shares in UK land - your client made an indirect disposal
assetTypeForNonUkResidents.trust.IndirectDisposal=Company shares in UK land - the trust made an indirect disposal
assetTypeForNonUkResidents.IndirectDisposal.helpText=An indirect disposal is where the disposal involves rights to assets that derive at least 75% of their value from UK land.
assetTypeForNonUkResidents.error.required=Select the type of property or asset you sold or disposed of
assetTypeForNonUkResidents.error.invalid=Select the type of property or asset you sold or disposed of
assetTypeForNonUkResidents.agent.error.required=Select the type of property or asset your client sold or disposed of
assetTypeForNonUkResidents.agent.error.invalid=Select the type of property or asset your client sold or disposed of
assetTypeForNonUkResidents.trust.error.required=Select the type of property or asset the trust sold or disposed of
assetTypeForNonUkResidents.trust.error.invalid=Select the type of property or asset the trust sold or disposed of

didYouDisposeOfResidentialProperty.title=Did you sell or dispose of a UK residential property?
didYouDisposeOfResidentialProperty.agent.title=Did your client dispose of a UK residential property?
didYouDisposeOfResidentialProperty.trust.title=Are you reporting the disposal of a UK residential property?
didYouDisposeOfResidentialProperty.helpText=Residential property includes houses, flats, or other dwellings, including their gardens or grounds.
didYouDisposeOfResidentialProperty.Residential=Yes
didYouDisposeOfResidentialProperty.NonResidential=No
didYouDisposeOfResidentialProperty.details.summary=What residential property includes
didYouDisposeOfResidentialProperty.details.p1=Residential property includes:
didYouDisposeOfResidentialProperty.details.l1=a building where someone lives or could live, like a house, flat or other type of dwelling
didYouDisposeOfResidentialProperty.details.l2=a building that is being built or changed so it can be used as a place where someone could live
didYouDisposeOfResidentialProperty.details.l3=land that’s part of a garden or grounds of a building that’s used as a place where someone lives, or could live
didYouDisposeOfResidentialProperty.details.link=<a href="{0}" tabindex="-1" target="_blank">Read a definition of residential property (opens in a new window)</a>.
didYouDisposeOfResidentialProperty.error.required=Select yes if you sold or disposed of a UK residential property
didYouDisposeOfResidentialProperty.agent.error.required=Select yes if your client disposed of a UK residential property
didYouDisposeOfResidentialProperty.trust.error.required=Select yes if you are reporting the disposal of a residential property
didYouDisposeOfResidentialProperty.error.boolean=Select yes if you sold or disposed of a UK residential property
didYouDisposeOfResidentialProperty.agent.error.boolean=Select yes if your client disposed of a UK residential property
didYouDisposeOfResidentialProperty.trust.error.boolean=Select yes if you are reporting the disposal of a residential property

ukResidentCanOnlyReportResidential.title=You cannot use this service
ukResidentCanOnlyReportResidential.p1=You told us you were a UK resident on the day you sold or disposed of the UK property. You can only use this service to report UK residential property.
ukResidentCanOnlyReportResidential.p2=Find out how to report and pay Capital Gains Tax on <a href="{0}">non-residential UK property sales or disposals</a>.

disposalDate.title=What date did you exchange contracts when disposing of the property?
disposalDate.agent.title=When the property was disposed of, what date were contracts exchanged?
disposalDate.trust.title=When the property was disposed of, what date were contracts exchanged?
disposalDate.indirectDisposal.title=What date did you sell the shares?
disposalDate.helpText=It’s usually when you and the buyer or new owner swapped contracts and the buyer paid a deposit. This is also called the ‘disposal’ date. For example, 25 4 2020
disposalDate.agent.helpText=It’s usually when a buyer and seller swap contracts and the buyer pays a deposit. This is also called the ‘disposal’ date. For example, 25 4 2020.
disposalDate.trust.helpText=It’s usually when a buyer and seller swap contracts and the buyer pays a deposit. This is also called the ‘disposal’ date. For example, 25 4 2020.
disposalDate.link=<a href="{0}" target="_blank">Find out what happens on the exchange date (opens in a new window)</a>.
disposalDate.error.required=Enter a contract exchange date
disposalDate.error.invalid=Enter a real contract exchange date
disposalDate.error.tooFarInFuture=The contract exchange date must be today or in the past
disposalDate-day.error.required=Contract exchange date must include a day
disposalDate-month.error.required=Contract exchange date must include a month
disposalDate-year.error.required=Contract exchange date must include a year
disposalDate-day.error.invalid=Enter a real contract exchange date
disposalDate-month.error.invalid=Enter a real contract exchange date
disposalDate-year.error.invalid=Enter a real contract exchange date
disposalDate-month.error.monthAndYearRequired=Contract exchange date must include a month and a year
disposalDate-day.error.dayAndYearRequired=Contract exchange date must include a day and a year
disposalDate-day.error.dayAndMonthRequired=Contract exchange date must include a day and a month

completionDate.title=What was the completion date when you sold or disposed of the property?
completionDate.agent.title=When the property was disposed of what was the completion date?
completionDate.trust.title=When the property was disposed of what was the completion date?
completionDate.helpText=It’s usually when you got the money from the sale or property transfer and the new owner got the keys. For example, 25 4 2020.
completionDate.agent.helpText=It’s usually when the money from the property sale was transferred and the new owner got the keys. For example, 25 4 2020.
completionDate.trust.helpText=It’s usually when the money from the property sale was transferred and the new owner got the keys. For example, 25 4 2020.
completionDate.link=<a href="{0}" target="_blank">Find out what happens on the completion date (opens in a new window)</a>
completionDate.error.required=Enter a completion date
completionDate.error.invalid=Enter a real completion date
completionDate.error.tooFarInPast=Completion date must be the same as or after the contract exchange date
completionDate.error.tooFarInFuture=Completion date must be today or in the past
completionDate-day.error.required=Completion date must include a day
completionDate-month.error.required=Completion date must include a month
completionDate-year.error.required=Completion date must include a year
completionDate-day.error.invalid=Enter a real completion date
completionDate-month.error.invalid=Enter a real completion date
completionDate-year.error.invalid=Enter a real completion date
completionDate-month.error.monthAndYearRequired=Completion date must include a month and a year
completionDate-day.error.dayAndYearRequired=Completion date must include a day and a year
completionDate-day.error.dayAndMonthRequired=Completion date must include a day and a month

disposalDateTooEarly.non-uk.title=You cannot use this service
disposalDateTooEarly.non-uk.p1=This is because when you sold or disposed of the property, you exchanged contracts before 6 April 2020.
disposalDateTooEarly.agent.non-uk.p1=This is because when your client sold or disposed of the property, they exchanged contracts before 6 April 2020.
disposalDateTooEarly.trust.non-uk.p1=This is because when the trust sold or disposed of the property, they exchanged contracts before 6 April 2020.
disposalDateTooEarly.non-uk.p2=If you made an indirect disposal and sold shares not property it’s because you sold the shares before 6 April 2020.
disposalDateTooEarly.non-uk.p3=Find out how to report and pay Capital Gains Tax on <a href="{0}">UK property sales or disposals before 6 April 2020</a>.

disposalDateTooEarly.uk.title=You cannot use this service
disposalDateTooEarly.uk.p1=This is because when you sold or disposed of the property, you exchanged contracts before 6 April 2020.
disposalDateTooEarly.agent.uk.p1=This is because when your client sold or disposed of the property, they exchanged contracts before 6 April 2020.
disposalDateTooEarly.trust.uk.p1=This is because when the trust sold or disposed of the property, they exchanged contracts before 6 April 2020.
disposalDateTooEarly.uk.p2=Find out how to report and pay Capital Gains Tax on <a href="{0}">UK property sales or disposals before 6 April 2020</a>.

triage.check-your-answers.title=Check your answers
triage.cyaChange.individualUserType=who you are reporting the tax for
triage.cyaChange.numberOfProperties=how many properties you want to include in this return
triage.cyaChange.disposalMethod=how you sold or disposed of the property
triage.cyaChange.wereYouAUKResident=whether you were a UK resident when you exchanged contracts when selling the property
triage.cyaChange.countryOfResidence=your country of residence on the day you ‘exchanged’ contracts
triage.cyaChange.assetTypeForNonUkResidents=the type of property or asset you sold
triage.cyaChange.propertyType=whether you sold or disposed of a residential property
triage.cyaChange.disposalDate=the date you exchanged contracts when selling the property
triage.cyaChange.completionDate=the completion date when you sold the property


#Months
date.1=January
date.2=February
date.3=March
date.4=April
date.5=May
date.6=June
date.7=July
date.8=August
date.9=September
date.10=October
date.11=November
date.12=December

date.short.1=Jan
date.short.2=Feb
date.short.3=Mar
date.short.4=Apr
date.short.5=May
date.short.6=Jun
date.short.7=Jul
date.short.8=Aug
date.short.9=Sept
date.short.10=Oct
date.short.11=Nov
date.short.12=Dec


returns.return-to-summary-link=Return to summary
task-list.InProgress=In progress
task-list.Complete=Complete
task-list.CannotStart=Cannot start
task-list.ToDo=To do
task-list.incompleteTriage=You must complete this section to continue. Some of the details you entered may have been saved as a draft.
task-list.triage.link=Check if you can use this service
task-list.provide-details.heading=Provide details
task-list.enter-initial-gain-or-loss.link=Enter initial gain or loss
task-list.enter-property-address.link=Enter property address
task-list.disposals-details.link=Enter sale or disposal details
task-list.acquisition-details.link=Enter purchase or acquisition details
task-list.exemptions-and-losses.link=Enter losses and exemptions
task-list.save-and-come-back.link=Save and come back later
task-list.relief-details.link=Enter reliefs

task-list.report-and-pay-the-tax.heading=Report and pay the tax
task-list.enter-cgt-liability.link=Enter Capital Gains Tax liability so far this tax year
task-list.ytd-liability.link=Enter Capital Gains Tax liability so far this tax year
task-list.check-and-send-return.link=Check and send return, pay any tax due
task-list.upload-supporting-docs.link=Upload Your Supporting Documents


task-list.enter-example-property-address.link=Enter details of one property

returns.property-address.singleDisposal.caption=Property address
returns.property-details.multipleDisposals.caption=Details of one property disposal

property-details.multiple-disposals.guidance.title=You’ll need to enter details for one of the property disposals
property-details.multiple-disposals.guidance.p1=You should enter the details of the property that gave you the largest gain or the smallest loss.
property-details.multiple-disposals.guidance.agent.p1=You should enter the details of the property that gave your client the largest gain or the smallest loss.
property-details.multiple-disposals.guidance.trust.p1=You should enter the details of the property that gave the trust the largest gain or the smallest loss.
property-details.multiple-disposals.guidance.p2=For that one property, you’ll need to enter:
property-details.multiple-disposals.guidance.li1=property’s UK address
property-details.multiple-disposals.guidance.li2=contract exchange date
property-details.multiple-disposals.guidance.li3=disposal amount, less disposal costs
property-details.multiple-disposals.guidance.li4=acquisition amount, plus improvement and acquisition costs
property-details.multiple-disposals.guidance.p3=Contract exchange usually happens when you and the buyer or new owner swap contracts and the buyer pays a deposit.
property-details.multiple-disposals.guidance.agent.p3=Contract exchange usually happens when your client and the buyer or new owner swap contracts and the buyer pays a deposit.
property-details.multiple-disposals.guidance.trust.p3=Contract exchange usually happens when the trust and the buyer or new owner swap contracts and the buyer pays a deposit.
property-details.multiple-disposals.guidance.p4=You’ll also need to upload a document later providing details of the other properties you’re including in this return.

enterPostcode.returns.singleDisposal.title=Find the address of the UK property you disposed of
enterPostcode.returns.agent.singleDisposal.title=Find the address of the UK property your client disposed of
enterPostcode.returns.trust.singleDisposal.title=Find the address of the UK property the trust disposed of
address-select.returns.singleDisposal.title=Select the address of the UK property you disposed of
address-select.returns.agent.singleDisposal.title=Select the address of the UK property your client disposed of
address-select.returns.trust.singleDisposal.title=Select the address of the UK property the trust disposed of
address.uk.returns.singleDisposal.title=Enter the address of the UK property you disposed of
address.uk.returns.agent.singleDisposal.title=Enter the address of the UK property your client disposed of
address.uk.returns.trust.singleDisposal.title=Enter the address of the UK property the trust disposed of

enterPostcode.returns.multipleDisposals.title=Find the address of one of the UK property disposals
address-select.returns.multipleDisposals.title=Select the address of the property
address.uk.returns.multipleDisposals.title=Enter the address of one of the UK properties disposed of

returns.property-address.cya.title=Check your answers
returns.property-details.multiple-disposals.cya.guidanceLink=Help completing this section
returns.property-address.cyaLabel.property-address=Property address
returns.property-address.cyaLabel.disposal-date=What date did you exchange contracts when disposing of the property?
returns.property-address.cyaLabel.disposal-price=What was the disposal amount?
returns.property-address.cyaLabel.acquisition-price=What was the acquisition amount?
returns.property-address.cyaChange.property-address=the address of the property

returns.disposal-details.caption=Sale or disposal details

shareOfProperty.title=How much of the property did you own?
shareOfProperty.agent.title=How much of the property did your client own?
shareOfProperty.trust.title=How much of the property did the trust own?
shareOfProperty.error.required=Select how much of the property you owned
shareOfProperty.agent.error.required=Select how much of the property your client owned
shareOfProperty.trust.error.required=Select how much of the property the trust owned

returns.shareOfProperty.Full=100%
returns.shareOfProperty.Half=50%
returns.shareOfProperty.Other=Other share
percentageShare.label=Percentage you owned
percentageShare.error.required=Enter how much of the property you owned as a percentage
percentageShare.agent.error.required=Enter how much of the property your client owned as a percentage
percentageShare.trust.error.required=Enter how much of the property the trust owned as a percentage
percentageShare.error.invalid=The percentage of the property you owned must be a number
percentageShare.agent.error.invalid=The percentage of the property your client owned must be a number
percentageShare.trust.error.invalid=The percentage of the property the trust owned must be a number
percentageShare.error.tooLarge=The percentage of the property you owned must be a number between 0 and 100, for example 25 or 33.33
percentageShare.agent.error.tooLarge=The percentage of the property your client owned must be a number between 0 and 100, for example 25 or 33.33
percentageShare.trust.error.tooLarge=The percentage of the property the trust owned must be a number between 0 and 100, for example 25 or 33.33
percentageShare.error.tooSmall=The percentage of the property you owned must be a number between 0 and 100, for example 25 or 33.33
percentageShare.agent.error.tooSmall=The percentage of the property your client owned must be a number between 0 and 100, for example 25 or 33.33
percentageShare.trust.error.tooSmall=The percentage of the property the trust owned must be a number between 0 and 100, for example 25 or 33.33
percentageShare.error.tooManyDecimals=The percentage of the property you owned must have 2 decimal places or less, for example 33.33
percentageShare.agent.error.tooManyDecimals=The percentage of the property your client owned must have 2 decimal places or less, for example 33.33
percentageShare.trust.error.tooManyDecimals=The percentage of the property the trust owned must have 2 decimal places or less, for example 33.33

disposalPrice.SoldOther.title=How much did you get when you sold or disposed of the property?
disposalPrice.agent.SoldOther.title=How much did your client get when they sold or disposed of the property?
disposalPrice.trust.SoldOther.title=How much did the trust get when they sold or disposed of the property?
disposalPrice.Gifted.title=What was the market value of the property when you gave it away?
disposalPrice.agent.Gifted.title=What was the market value of the property when your client gave it away?
disposalPrice.trust.Gifted.title=What was the market value of the property when the trust gave it away?
disposalPrice.SoldOther.helpText=If you owned part of the property, only enter the amount you got for your share. You’ll be able to enter any additional costs later.
disposalPrice.agent.SoldOther.helpText=If the property was shared, only enter the amount your client got for their share. You’ll be able to enter any additional costs later.
disposalPrice.trust.SoldOther.helpText=If the property was shared, only enter the amount the trust got for its share. You’ll be able to enter any additional costs later.
disposalPrice.Gifted.helpText=If you owned part of the property, only enter your share of the market value. You’ll be able to enter any additional costs later.
disposalPrice.agent.Gifted.helpText=You can provide a valuation from a surveyor or a realistic estimate. If the property was shared, only enter the market value of your client’s share.
<<<<<<< HEAD
disposalPrice.trust.Gifted.helpText=If the property was shared, only enter the amount the trust got for its share. You’ll be able to enter any additional costs later.
=======
disposalPrice.trust.Gifted.helpText=If the trust owned part of the property, only enter the amount it got for its share. You’ll be able to enter any additional costs later.
>>>>>>> 9562e5b2
disposalPrice.SoldOther.error.required=Enter how much you sold or disposed of the property for
disposalPrice.agent.SoldOther.error.required=Enter how much your client sold or disposed of the property for
disposalPrice.trust.SoldOther.error.required=Enter how much the trust sold or disposed of the property for
disposalPrice.Gifted.error.required=Enter the market value when you gave it away
disposalPrice.agent.Gifted.error.required=Enter the market value of the property when it was given away
disposalPrice.trust.Gifted.error.required=Enter the market value when the trust gave it away
disposalPrice.Gifted.error.invalid=The market value must be an amount of money, like 160,000 or 23,040.50
disposalPrice.agent.Gifted.error.invalid=The market value must be an amount of money, like 160,000 or 23,040.50
disposalPrice.trust.Gifted.error.invalid=The market value must be an amount of money, like 160,000 or 23,040.50
disposalPrice.SoldOther.error.invalid=How much the property was sold for must be an amount of money, like 160,000 or 23,040.50
disposalPrice.agent.SoldOther.error.invalid=How much your client sold the property for must be an amount of money, like 160,000 or 23,040.50
disposalPrice.trust.SoldOther.error.invalid=How much the trust sold the property for must be an amount of money, like 160,000 or 23,040.50
disposalPrice.Gifted.error.tooSmall=The market value must be an amount of money between 1 and 50,000,000,000
disposalPrice.agent.Gifted.error.tooSmall=The market value must be an amount of money between 1 and 50,000,000,000
disposalPrice.trust.Gifted.error.tooSmall=The market value must be an amount of money between 1 and 50,000,000,000
disposalPrice.SoldOther.error.tooSmall=How much you sold the property for must be an amount of money between 1 and 50,000,000,000
disposalPrice.agent.SoldOther.error.tooSmall=How much your client sold the property for must be an amount of money between 1 and 50,000,000,000
disposalPrice.trust.SoldOther.error.tooSmall=How much the trust sold the property for must be an amount of money between 1 and 50,000,000,000
disposalPrice.Gifted.error.tooLarge=The market value must be an amount of money between 1 and 50,000,000,000
disposalPrice.agent.Gifted.error.tooLarge=The market value must be an amount of money between 1 and 50,000,000,000
disposalPrice.trust.Gifted.error.tooLarge=The market value must be an amount of money between 1 and 50,000,000,000
disposalPrice.SoldOther.error.tooLarge=How much you sold the property for must be an amount of money between 1 and 50,000,000,000
disposalPrice.agent.SoldOther.error.tooLarge=How much your client sold the property for must be an amount of money between 1 and 50,000,000,000
disposalPrice.trust.SoldOther.error.tooLarge=How much the trust sold the property for must be an amount of money between 1 and 50,000,000,000
disposalPrice.Gifted.error.tooManyDecimals=The market value must be an amount of money with pence as 2 decimal places or less, like 160,000 or 23,040.50
disposalPrice.agent.Gifted.error.tooManyDecimals=The market value must be an amount of money with pence as 2 decimal places or less, like 160,000 or 23,040.50
disposalPrice.trust.Gifted.error.tooManyDecimals=The market value must be an amount of money with pence as 2 decimal places or less, like 160,000 or 23,040.50
disposalPrice.SoldOther.error.tooManyDecimals=How much you sold the property for must be an amount of money with pence as 2 decimal places or less, like 160,000 or 23,040.50
disposalPrice.agent.SoldOther.error.tooManyDecimals=How much your client sold the property for must be an amount of money with pence as 2 decimal places or less, like 160,000 or 23,040.50
disposalPrice.trust.SoldOther.error.tooManyDecimals=How much the trust sold the property for must be an amount of money with pence as 2 decimal places or less, like 160,000 or 23,040.50


disposalFees.title=What were your additional costs when you sold or disposed of the property?
disposalFees.agent.title=What were your client’s additional disposal costs?
disposalFees.trust.title=What were the trust’s additional disposal costs?
disposalFees.helpText=For example, the amount you paid to an estate agent or solicitor. If you shared these costs, you can only claim your share.
disposalFees.agent.helpText=For example, the amount your client paid to an estate agent or solicitor. If your client shared these costs, they can only claim their share.
disposalFees.trust.helpText=For example, the amount the trust paid to an estate agent or solicitor. If the trust shared these costs, it can only claim its share.
disposalFees.error.required=Enter the amount of additional costs when you sold or disposed of the property
disposalFees.agent.error.required=Enter your client’s additional disposal costs
disposalFees.trust.error.required=Enter the trust’s additional disposal costs
disposalFees.error.invalid=How much you paid for additional disposal costs must be an amount of money, like 160,000 or 23,040.50
disposalFees.agent.error.invalid=How much your client paid for additional disposal costs must be an amount of money, like 160,000 or 23,040.50
disposalFees.trust.error.invalid=How much the trust paid for additional disposal costs must be an amount of money, like 160,000 or 23,040.50
disposalFees.error.tooSmall=How much you paid for the additional disposal costs must be an amount of money between 0 and 50,000,000,000
disposalFees.agent.error.tooSmall=How much your client paid for the additional disposal costs must be an amount of money between 0 and 50,000,000,000
disposalFees.trust.error.tooSmall=How much the trust paid for the additional disposal costs must be an amount of money between 0 and 50,000,000,000
disposalFees.error.tooLarge=How much you paid for the additional disposal costs must be an amount of money between 0 and 50,000,000,000
disposalFees.agent.error.tooLarge=How much your client paid for the additional disposal costs must be an amount of money between 0 and 50,000,000,000
disposalFees.trust.error.tooLarge=How much the trust paid for the additional disposal costs must be an amount of money between 0 and 50,000,000,000
disposalFees.error.tooManyDecimals=How much you paid for the additional disposal costs must be an amount of money with pence as 2 decimal places or less, like 160,000 or 23,040.50
disposalFees.agent.error.tooManyDecimals=How much your client paid for the additional disposal costs must be an amount of money with pence as 2 decimal places or less, like 160,000 or 23,040.50
disposalFees.trust.error.tooManyDecimals=How much the trust paid for the additional disposal costs must be an amount of money with pence as 2 decimal places or less, like 160,000 or 23,040.50


returns.disposal-details.cya.title=Check your answers

acquisitionDetails.caption=Purchase or acquisition details

acquisitionMethod.title=How did you get the property?
acquisitionMethod.agent.title=How did your client acquire the property?
acquisitionMethod.trust.title=How did the trust acquire the property?
returns.acquisitionMethod.Bought=Bought it
returns.acquisitionMethod.Inherited=Inherited it
returns.acquisitionMethod.Gifted=Got it as a gift
returns.acquisitionMethod.Other=Other
returns.otherAcquisitionMethod.label=How you got the property
returns.otherAcquisitionMethod.agent.label=How your client acquired the property
returns.otherAcquisitionMethod.trust.label=How the trust acquired the property

acquisitionMethod.error.required=Select how you got the property
acquisitionMethod.agent.error.required=Select how your client acquired the property
acquisitionMethod.trust.error.required=Select how the trust acquired the property
acquisitionMethod.error.invalid=Select how you got the property
acquisitionMethod.agent.error.invalid=Select how your client acquired the property
acquisitionMethod.trust.error.invalid=Select how the trust acquired the property
otherAcquisitionMethod.error.required=Enter how you got the property
otherAcquisitionMethod.agent.error.required=Enter how your client acquired the property
otherAcquisitionMethod.trust.error.required=Enter how the trust acquired the property
otherAcquisitionMethod.error.invalid=How you got the property must only include letters a to z, spaces and numbers
otherAcquisitionMethod.agent.error.invalid=How your client acquired the property must only include letters a to z, spaces and numbers
otherAcquisitionMethod.trust.error.invalid=How the trust acquired the property must only include letters a to z, spaces and numbers
otherAcquisitionMethod.error.tooLong=How you got the property must be 35 characters or less
otherAcquisitionMethod.agent.error.tooLong=How your client acquired the property must be 35 characters or less
otherAcquisitionMethod.trust.error.tooLong=How the trust acquired the property must be 35 characters or less


acquisitionDate.title=What date did you get the property?
acquisitionDate.agent.title=What date did your client acquire the property?
acquisitionDate.trust.title=What date did the trust acquire the property?
acquisitionDate.helpText=This is the date the property was transferred into your name. For example, 21 5 2004
acquisitionDate.agent.helpText=This is the date the property was transferred into your client’s name. For example, 21 5 2004
acquisitionDate.trust.helpText=This is the date the property was transferred into the trust’s name. For example, 21 5 2004
acquisitionDate.error.required=Enter the date you got the property
acquisitionDate.agent.error.required=Enter the date your client acquired the property
acquisitionDate.trust.error.required=Enter the date the trust acquired the property
acquisitionDate.error.invalid=The date you got the property must be a real date
acquisitionDate.agent.error.invalid=The date your client acquired the property must be a real date
acquisitionDate.trust.error.invalid=The date the trust acquired the property must be a real date
acquisitionDate.error.tooFarInFuture=The date you got the property must be before you disposed of the property
acquisitionDate.agent.error.tooFarInFuture=The date your client acquired the property must be before they disposed of the property
acquisitionDate.trust.error.tooFarInFuture=The date the trust acquired the property must be before it disposed of the property
acquisitionDate-day.error.required=The date you got the property must include a day
acquisitionDate-day.agent.error.required=The date your client acquired the property must include a day
acquisitionDate-day.trust.error.required=The date the trust acquired the property must include a day
acquisitionDate-month.error.required=The date you got the property must include a month
acquisitionDate-month.agent.error.required=The date your client acquired the property must include a month
acquisitionDate-month.trust.error.required=The date the trust acquired the property must include a month
acquisitionDate-year.error.required=The date you got the property must include a year
acquisitionDate-year.agent.error.required=The date your client acquired the property must include a year
acquisitionDate-year.trust.error.required=The date the trust acquired the property must include a year
acquisitionDate-day.error.invalid=The date you got the property must be a real date
acquisitionDate-day.agent.error.invalid=The date your client acquired the property must be a real date
acquisitionDate-day.trust.error.invalid=The date the trust acquired the property must be a real date
acquisitionDate-month.error.invalid=The date you got the property must be a real date
acquisitionDate-month.agent.error.invalid=The date your client acquired the property must be a real date
acquisitionDate-month.trust.error.invalid=The date the trust acquired the property must be a real date
acquisitionDate-year.error.invalid=The date you got the property must be a real date
acquisitionDate-year.agent.error.invalid=The date your client acquired the property must be a real date
acquisitionDate-year.trust.error.invalid=The date the trust acquired the property must be a real date
acquisitionDate-month.error.monthAndYearRequired=The date you got the property must include a month and a year
acquisitionDate-month.agent.error.monthAndYearRequired=The date your client acquired the property must include a month and a year
acquisitionDate-month.trust.error.monthAndYearRequired=The date the trust acquired the property must include a month and a year
acquisitionDate-day.error.dayAndYearRequired=The date you got the property must include a day and a year
acquisitionDate-day.agent.error.dayAndYearRequired=The date your client acquired the property must include a day and a year
acquisitionDate-day.trust.error.dayAndYearRequired=The date the trust acquired the property must include a day and a year
acquisitionDate-day.error.dayAndMonthRequired=The date you got the property must include a day and a month
acquisitionDate-day.agent.error.dayAndMonthRequired=The date your client acquired the property must include a day and a month
acquisitionDate-day.trust.error.dayAndMonthRequired=The date the trust acquired the property must include a day and a month

acquisitionPriceBought.title=How much did you pay for the property?
acquisitionPriceBought.agent.title=How much did your client pay for the property?
acquisitionPriceBought.trust.title=How much did the trust pay for the property?
acquisitionPriceNotBought.title=What was the market value of the property on {0}?
acquisitionPriceNotBought.agent.title=What was the market value of the property on {0}?
acquisitionPriceNotBought.trust.title=What was the market value of the property on {0}?
acquisitionPriceBought.helpText=You’ll be able to enter any buying costs, like solicitor’s or surveyor’s fees later. If the ownership of the property was shared only enter your share.
acquisitionPriceBought.agent.helpText=You’ll be able to enter any buying costs, like solicitor’s or surveyor’s fees later. If the ownership of the property was shared only enter your client’s share.
acquisitionPriceBought.trust.helpText=You’ll be able to enter any buying costs, like solicitor’s or surveyor’s fees later. If the ownership of the property was shared only enter the trust’s share.
acquisitionPriceNotBought.helpText=You can provide a valuation from a surveyor or a realistic estimate. If the property was shared, only enter the market value of your share.
acquisitionPriceNotBought.agent.helpText=You can provide a valuation from a surveyor or a realistic estimate. If the property was shared, only enter the market value of your client’s share.
acquisitionPriceNotBought.trust.helpText=You can provide a valuation from a surveyor or a realistic estimate. If the property was shared, only enter the market value of the  trust’s share.
acquisitionPriceBought.error.required=Enter how much you paid for your share of the property
acquisitionPriceBought.agent.error.required=Enter how much your client paid for the property
acquisitionPriceBought.trust.error.required=Enter how much the trust paid for the property
acquisitionPriceNotBought.error.required=Enter the market value of the property on the date you got it
acquisitionPriceNotBought.agent.error.required=Enter the market value of the property when it was acquired
acquisitionPriceNotBought.trust.error.required=Enter the market value of the property when it was acquired
acquisitionPriceBought.error.invalid=How much you paid for the property must be an amount of money, like 160,000 or 23,040.50
acquisitionPriceBought.agent.error.invalid=How much your client paid for the property must be an amount of money, like 160,000 or 23,040.50
acquisitionPriceBought.trust.error.invalid=How much the trust paid for the property must be an amount of money, like 160,000 or 23,040.50
acquisitionPriceNotBought.error.invalid=The market value must be an amount of money, like 160,000 or 23,040.50
acquisitionPriceNotBought.agent.error.invalid=The market value must be an amount of money, like 160,000 or 23,040.50
acquisitionPriceNotBought.trust.error.invalid=The market value must be an amount of money, like 160,000 or 23,040.50
acquisitionPriceBought.error.tooSmall=How much you paid for the property must be an amount of money between 1 and 50,000,000,000
acquisitionPriceBought.agent.error.tooSmall=How much your client paid for the property must be an amount of money between 1 and 50,000,000,000
acquisitionPriceBought.trust.error.tooSmall=How much the trust paid for the property must be an amount of money between 1 and 50,000,000,000
acquisitionPriceNotBought.error.tooSmall=The market value must be an amount of money between 1 and 50,000,000,000
acquisitionPriceNotBought.agent.error.tooSmall=The market value must be an amount of money between 1 and 50,000,000,000
acquisitionPriceNotBought.trust.error.tooSmall=The market value must be an amount of money between 1 and 50,000,000,000
acquisitionPriceBought.error.tooLarge=How much you paid for the property must be an amount of money between 1 and 50,000,000,000
acquisitionPriceBought.agent.error.tooLarge=How much your client paid for the property must be an amount of money between 1 and 50,000,000,000
acquisitionPriceBought.trust.error.tooLarge=How much the trust paid for the property must be an amount of money between 1 and 50,000,000,000
acquisitionPriceNotBought.error.tooLarge=The market value must be an amount of money between 1 and 50,000,000,000
acquisitionPriceNotBought.agent.error.tooLarge=The market value must be an amount of money between 1 and 50,000,000,000
acquisitionPriceNotBought.trust.error.tooLarge=The market value must be an amount of money between 1 and 50,000,000,000
acquisitionPriceBought.error.tooManyDecimals=How much you paid for the property must be an amount of money with pence as 2 decimal places or less, like 160,000 or 23,040.50
acquisitionPriceBought.agent.error.tooManyDecimals=How much your client paid for the property must be an amount of money with pence as 2 decimal places or less, like 160,000 or 23,040.50
acquisitionPriceBought.trust.error.tooManyDecimals=How much the trust paid for the property must be an amount of money with pence as 2 decimal places or less, like 160,000 or 23,040.50
acquisitionPriceNotBought.error.tooManyDecimals=The market value must be an amount of money with pence as 2 decimal places or less, like 160,000 or 23,040.50
acquisitionPriceNotBought.agent.error.tooManyDecimals=The market value must be an amount of money with pence as 2 decimal places or less, like 160,000 or 23,040.50
acquisitionPriceNotBought.trust.error.tooManyDecimals=The market value must be an amount of money with pence as 2 decimal places or less, like 160,000 or 23,040.50

improvementCosts.title=Do you want to claim any improvement costs?
improvementCosts.agent.title=Were there any improvement costs?
improvementCosts.trust.title=Were there any improvement costs?
improvementCosts.helpText=You can only claim costs that added value to the property. If you shared these costs, you can only claim your share. You cannot claim for mortgage interest, decorating or maintenance. 
improvementCosts.rebased.helpText=You can only claim costs that added value to the property after {0} (date you rebased). If you shared these costs, you can only claim your share. You cannot claim for mortgage interest, decorating or maintenance.
improvementCosts.agent.helpText=Your client can only claim for their share of any costs that added value to the property. They cannot claim for mortgage interest, decorating or maintenance.
improvementCosts.agent.rebased.helpText=Your client can only claim for their share of any costs that added value to the property after {0} (date they rebased). They cannot claim for mortgage interest, decorating or maintenance.
improvementCosts.trust.helpText=The trust can only claim for its share of any costs that added value to the property. It cannot claim for mortgage interest, decorating or maintenance.
improvementCosts.trust.rebased.helpText=The trust can only claim for its share of any costs that added value to the property after {0} (date it rebased). It cannot claim for mortgage interest, decorating or maintenance.
improvementCosts.error.required=Select yes if you want to claim any improvement costs
improvementCosts.agent.error.required=Select yes if there were improvement costs
improvementCosts.trust.error.required=Select yes if there were improvement costs
improvementCosts.error.invalid=Select yes if you want to claim any improvement costs
improvementCosts.agent.error.invalid=Select yes if there were improvement costs
improvementCosts.trust.error.invalid=Select yes if there were improvement costs
improvementCostsValue.error.invalid=The amount spent on improvements must be an amount of money, like 160,000 or 23,040.50
improvementCostsValue.error.tooSmall=The amount spent on improvements must be an amount of money between 1 and 50,000,000,000
improvementCostsValue.error.tooLarge=The amount spent on improvements must be an amount of money between 1 and 50,000,000,000
improvementCostsValue.error.tooManyDecimals=The amount spent on improvements must be an amount of money with pence as 2 decimal places or less, like 160,000 or 23,040.50
improvementCostsValue.error.required=Enter the amount spent on improvements
improvementCostsValue.label=Amount spent on improvements
improvementCosts.details.summary=What are improvements?
improvementCosts.details.p1=Improvements include adding an extension or replacing a basic kitchen with a luxury one.

acquisitionFees.title=Do you want to claim any additional costs you paid when you got the property?
acquisitionFees.rebased.title=Do you want to claim any additional costs you paid when you rebased the property?
acquisitionFees.agent.title=Were there any additional acquisition costs?
acquisitionFees.agent.rebased.title=Were there any additional rebasing costs?
acquisitionFees.trust.title=Were there any additional acquisition costs?
acquisitionFees.trust.rebased.title=Were there any additional rebasing costs?
acquisitionFees.helpText=For example, fees for surveyors or solicitors. If you shared these costs, you can only claim your share.
acquisitionFees.rebased.helpText=For example, fees for surveyors or solicitors. If you shared these costs, you can only claim your share. You cannot claim for any additional costs you paid for when you got the property.
acquisitionFees.agent.helpText=For example, fees for surveyors or solicitors. If your client shared these costs, they can only claim their share.
acquisitionFees.agent.rebased.helpText=For example, fees for surveyors or solicitors. If your client shared these costs, they can only claim their share. Your client cannot claim for any additional costs they paid for when they acquired the property.
acquisitionFees.trust.helpText=For example, fees for surveyors or solicitors. If the trust shared these costs, it can only claim its share.
acquisitionFees.trust.rebased.helpText=For example, fees for surveyors or solicitors. If the trust shared these costs, it can only claim its share. The trust cannot claim for any additional costs it paid for when it acquired the property.
acquisitionFees.allowableCostsLinkText=	<a href="{0}" target="_blank">Find out about additional allowable costs (opens in a new window)</a>
acquisitionFees.details.header=What is rebasing?
acquisitionFees.details.p1=You owned the property on or before {0}.
acquisitionFees.agent.details.p1=Your client owned the property on or before {0}.
acquisitionFees.trust.details.p1=The trust owned the property on or before {0}.
acquisitionFees.details.p2=This means when you work out your Capital Gains Tax, you must use the market value of the property on that date. This is instead of using the actual purchase or acquisition amount.
acquisitionFees.agent.details.p2=To work out your client’s gain or loss, you must use the market value of the property on that date. This is instead of using the actual purchase or acquisition amount.
acquisitionFees.trust.details.p2=To work out the trust’s gain or loss, you must use the market value of the property on that date. This is instead of using the actual purchase or acquisition amount.
acquisitionFees.details.p3=This process is called rebasing.
acquisitionFees.non-resident.details.p3=This process is called <a href="{0}" target="_blank">rebasing (opens in a new window)</a>.

acquisitionFees.error.required=Select yes if there are additional costs
acquisitionFeesValue.label=Amount of additional costs
acquisitionFeesValue.error.required=Enter how much was paid in additional costs
acquisitionFeesValue.error.invalid=Additional costs must be an amount of money, like 1,480 or 900.50
acquisitionFeesValue.error.tooSmall=Additional costs must be an amount of money between 0 and 50,000,000,000
acquisitionFeesValue.error.tooLarge=Additional costs must be an amount of money between 0 and 50,000,000,000
acquisitionFeesValue.error.tooManyDecimals=Additional costs must be an amount of money with pence as 2 decimal places or less, like 1,480 or 900.50

acquisitionDetails.cya.title=Check your answers
acquisitionDetails.cyaChange.acquisitionMethod=acquisition method
acquisitionDetails.cyaChange.acquisitionDate=acquisition date
acquisitionDetails.cyaChange.acquisitionPrice=acquisition price
acquisitionDetails.cyaChange.rebasedAcquisitionPrice=rebased acquisition price
acquisitionDetails.cyaChange.improvementCosts=improvements costs
acquisitionDetails.cyaChange.acquisitionFees=acquisition fees
acquisitionDetails.rebased.cyaChange.acquisitionFees=rebasing fees
acquisitionDetails.cyaChange.shouldUseRebase=whether you are using the rebased value in your calculation

rebaseAcquisitionPrice.title=What was the market value of the property on {0}?
rebaseAcquisitionPrice.helpText=You can provide a valuation from a surveyor or a realistic estimate. If the ownership of the property was shared, only enter the market value of your share.
rebaseAcquisitionPrice.agent.helpText=You can provide a valuation from a surveyor or a realistic estimate. If the ownership of the property was shared, only enter the market value of your client’s share.
rebaseAcquisitionPrice.trust.helpText=You can provide a valuation from a surveyor or a realistic estimate. If the ownership of the property was shared, only enter the market value of the trust’s share.
rebaseAcquisitionPrice.label=Property’s market value on {0}
rebaseAcquisitionPrice.error.required=Enter the property’s market value on {0}
rebaseAcquisitionPrice.error.invalid=The property’s market value must be an amount of money, like 160,000 or 23,040.50
rebaseAcquisitionPrice.error.tooSmall=The property’s market value must be an amount of money between 1 and 50,000,000,000
rebaseAcquisitionPrice.error.tooLarge=The property’s market value must be an amount of money between 1 and 50,000,000,000
rebaseAcquisitionPrice.error.tooManyDecimals=The property’s market value must be an amount of money with pence as 2 decimal places or less, like 160,000 or 23,040.50
rebaseAcquisitionPrice.dropdown.header=Why you need to enter this amount
rebaseAcquisitionPrice.dropdown.p1=You owned the property on or before {0}.
rebaseAcquisitionPrice.agent.dropdown.p1=Your client owned the property on or before {0}.
rebaseAcquisitionPrice.trust.dropdown.p1=The trust owned the property on or before {0}.
rebaseAcquisitionPrice.dropdown.p2=This means when you work out your gain or loss. You must use the market value of the property on that date. This is instead of using the actual purchase or acquisition amount.
rebaseAcquisitionPrice.agent.dropdown.p2=To work out your client’s gain or loss, you must use the market value of the property on that date. This is instead of using the actual purchase or acquisition amount.
rebaseAcquisitionPrice.trust.dropdown.p2=To work out the trust’s gain or loss, you must use the market value of the property on that date. This is instead of using the actual purchase or acquisition amount.
rebaseAcquisitionPrice.dropdown.p3=This process is called rebasing.
rebaseAcquisitionPrice.dropdown.p4=<a href="{0}" target="_blank">Find out how to ask HMRC to check a property’s market value (opens in a new window)</a>.
rebaseAcquisitionPrice.dropdown.p5=It takes at least 3 months for HMRC to check a property’s market value. This means you should enter an estimate now and if you need to amend the amount do it later using this service. Or if you already complete a Self Assessment tax return you can provide the correct market value in your next Self Assessment.
rebaseAcquisitionPrice.agent.dropdown.p5=It can take 3 months or more for HMRC to check a property’s market value. This means an estimate can be entered so your client can report the tax. The estimate can be confirmed later through this service, or through a Self Assessment tax return.
rebaseAcquisitionPrice.trust.dropdown.p5=It can take 3 months or more for HMRC to check a property’s market value. This means an estimate can be entered so the trust can report the tax. The estimate can be confirmed later through this service, or through a Self Assessment tax return.

shouldUseRebase.title=Are you using the rebased value on {0} in your calculation?
shouldUseRebase.helpText=You can use the rebased value or the actual cost of the property in your workings out. The amount you use could mean your gain or loss is lower.
shouldUseRebase.error.required=Select whether you are using the rebased valued in your calculation

reliefDetails.caption=Reliefs

privateResidentsRelief.title=Are you entitled to claim Private Residence Relief?
privateResidentsRelief.agent.title=Is your client entitled to claim Private Residence Relief?
privateResidentsRelief.trust.title=Is the trust entitled to claim Private Residence Relief?
privateResidentsRelief.helpText=You might qualify for this relief if the property had been your main home at some point.
privateResidentsRelief.agent.helpText=Your client might qualify for this relief if the property had been their main home at some point.
privateResidentsRelief.trust.helpText=The trust might qualify for this relief if the property had been the main home of one of its beneficiaries at some point.
privateResidentsReliefValue.label=Amount of Private Residence Relief you are entitled to
privateResidentsReliefValue.agent.label=Amount of Private Residence Relief your client is entitled to
privateResidentsReliefValue.trust.label=Amount of Private Residence Relief the trust is entitled to
privateResidentsRelief.furtherInfoLink=Find out about Private Residence Relief (opens in a new window)

privateResidentsRelief.error.required=Select yes if you are entitled to Private Residence Relief
privateResidentsRelief.agent.error.required=Select yes if your client is entitled to claim Private Residence Relief
privateResidentsRelief.trust.error.required=Select yes if the trust is entitled to claim Private Residence Relief
privateResidentsReliefValue.error.required=Enter the amount of Private Residence Relief, like 108 or 2,940.54
privateResidentsReliefValue.agent.error.required=Enter the amount of Private Residence Relief your client is entitled to
privateResidentsReliefValue.trust.error.required=Enter the amount of Private Residence Relief the trust is entitled to
privateResidentsReliefValue.error.tooSmall=Amount of Private Residence Relief must be an amount of money between 1 and 50,000,000,000
privateResidentsReliefValue.agent.error.tooSmall=Amount of Private Residence Relief must be an amount of money between 1 and 50,000,000,000
privateResidentsReliefValue.trust.error.tooSmall=Amount of Private Residence Relief must be an amount of money between 1 and 50,000,000,000
privateResidentsReliefValue.error.tooLarge=Amount of Private Residence Relief must be an amount of money between 1 and 50,000,000,000
privateResidentsReliefValue.agent.error.tooLarge=Amount of Private Residence Relief must be an amount of money between 1 and 50,000,000,000
privateResidentsReliefValue.trust.error.tooLarge=Amount of Private Residence Relief must be an amount of money between 1 and 50,000,000,000
privateResidentsReliefValue.error.invalid=Amount of Private Residence Relief must be an amount of money, like 108 or 2,940.54
privateResidentsReliefValue.agent.error.invalid=Amount of Private Residence Relief must be an amount of money, like 108 or 2,940.54
privateResidentsReliefValue.trust.error.invalid=Amount of Private Residence Relief must be an amount of money, like 108 or 2,940.54

lettingsRelief.title=Are you entitled to claim Letting Relief?
lettingsRelief.agent.title=Is your client entitled to claim Letting Relief?
lettingsRelief.trust.title=Is the trust entitled to claim Letting Relief?
lettingsRelief.helpText=You might be able to claim this relief if the property was your main home and you also let it out for a time.
lettingsRelief.agent.helpText=Your client might be able to claim this relief if the property was their main home and they also let it out for a time.
lettingsRelief.trust.helpText=The trust might be able to claim this relief if the property was their main home and it also let it out for a time.
lettingsReliefValue.label=Amount of Letting Relief

lettingsRelief.error.required=Select yes if you are claiming Letting Relief
lettingsRelief.agent.error.required=Select yes if your client is entitled to claim Letting Relief
lettingsRelief.trust.error.required=Select yes if the trust is entitled to claim Letting Relief
lettingsReliefValue.error.required=Enter an amount of Letting Relief, like 108 or 2,940.54
lettingsReliefValue.error.tooSmall=Amount of Letting Relief must be an amount of money between 1 and {0}
lettingsReliefValue.error.tooLarge=Amount of Letting Relief must be an amount of money between 1 and {0}
lettingsReliefValue.error.invalid=Amount of Letting Relief must be an amount of money, like 108 or 2,940.54
lettingsRelief.furtherInfoLink=Find out about Letting Relief and how to calculate it (opens in a new window)
lettingsReliefValue.error.amountOverLimit=Amount of Letting Relief must be an amount of money between 1 and {0}
lettingsReliefValue.error.amountOverPrivateResidenceRelief=Amount of Letting Relief cannot be higher than the Private Residence Relief
otherReliefs.title=Do you want to claim any other reliefs?
otherReliefs.agent.title=Does your client want to claim any other reliefs?
otherReliefs.trust.title=Does the trust want to claim any other reliefs?
otherReliefs.helpText=You will need to tell us what other reliefs you are claiming and what the total amount of these is.
otherReliefs.agent.helpText=You will need to tell us what other reliefs your client is claiming and what the total amount of these is.
otherReliefs.trust.helpText=You will need to tell us what other reliefs the trust is claiming and what the total amount of these is.
otherReliefsName.label=Names of the other reliefs you are claiming
otherReliefsName.agent.label=Names of the other reliefs your client is claiming
otherReliefsName.trust.label=Names of the other reliefs the trust is claiming
otherReliefsAmount.label=Total amount of other reliefs you are claiming
otherReliefsAmount.agent.label=Total amount of other reliefs your client is claiming
otherReliefsAmount.trust.label=Total amount of other reliefs the trust is claiming
otherReliefs.furtherInfoLink=Find out about reliefs you might qualify for (opens in a new window)
otherReliefs.agent.furtherInfoLink=Find out about reliefs your client might qualify for (opens in a new window)
otherReliefs.trust.furtherInfoLink=Find out about reliefs the trust might qualify for (opens in a new window)

otherReliefs.error.required=Select yes if you are claiming other reliefs
otherReliefs.agent.error.required=Select yes if your client is claiming other reliefs
otherReliefs.trust.error.required=Select yes if the trust is claiming other reliefs
otherReliefsName.error.required=Enter the names of all other reliefs you are claiming
otherReliefsName.agent.error.required=Enter the names of all other reliefs your client is claiming
otherReliefsName.trust.error.required=Enter the names of all other reliefs the trust is claiming
otherReliefsName.error.tooLong=The names of the other reliefs you are claiming must be 105 characters or less
otherReliefsName.agent.error.tooLong=The names of the other reliefs your client is claiming must be 105 characters or less
otherReliefsName.trust.error.tooLong=The names of the other reliefs the trust is claiming must be 105 characters or less
otherReliefsName.error.invalid=The names of the other reliefs must only include letters, spaces or numbers
otherReliefsName.agent.error.invalid=The names of the other reliefs must only include letters, spaces or numbers
otherReliefsName.trust.error.invalid=The names of the other reliefs must only include letters, spaces or numbers
otherReliefsAmount.error.required=Enter the total amount of the other reliefs you are claiming
otherReliefsAmount.agent.error.required=Enter the total amount of the other reliefs your client is claiming
otherReliefsAmount.trust.error.required=Enter the total amount of the other reliefs the trust is claiming
otherReliefsAmount.error.tooSmall=Amount of other reliefs must be an amount of money between 0 and 50,000,000,000
otherReliefsAmount.agent.error.tooSmall=Amount of other reliefs must be an amount of money between 0 and 50,000,000,000
otherReliefsAmount.trust.error.tooSmall=Amount of other reliefs must be an amount of money between 0 and 50,000,000,000
otherReliefsAmount.error.tooLarge=Amount of other reliefs must be an amount of money between 0 and 50,000,000,000
otherReliefsAmount.agent.error.tooLarge=Amount of other reliefs must be an amount of money between 0 and 50,000,000,000
otherReliefsAmount.trust.error.tooLarge=Amount of other reliefs must be an amount of money between 0 and 50,000,000,000
otherReliefsAmount.error.invalid=Amount of other reliefs must be an amount of money, like 108 or 2,940.54
otherReliefsAmount.agent.error.invalid=Amount of other reliefs must be an amount of money, like 108 or 2,940.54
otherReliefsAmount.trust.error.invalid=Amount of other reliefs must be an amount of money, like 108 or 2,940.54

reliefDetails.cya.title=Check your answers
reliefDetails.cyaLabel.privateResidentsRelief=Entitled to Private Residence Relief?
reliefDetails.cyaLabel.lettingsRelief=Apply Letting Relief?
reliefDetails.cyaLabel.otherReliefs=Apply other reliefs?
reliefDetails.cyaChange.privateResidentsReliefValue=Amount of Private Residence Relief
reliefDetails.cyaChange.lettingsReliefValue=Amount of Lettings Relief
reliefDetails.cyaChange.otherReliefsName=Other reliefs names
reliefDetails.cyaChange.otherReliefsAmount=Other reliefs amount



exemptionAndLosses.caption=Losses and exemptions

inYearLosses.title=Do you want to include any other Capital Gains Tax losses you made in tax year {0} to {1}?

inYearLosses.individual.helpText=You make a loss if the disposal amount is less than the acquisition amount. If you include any other Capital Gains Tax losses you made in this tax year it will reduce your gain. You must have made the losses before {0}
inYearLosses.agent.helpText=For example, your client would make a loss if they sold a property for less than they paid for it.<br/> Including any other Capital Gains Tax losses your client made in this tax year will reduce their gain. Your client must have made the losses before {0}.
inYearLosses.trust.helpText=For example, the trust would make a loss if it sold a property for less than it paid for it.<br/> Including any other Capital Gains Tax losses the trust made in this tax year will reduce its gain. The trust must have made the losses before {0}.

inYearLosses.error.required=Select yes if you want to include any Capital Gains Tax losses you made in this tax year
inYearLosses.individual.error.required=Select yes if you want to include any Capital Gains Tax losses you made in this tax year
inYearLosses.agent.error.required=Select yes if you want to include any other Capital Gains Tax losses your client made in the tax year
inYearLosses.trust.error.required=Select yes if you want to include any other Capital Gains Tax losses the trust made in the tax year

inYearLosses.error.invalid=Select yes if you want to include any Capital Gains Tax losses you made in this tax year
inYearLosses.individual.error.invalid=Select yes if you want to include any Capital Gains Tax losses you made in this tax year
inYearLosses.agent.error.invalid=Select yes if you want to include any other Capital Gains Tax losses your client made in the tax year
inYearLosses.trust.error.invalid=Select yes if you want to include any other Capital Gains Tax losses the trust made in the tax year

inYearLosses.error.tooSmall=Amount of Capital Gains Tax losses must be more than than 0, or select no
inYearLosses.individual.error.tooSmall=Amount of Capital Gains Tax losses must be more than than 0, or select no
inYearLosses.trust.error.tooSmall=Amount of Capital Gains Tax losses must be more than than 0, or select no
inYearLosses.agent.error.tooSmall=Amount of Capital Gains Tax losses must be more than than 0, or select no

inYearLossesValue.individual.error.invalid=Amount of Capital Gains Tax losses must be a number, like 108 or 2,940.54
inYearLossesValue.agent.error.invalid=Amount of Capital Gains Tax losses must be a number, like 108 or 2,940.54
inYearLossesValue.trust.error.invalid=Amount of Capital Gains Tax losses must be a number, like 108 or 2,940.54

inYearLossesValue.individual.error.tooSmall=Amount of Capital Gains Tax losses must be more than than 0, or select no
inYearLossesValue.agent.error.tooSmall=Amount of Capital Gains Tax losses must be more than than 0, or select no
inYearLossesValue.trust.error.tooSmall=Amount of Capital Gains Tax losses must be more than than 0, or select no

inYearLossesValue.individual.error.tooLarge=Amount of Capital Gains Tax losses must be 50,000,000,000.00 or less
inYearLossesValue.trust.error.tooLarge=Amount of Capital Gains Tax losses must be 50,000,000,000.00 or less
inYearLossesValue.organisation.error.tooLarge=Amount of Capital Gains Tax losses must be 50,000,000,000.00 or less

inYearLossesValue.error.tooManyDecimals=Amount of Capital Gains Tax losses must have 2 decimal places or less, for example 33 or 33.33
inYearLosses.individual.error.tooManyDecimals=Amount of Capital Gains Tax losses must have 2 decimal places or less, for example 33 or 33.33
inYearLossesValue.individual.error.tooManyDecimals=Amount of Capital Gains Tax losses must have 2 decimal places or less, for example 33 or 33.33
inYearLossesValue.agent.error.tooManyDecimals=Amount of Capital Gains Tax losses must have 2 decimal places or less, for example 33 or 33.33
inYearLossesValue.trust.error.tooManyDecimals=Amount of Capital Gains Tax losses must have 2 decimal places or less, for example 33 or 33.33

inYearLossesValue.error.required=Select yes if you want to include any Capital Gains Tax losses you made in this tax year
inYearLossesValue.individual.error.required=Enter an amount of Capital Gains Tax losses, like 108 or 2,940.54
inYearLossesValue.trust.error.required=Enter an amount of Capital Gains Tax losses, like 108 or 2,940.54
inYearLossesValue.agent.error.required=Enter an amount of Capital Gains Tax losses, like 108 or 2,940.54

inYearLosses.individual.error.tooLarge=Amount of Capital Gains Tax losses must be 50,000,000,000.00 or less
inYearLosses.agent.error.tooLarge=Amount of Capital Gains Tax losses must be 50,000,000,000.00 or less
inYearLosses.trust.error.tooLarge=Amount of Capital Gains Tax losses must be 50,000,000,000.00 or less

inYearLossesValue.error.invalid=Select yes if you want to include any Capital Gains Tax losses you made in this tax year
inYearLossesValue.error.tooSmall=Amount of Capital Gains Tax losses must be more than than 0, or select no
inYearLossesValue.error.tooLarge=Amount of Capital Gains Tax losses must be 50,000,000,000.00 or less


inYearLossesValue.individual.label=Amount of losses from this tax year
inYearLossesValue.agent.label=Amount of losses from this tax year
inYearLossesValue.trust.label=Amount of losses from this tax year

inYearLosses.individual.link=<a href="{0}" target="_blank">Find out how losses can reduce gains (opens in a new window)</a>.
inYearLosses.agent.link=<a href="{0}" target="_blank">Find out how losses can reduce gains (opens in a new window)</a>.
inYearLosses.trust.link=<a href="{0}" target="_blank">Find out how losses can reduce gains (opens in a new window)</a>.




previousYearsLosses.title=Do you want to include any other Capital Gains Tax losses you made in previous tax years?

previousYearsLosses.individual.uk.helpText=You can include previous losses in this return to reduce your gain. You can only include other losses made on other UK property sales or disposals that you have already reported to HMRC.
previousYearsLosses.individual.nonUk.helpText=You can include previous losses that are liable for UK tax in this return. They will reduce your gain. You can only include other losses you have already reported to HMRC.
previousYearsLosses.agent.uk.helpText=Your client can include previous losses in this return to reduce their gain. They can only include other losses made on other UK property sales or disposals that they have already reported to HMRC.
previousYearsLosses.agent.nonUk.helpText=Your client can include previous losses that are liable for UK tax in this return. They will reduce your client’s gain. Your client can only include other losses they have already reported to HMRC.
previousYearsLosses.trust.uk.helpText=The trust can include previous losses in this return to reduce its gain. It can only include other losses made on other UK property sales or disposals that it has already reported to HMRC.
previousYearsLosses.trust.nonUk.helpText=The trust can include previous losses that are liable for UK tax in this return. They will reduce the trust’s gain. The trust can only include other losses it has already reported to HMRC.

previousYearsLosses.error.invalid=Amount of Capital Gains Tax losses must be a number, like 108 or 2,940.54
previousYearsLosses.individual.error.invalid=Amount of Capital Gains Tax losses must be a number, like 108 or 2,940.54
previousYearsLosses.agent.error.invalid=Amount of Capital Gains Tax losses must be a number, like 108 or 2,940.54
previousYearsLosses.trust.error.invalid=Amount of Capital Gains Tax losses must be a number, like 108 or 2,940.54

previousYearsLosses.error.tooSmall=Amount of Capital Gains Tax losses must be more than than 0, or select no
previousYearsLosses.individual.error.tooSmall=Amount of Capital Gains Tax losses must be more than than 0, or select no
previousYearsLosses.agent.error.tooSmall=Amount of Capital Gains Tax losses must be more than than 0, or select no
previousYearsLosses.trust.error.tooSmall=Amount of Capital Gains Tax losses must be more than than 0, or select no

previousYearsLosses.individual.error.tooLarge=Amount of Capital Gains Tax losses must be 50,000,000,000.00 or less
previousYearsLosses.agent.error.tooLarge=Amount of Capital Gains Tax losses must be 50,000,000,000.00 or less
previousYearsLosses.trust.error.tooLarge=Amount of Capital Gains Tax losses must be 50,000,000,000.00 or less

previousYearsLosses.individual.error.tooManyDecimals=Amount of Capital Gains Tax losses must be 50,000,000,000.00 or less
previousYearsLosses.agent.error.tooManyDecimals=Amount of Capital Gains Tax losses must be 50,000,000,000.00 or less
previousYearsLosses.trust.error.tooManyDecimals=Amount of Capital Gains Tax losses must be 50,000,000,000.00 or less

previousYearsLosses.error.required=Enter an amount of Capital Gains Tax losses, like 108 or 2,940.54
previousYearsLosses.individual.error.required=Enter an amount of Capital Gains Tax losses, like 108 or 2,940.54
previousYearsLosses.agent.error.required=Enter an amount of Capital Gains Tax losses, like 108 or 2,940.54
previousYearsLosses.trust.error.required=Enter an amount of Capital Gains Tax losses, like 108 or 2,940.54

previousYearsLossesValue.individual.label=Amount of losses from previous tax years
previousYearsLossesValue.agent.label=Amount of losses from previous tax years
previousYearsLossesValue.trust.label=Amount of losses from previous tax years

previousYearsLossesValue.error.invalid=Amount of Capital Gains Tax losses must be a number, like 108 or 2,940.54
previousYearsLossesValue.error.tooSmall=Amount of Capital Gains Tax losses must be more than than 0, or select no
previousYearsLossesValue.error.tooLarge=Amount of Capital Gains Tax losses must be 50,000,000,000.00 or less
previousYearsLossesValue.error.tooManyDecimals=	Amount of Capital Gains Tax losses must be 50,000,000,000.00 or less
previousYearsLossesValue.error.required=Enter an amount of Capital Gains Tax losses, like 108 or 2,940.54


previousYearsLosses.link=<a href="{0}" target="_blank">Find out how to report losses (opens in a new window)</a>.


annualExemptAmount.individual.title=How much of your Capital Gains Tax Annual Exempt Amount do you want to use?
annualExemptAmount.trust.title=How much of the trust’s Capital Gains Tax Annual Exempt Amount does it want to use?
annualExemptAmount.agent.title=How much of your client’s Capital Gains Tax Annual Exempt Amount do they want to use?

annualExemptAmount.individual.helpText=In the tax year {0} to {1}, you only have to pay Capital Gains Tax on gains above {2}.
annualExemptAmount.trust.helpText=In the tax year {0} to {1}, most trustees only have to pay Capital Gains Tax on gains above {2}. This is called the Annual Exempt Amount. <br/> <br/>The Annual Exempt Amount for trusts for vulnerable beneficiaries is {3}.
annualExemptAmount.agent.helpText=In the tax year {0} to {1}, most trustees only have to pay Capital Gains Tax on gains above {2}. This is called the Annual Exempt Amount. <br/> <br/>The Annual Exempt Amount for trusts for vulnerable beneficiaries is {3}.

annualExemptAmount.trust.details.1.header=What is the Annual Exempt Amount?
annualExemptAmount.agent.details.1.header=What is the Annual Exempt Amount?
annualExemptAmount.individual.details.1.header=What is the Annual Exempt Amount?

annualExemptAmount.trust.details.1.body=Each tax year a trust gets an annual tax-free allowance. This is known as the <a href="{0}" target="_blank"> Annual Exempt Amount (opens in a new window)</a>. Trustees only pay Capital Gains Tax if the trust’s taxable gains for the tax year are above the Annual Exempt Amount.
annualExemptAmount.agent.details.1.body=Each tax year a trust gets an annual tax-free allowance. This is known as the <a href="{0}" target="_blank"> Annual Exempt Amount (opens in a new window)</a>. Trustees only pay Capital Gains Tax if the trust’s taxable gains for the tax year are above the Annual Exempt Amount.
annualExemptAmount.individual.details.1.body=Each tax year a trust gets an annual tax-free allowance. This is known as the <a href="{0}" target="_blank"> Annual Exempt Amount (opens in a new window)</a>. Trustees only pay Capital Gains Tax if the trust’s taxable gains for the tax year are above the Annual Exempt Amount.

annualExemptAmount.trust.details.2.body=<a href="{0}" target="_blank">A vulnerable beneficiary (opens in a new window)</a> could be someone under 18 whose parent has died. It could also be a disabled person who is eligible for certain benefits.
annualExemptAmount.agent.details.2.body=<a href="{0}" target="_blank">A vulnerable beneficiary (opens in a new window)</a> could be someone under 18 whose parent has died. It could also be a disabled person who is eligible for certain benefits.
annualExemptAmount.individual.details.2.body=<a href="{0}" target="_blank">A vulnerable beneficiary (opens in a new window)</a> could be someone under 18 whose parent has died. It could also be a disabled person who is eligible for certain benefits.

annualExemptAmount.trust.details.2.header=Who are vulnerable beneficiaries?
annualExemptAmount.agent.details.2.header=Who are vulnerable beneficiaries?
annualExemptAmount.individual.details.2.header=Who are vulnerable beneficiaries?

annualExemptAmount.individual.link=<a href="{0}" target="_blank">Find out about the Annual Exempt Amount (opens in a new window)</a>.

annualExemptAmount.error.tooLarge=Annual Exempt Amount must be {0} or less

annualExemptAmount.error.required=Enter how much of your Capital Gains Tax Annual Exempt Amount you want to use, like 0 or 12,000
annualExemptAmount.trust.error.required=Enter how much of your Capital Gains Tax Annual Exempt Amount you want to use, like 0 or 12,000
annualExemptAmount.agent.error.required=Enter how much of your client’s Capital Gains Tax Annual Exempt Amount they want to use, like 0 or 12,000
annualExemptAmount.error.invalid=Annual Exempt Amount must be a number, like 0 or 12,000
annualExemptAmount.error.tooSmall=Annual Exempt Amount must be 0 or more
annualExemptAmount.error.tooManyDecimals=Annual Exempt Amount must have 2 decimal places or less, like 8,700 or 33.33

taxableGainOrLoss.title=Did you make an overall gain on loss on the property sale or disposal?
taxableGainOrLoss.multiple.title=Did you make an overall gain or loss on the property sales or disposals in this return?
taxableGainOrLoss.agent.title=Did your client make an overall gain on loss on the property sale or disposal?
taxableGainOrLoss.agent.multiple.title=Did your client make an overall gain on loss on the property sales or disposals in this return?
taxableGainOrLoss.trust.title=Did the trust make an overall gain on loss on the property sale or disposal?
taxableGainOrLoss.trust.multiple.title=Did the trust make an overall gain on loss on the property sales or disposals in this return?
taxableGainOrLoss.helpText=To work out if you made an overall gain or loss, you’ll need to take your initial gain or loss and subtract any reliefs, losses, or other allowances you are entitled to.
taxableGainOrLoss.agent.helpText=To work out if your client made an overall gain or loss, you’ll need to take your client’s initial gain or loss and subtract any reliefs, losses, or other allowances they are entitled to.
taxableGainOrLoss.trust.helpText=To work out if the trust made an overall gain or loss, you’ll need to take the trust’s initial gain or loss and subtract any reliefs, losses, or other allowances it is entitled to.
taxableGainOrLoss.error.required=Select yes if you made an overall gain on the property sale or disposal
taxableGainOrLoss.multiple.error.required=Select yes if you made an overall gain on the property sale or disposal
taxableGainOrLoss.agent.error.required=Select yes if your client made an overall gain on the property sale or disposal
taxableGainOrLoss.agent.multiple.error.required=Select yes if your client made an overall gain on the sales or disposals in this return
taxableGainOrLoss.trust.error.required=Select yes if the trust made an overall gain on the property sale or disposal
taxableGainOrLoss.trust.multiple.error.required=Select yes if the trust made an overall gain on the sales or disposals in this return
taxableGainOrLoss.error.invalid=Select yes if you made an overall gain on the property sale or disposal
taxableGainOrLoss.error.multiple.invalid=Select yes if you made an overall gain on the property sales or disposals in this return
taxableGainOrLoss.agent.error.invalid=Select yes if your client made an overall gain on the property sale or disposal
taxableGainOrLoss.agent.multiple.error.invalid=Select yes if your client made an overall gain on the sales or disposals in this return
taxableGainOrLoss.trust.error.invalid=Select yes if the trust made an overall gain on the property sale or disposal
taxableGainOrLoss.trust.multiple.error.invalid=Select yes if the trust made an overall gain on the sales or disposals in this return

taxableGainOrLoss.gain.label=Yes, I made an overall gain
taxableGainOrLoss.agent.gain.label=Yes, my client made an overall gain
taxableGainOrLoss.trust.gain.label=Yes, the trust made an overall gain
taxableGain.label=Amount of overall gain
taxableGain.error.required=Enter the amount of overall gain
taxableGain.multiple.error.required=Enter the amount of overall gain
taxableGain.agent.error.required=Enter the amount of overall gain
taxableGain.agent.multiple.error.required=Enter the amount of overall gain
taxableGain.trust.error.required=Enter the amount of overall gain
taxableGain.trust.multiple.error.required=Enter the amount of overall gain
taxableGain.error.invalid=Overall gain must be an amount of money, like 4,820.54 or 539
taxableGain.multiple.error.invalid=Overall gain must be an amount of money, like 4,820.54 or 539
taxableGain.agent.error.invalid=Overall gain must be an amount of money, like 4,820.54 or 539
taxableGain.agent.multiple.error.invalid=Overall gain must be an amount of money, like 4,820.54 or 539
taxableGain.trust.error.invalid=Overall gain must be an amount of money, like 4,820.54 or 539
taxableGain.trust.multiple.error.invalid=Overall gain must be an amount of money, like 4,820.54 or 539
taxableGain.error.tooSmall=Overall gain must be an amount of money between 0 and 50,000,000,000
taxableGain.multiple.error.tooSmall=Overall gain must be an amount of money between 0 and 50,000,000,000
taxableGain.agent.error.tooSmall=Overall gain must be an amount of money between 0 and 50,000,000,000
taxableGain.agent.multiple.error.tooSmall=Overall gain must be an amount of money between 0 and 50,000,000,000
taxableGain.trust.error.tooSmall=Overall gain must be an amount of money between 0 and 50,000,000,000
taxableGain.trust.multiple.error.tooSmall=Overall gain must be an amount of money between 0 and 50,000,000,000
taxableGain.error.tooLarge=Overall gain must be an amount of money between 0 and 50,000,000,000
taxableGain.multiple.error.tooLarge=Overall gain must be an amount of money between 0 and 50,000,000,000
taxableGain.agent.error.tooLarge=Overall gain must be an amount of money between 0 and 50,000,000,000
taxableGain.agent.multiple.error.tooLarge=Overall gain must be an amount of money between 0 and 50,000,000,000
taxableGain.trust.error.tooLarge=Overall gain must be an amount of money between 0 and 50,000,000,000
taxableGain.trust.multiple.error.tooLarge=Overall gain must be an amount of money between 0 and 50,000,000,000
taxableGain.error.tooManyDecimals=Overall gain must be an amount of money with pence as 2 decimal places or less, like 4,820.54 or 539
taxableGain.multiple.error.tooManyDecimals=Overall gain must be an amount of money with pence as 2 decimal places or less, like 4,820.54 or 539
taxableGain.agent.error.tooManyDecimals=Overall gain must be an amount of money with pence as 2 decimal places or less, like 4,820.54 or 539
taxableGain.agent.multiple.error.tooManyDecimals=Overall gain must be an amount of money with pence as 2 decimal places or less, like 4,820.54 or 539
taxableGain.trust.error.tooManyDecimals=Overall gain must be an amount of money with pence as 2 decimal places or less, like 4,820.54 or 539
taxableGain.trust.multiple.error.tooManyDecimals=Overall gain must be an amount of money with pence as 2 decimal places or less, like 4,820.54 or 539

taxableGainOrLoss.loss.label=No, I made an overall loss
taxableGainOrLoss.agent.loss.label=No, my client made an overall loss
taxableGainOrLoss.trust.loss.label=No, the trust made an overall loss
netLoss.label=Amount of overall loss
netLoss.error.required=Enter the amount of overall loss
netLoss.multiple.error.required=Enter the amount of overall loss
netLoss.agent.error.required=Enter the amount of overall loss
netLoss.agent.multiple.error.required=Enter the amount of overall loss
netLoss.trust.error.required=Enter the amount of overall loss
netLoss.trust.multiple.error.required=Enter the amount of overall loss
netLoss.error.invalid=Overall loss must be must be an amount of money, like 4,820.54 or 539
netLoss.multiple.error.invalid=Overall loss must be must be an amount of money, like 4,820.54 or 539
netLoss.agent.error.invalid=Overall loss must be must be an amount of money, like 4,820.54 or 539
netLoss.agent.multiple.error.invalid=Overall loss must be must be an amount of money, like 4,820.54 or 539
netLoss.trust.error.invalid=Overall loss must be must be an amount of money, like 4,820.54 or 539
netLoss.trust.multiple.error.invalid=Overall loss must be must be an amount of money, like 4,820.54 or 539
netLoss.error.tooSmall=Overall loss must be an amount of money between 0 and 50,000,000,000
netLoss.multiple.error.tooSmall=Overall loss must be an amount of money between 0 and 50,000,000,000
netLoss.agent.error.tooSmall=Overall loss must be an amount of money between 0 and 50,000,000,000
netLoss.agent.multiple.error.tooSmall=Overall loss must be an amount of money between 0 and 50,000,000,000
netLoss.trust.error.tooSmall=Overall loss must be an amount of money between 0 and 50,000,000,000
netLoss.trust.multiple.error.tooSmall=Overall loss must be an amount of money between 0 and 50,000,000,000
netLoss.error.tooLarge=Overall loss must be an amount of money between 0 and 50,000,000,000
netLoss.multiple.error.tooLarge=Overall loss must be an amount of money between 0 and 50,000,000,000
netLoss.agent.error.tooLarge=Overall loss must be an amount of money between 0 and 50,000,000,000
netLoss.agent.multiple.error.tooLarge=Overall loss must be an amount of money between 0 and 50,000,000,000
netLoss.trust.error.tooLarge=Overall loss must be an amount of money between 0 and 50,000,000,000
netLoss.trust.multiple.error.tooLarge=Overall loss must be an amount of money between 0 and 50,000,000,000
netLoss.error.tooManyDecimals=Overall loss must be an amount of money with pence as 2 decimal places or less, like 4,820.54 or 539
netLoss.multiple.error.tooManyDecimals=Overall loss must be an amount of money with pence as 2 decimal places or less, like 4,820.54 or 539
netLoss.agent.error.tooManyDecimals=Overall loss must be an amount of money with pence as 2 decimal places or less, like 4,820.54 or 539
netLoss.agent.multiple.error.tooManyDecimals=Overall loss must be an amount of money with pence as 2 decimal places or less, like 4,820.54 or 539
netLoss.trust.error.tooManyDecimals=Overall loss must be an amount of money with pence as 2 decimal places or less, like 4,820.54 or 539
netLoss.trust.multiple.error.tooManyDecimals=Overall loss must be an amount of money with pence as 2 decimal places or less, like 4,820.54 or 539

taxableGainOrLoss.noLossOrGain.label=No overall gain or loss

exemptionsAndLosses.cya.title=Check your answers

exemptionsAndLosses.cyaChange.inYearLosses=your in year losses
exemptionsAndLosses.cyaChange.inYearLossesValue=the amount of in year losses
exemptionsAndLosses.cyaChange.previousYearsLosses=your previous years losses
exemptionsAndLosses.cyaChange.previousYearsLossesValue=the amount of previous years losses

ytdLiability.caption=Tax amount owed

estimatedIncome.title=What do you believe your gross income will be in this tax year?
estimatedIncome.agent.title=What does your client believe their gross income will be in this tax year?
estimatedIncome.non-resident.title=What do you believe your gross income liable to UK tax will be in this tax year?
estimatedIncome.agent.non-resident.title=What does your client believe their gross income liable to UK tax will be in this tax year?
estimatedIncome.helpText=The amount should be your total income liable to UK income tax for the tax year {0} to {1}. It‘s your gross income before any deductions, like tax or National Insurance.
estimatedIncome.agent.helpText=The amount should be their income liable to UK income tax for the tax year {0} to {1}. It’s their gross income before any deductions, like tax or National Insurance.
estimatedIncome.details.summary=What should not be included
estimatedIncome.details.p1=Do not include the money you made from selling the property, from ISAs, Tax Credits or income from any foreign employment.
estimatedIncome.agent.details.p1=Do not include the money they made from selling the property, from ISAs, Tax Credits or income from any foreign employment.
estimatedIncome.error.required=Enter your estimated income liable for UK tax in this tax year
estimatedIncome.agent.error.required=Enter what your client believes their gross income will be in this tax year
estimatedIncome.non-resident.error.required=Enter estimated income liable to UK tax
estimatedIncome.agent.non-resident.error.required=Enter estimated income liable to UK tax
estimatedIncome.error.invalid=Estimated income must be an amount of money, like 160,000 or 23,040.50
estimatedIncome.agent.error.invalid=Estimated income must be an amount of money, like 160,000 or 23,040.50
estimatedIncome.non-resident.error.invalid=Estimated income must be an amount of money, like 160,000 or 23,040.50
estimatedIncome.agent.non-resident.error.invalid=Estimated income must be an amount of money, like 160,000 or 23,040.50
estimatedIncome.error.tooSmall=Estimated income must be an amount of money between 0 and 50,000,000,000.00
estimatedIncome.agent.error.tooSmall=Estimated income must be an amount of money between 0 and 50,000,000,000.00
estimatedIncome.non-resident.error.tooSmall=Estimated income must be an amount of money between 0 and 50,000,000,000.00
estimatedIncome.agent.non-resident.error.tooSmall=Estimated income must be an amount of money between 0 and 50,000,000,000.00
estimatedIncome.error.tooLarge=Estimated income must be an amount of money between 0 and 50,000,000,000.00
estimatedIncome.agent.error.tooLarge=Estimated income must be an amount of money between 0 and 50,000,000,000.00
estimatedIncome.non-resident.error.tooLarge=Estimated income must be an amount of money between 0 and 50,000,000,000.00
estimatedIncome.agent.non-resident.error.tooLarge=Estimated income must be an amount of money between 0 and 50,000,000,000.00
estimatedIncome.error.tooManyDecimals=Estimated income must be an amount of money with pence as 2 decimal places or less, like 23,040.50 or 76,000
estimatedIncome.agent.error.tooManyDecimals=Estimated income must be an amount of money with pence as 2 decimal places or less, like 23,040.50 or 76,000
estimatedIncome.non-resident.error.tooManyDecimals=Estimated income must be an amount of money with pence as 2 decimal places or less, like 23,040.50 or 76,000
estimatedIncome.agent.non-resident.error.tooManyDecimals=Estimated income must be an amount of money with pence as 2 decimal places or less, like 23,040.50 or 76,000

personalAllowance.title=What is your Personal Allowance for tax year {0} to {1}?
personalAllowance.agent.title=What is your client’s Personal Allowance for tax year {0} to {1}?
personalAllowance.helpText=We’ll use this amount to work out the rate of Capital Gains Tax you should pay. The UK Personal Allowance in tax year {0} to {1} is {2}.<br/><br/>Your Personal Allowance may be more than this if you receive Marriage Allowance or Blind Person’s Allowance. It will be less if your income is over {3}.
personalAllowance.agent.helpText=We’ll use this amount to work out the rate of Capital Gains Tax your client should pay. The UK Personal Allowance in tax year {0} to {1} is {2}.<br/><br/>Your client’s Personal Allowance may be more than this if they receive Marriage Allowance or Blind Person’s Allowance. It will be less if their income is over {3}.
personalAllowance.non-resident.helpText=We’ll use this amount to work out the rate of Capital Gains Tax you should pay.<br/><br/>You’ll need to check the double tax agreement for the country you are resident in and the UK. This will tell you if you are entitled to a Personal Allowance.
personalAllowance.agent.non-resident.helpText=We’ll use this amount to work out the rate of Capital Gains Tax your client should pay.<br/><br/>You’ll need to check the double tax agreement for the country your client is resident in and the UK. This will tell you if they are entitled to a Personal Allowance.
personalAllowance.link=<a href="{0}" target="_blank">Find out about Personal Allowances (opens in a new window)</a>.
personalAllowance.error.required=Enter how much of your Personal Allowance you want to apply
personalAllowance.agent.error.required=Enter your client’s Personal Allowance for the tax year
personalAllowance.error.invalid=Personal Allowance amount must be an amount of money, like 12,500 or 207.50
personalAllowance.agent.error.invalid=Personal Allowance amount must be an amount of money, like 12,500 or 207.50
personalAllowance.error.tooSmall=Personal Allowance amount must be an amount of money between 0 and {0}
personalAllowance.agent.error.tooSmall=Personal Allowance amount must be an amount of money between 0 and {0}
personalAllowance.error.tooLarge=Personal Allowance amount must be an amount of money between 0 and {0}
personalAllowance.agent.error.tooLarge=Personal Allowance amount must be an amount of money between 0 and {0}
personalAllowance.error.tooManyDecimals=Personal Allowance amount must be an amount of money with pence as 2 decimal places or less, like 12,500 or 200.50
personalAllowance.agent.error.tooManyDecimals=Personal Allowance amount must be an amount of money with pence as 2 decimal places or less, like 12,500 or 200.50

hasEstimatedDetails.title=Have any of the amounts in this return been estimated?
hasEstimatedDetails.helpText=If you estimated any amounts, you’ll need to provide the final amounts to HMRC later. For example, the property’s value.
hasEstimatedDetails.yes.content=You can confirm the amounts through this service. Or if you need to complete a Self Assessment tax return you can do it through your next return.
hasEstimatedDetails.agent.yes.content=The amounts will need to be confirmed with HMRC when they become available. If your client needs to complete a Self Assessment tax return this can be done in their next Self Assessment return. If not, it can be done through this service.
hasEstimatedDetails.trust.yes.content=The amounts will need to be confirmed with HMRC when they become available. If the trust needs to complete a Self Assessment tax return this can be done in its next Self Assessment return. If not, it can be done through this service.
hasEstimatedDetails.error.required=Select yes if any of the details in this return been estimated
hasEstimatedDetails.error.boolean=Select yes if any of the details in this return been estimated

taxDue.title=Enter the Capital Gains Tax due for this return
taxDue.p1=We used the details that were entered into this return to work out the amount of Capital Gains Tax due.
taxDue.p2=You may need to enter these figures when you complete future returns.
taxDue.printLink=Print or save a copy of this page
taxDue.initialGainOrLoss=Initial gain or loss
taxDue.gainOrLossAfterReliefs=Gain or loss after reliefs
taxDue.gainAfterLosses=Gain after losses
taxDue.taxableGain=Taxable gain
taxDue.amountOfTaxDue=Capital Gains Tax due for this return
taxDue.helpText.p1=If you agree with these workings enter <strong class="bold">{0}</strong>.
taxDue.helpText.p2=If you want to enter a different amount you will be asked to upload a file later showing your workings.
taxDue.helpText.p3=If the trust is for vulnerable beneficiaries, you’ll need to work out and enter the amount of tax due.
taxDue.trustDetails.label=Help for trusts for vulnerable beneficiaries
taxDue.trustDetails.content=Trusts for vulnerable beneficiaries get special tax treatment. The workings out on this page do not apply to this type of trust. Find out how to <a href="{0}" target="_blank">work out the amount of Capital Gains Tax due (opens in a new window)</a> for this type of trust.
taxDue.error.required=Enter the amount of Capital Gains Tax due for this return
taxDue.error.invalid=Amount of Capital Gains Tax due must be a number, for example 493 or 2,040.59
taxDue.error.tooSmall=Amount of Capital Gains Tax due must be a number between 0 and 50,000,000,000.00
taxDue.error.tooLarge=Amount of Capital Gains Tax due must be a number between 0 and 50,000,000,000.00
taxDue.error.tooManyDecimals=Amount of Capital Gains Tax due must have 2 decimal places or less, for example 493 or 2,040.59

calculator.showWorkings=Show workings
calculator.disposalPrice=Property disposal amount
calculator.disposalFees=Disposal costs
calculator.total.disposalAmount=Property disposal amount less costs

calculator.acquisitionPrice=Property acquisition amount
calculator.acquisitionPrice.rebased=Property acquisition amount (rebased)
calculator.improvementCosts=Improvement costs
calculator.acquisitionFees=Acquisition costs
calculator.total.acquisitionAmount=Property acquisition amount plus costs

calculator.userSuppliedInitialGain=You told us this was {0} {1}
calculator.total.initialGainOrLoss=Initial gain or loss

calculator.privateResidenceRelief=Private Residence Relief
calculator.lettingRelief=Letting Relief
calculator.total.reliefs=Total reliefs
calculator.reliefsLossIntro=You made an initial loss, this means we will only apply Private Residence Relief to reduce your loss.

calculator.total.gainOrLossAfterReliefs=Gain or loss after reliefs

calculator.inYearLosses=Losses from this tax year
calculator.total.gainAfterInYearLosses=Gain after losses from this tax year
calculator.cannotUsePrevYearsLosses=You cannot use losses from previous tax years in this return. This is because you did not make a gain after applying losses from this tax year.
calculator.prevYearLosses=Losses from previous tax years
calculator.total.gainAfterLosses=Gain after all losses

calculator.cannotApplyAEA=You cannot use any of your Annual Exempt Amount. This is because you did not make a gain.
calculator.annualExemptAmount=Amount of Annual Exempt Amount used
calculator.total.taxableGain=Taxable gain

calculator.annualIncome=Gross annual income
calculator.personalAllowance=Amount of Personal Allowance used
calculator.total.taxableIncome=Taxable income

calculator.incomeAboveThreshold=The amount of your taxable gain to be charged at basic rate is 0. This means all of your taxable gain will be charged at the higher rate. This is because your taxable income is higher than the UK threshold for basic rate tax of {0}.
calculator.agent.incomeAboveThreshold=The amount of your client’s taxable gain to be charged at basic rate is 0. This means all of their taxable gain will be charged at the higher rate. This is because their taxable income is higher than the UK threshold for basic rate tax of {0}.

calculator.trustRateInfo.p1=Most trusts disposing of this property type pay taxable gains at {0}.
calculator.trust.trustRateInfo.p2=Trusts for vulnerable beneficiaries get special tax treatment. If you’re a trustee of this type of trust you’ll need to work out the amount of tax due.
calculator.agent.trustRateInfo.p2=Trusts for vulnerable beneficiaries get special tax treatment. If your client is this type of trust you’ll need to work out the amount of tax due.
calculator.ukThreshold=UK threshold for basic rate tax
calculator.total.ukThresholdLessTaxableIncome=UK threshold for basic rate tax less taxable income
calculator.basicRateRule=To work out the amount to be charged at the basic rate of Capital Gains Tax we took the lower of these amounts:
calculator.basicAmount=Amount of the taxable gain to be charged at the basic rate
calculator.basicRate=Basic rate
calculator.total.amountDueAtBasicRate=Amount of tax due at the basic rate

calculator.higherAmount=Amount of the taxable gain to be charged at the higher rate
calculator.higherRate=Higher rate
calculator.total.amountDueAtHigherRate=Amount of tax due at the higher rate

calculator.total.taxOwed=Capital Gains Tax due for this return
calculator.noTaxToPay=No tax is due for this return

mandatoryEvidence.title=Upload a document showing how the Capital gains Tax due was worked out
mandatoryEvidence.helpText=Files can be up to 5MB. We accept these file types XLS, XLSX, ODS, PDF, DOC, DOCX, ODT, TXT, PNG and JPG, Any files you upload to a draft return will be saved for 7 days.

ytdLiability.cya.title=Check your answers
ytdLiability.cyaLabel.mandatoryEvidence=Supporting file
ytdLiability.cyaChange.mandatoryEvidence=your supporting file

ytdLiability.cyaChange.annualExemptAmount=your annual exempt amount
ytdLiability.cyaChange.taxableGainOrLoss=your taxable gain or net loss
ytdLiability.cyaChange.nonCalculatedTaxDue=your tax due

checkAllAnswers.title=Check your answers before sending the return
checkAllAnswers.declaration=Declaration
checkAllAnswers.declaration.p1=By continuing you are confirming that, to the best of your knowledge, the details you are providing are correct.
checkAllAnswers.declaration.p2=You may have to pay financial penalties and face prosecution if you give incorrect information.

confirmationOfSubmission.title=Return sent
confirmationOfSubmission.taxOwed=Tax owed
confirmationOfSubmission.returnReference=Return reference number
confirmationOfSubmission.paymentReference=Payment reference number
confirmationOfSubmission.propertyAddress=Property address
confirmationOfSubmission.emailSent=We have sent a confirmation email to <strong class="bold">{0}</strong>
confirmationOfSubmission.sentToHmrc=Return sent to HMRC
confirmationOfSubmission.taxDue=Tax due by
confirmationOfSubmission.printPage=Print or save this page as a PDF
confirmationOfSubmission.whatNext=What you need to do next
confirmationOfSubmission.warning=You must pay your Capital Gains Tax on UK property by {0}. You may get a penalty if your payment is late.
confirmationOfSubmission.howToPay=You can pay online or by bank transfer. You’ll need your payment reference number: <strong class="bold">{0}</strong>.
confirmationOfSubmission.ifSa=If you need to file a Self Assessment tax return
confirmationOfSubmission.ifSa.p1=You’ll need to provide details from this return in your next <a href="{0}" target="_blank">Self Assessment tax return (opens in a new window)</a>.
confirmationOfSubmission.returnToAccount=Go to your <a href="{0}">Capital Gains Tax on UK property account</a>.
confirmationOfSubmission.organisationNameLine=Trust: {0}
confirmationOfSubmission.agentNameLine=Client: {0}

viewReturn.title=View return
viewReturn.heading.taxOwed=Tax owed for return
viewReturn.heading.reference=Return reference number
viewReturn.heading.payment.reference=Payment reference number
viewReturn.printLink=Print or save this page for your records
viewReturn.charges.heading=Payments
viewReturn.charges.description=Description
viewReturn.charges.payBy=Pay by
viewReturn.charges.amount=Amount
viewReturn.charges.due=Due
viewReturn.charges.status=Status
viewReturn.chargeType.UkResidentReturn=Tax payment
viewReturn.chargeType.NonUkResidentReturn=Tax payment
viewReturn.chargeType.Interest=Interest on late tax payment
viewReturn.chargeType.LateFilingPenalty=Penalty - late return
viewReturn.chargeType.SixMonthLateFilingPenalty=Penalty - return 6 months late
viewReturn.chargeType.TwelveMonthLateFilingPenalty=Penalty - return 12 months late
viewReturn.chargeType.LatePaymentPenalty=Penalty - late tax payment
viewReturn.chargeType.SixMonthLatePaymentPenalty=Penalty - payment 6 months late
viewReturn.chargeType.TwelveMonthLatePaymentPenalty=Penalty - payment 12 months late
viewReturn.chargeType.PenaltyInterest=Interest on penalties paid late
viewReturn.charge.status.paid=Paid
viewReturn.charge.status.payNow=<a href="{0}">Pay now</a>
viewReturn.charge.paymentMethod.BACS=Bacs payment received
viewReturn.charge.paymentMethod.CHAPS=CHAPS payment received
viewReturn.charge.paymentMethod.Cheque=cheque received
viewReturn.charge.paymentMethod.DebitCardByTelephone=debit card payment received
viewReturn.charge.paymentMethod.CreditCardByTelephone=credit card payment received
viewReturn.charge.paymentMethod.PTAOnlineWorldpayDebitCardPayment=debit card payment received
viewReturn.charge.paymentMethod.PTAOnlineWorldpayCreditCardPayment=credit card payment received
viewReturn.charge.paymentMethod.GIROReceipts= Bank Giro payment received
viewReturn.charge.paymentMethod.GIROCredits= Bank Giro payment received
viewReturn.charge.paymentMethod.ChequeReceipts=cheque received
viewReturn.charge.paymentMethod.DirectDebit=direct debit payment received
viewReturn.charge.paymentMethod.FasterPayment=Faster Payment received
viewReturn.charge.paymentMethod.GiroBankReceipts=Bank Giro payment received
viewReturn.charge.paymentMethod.GiroBankPostOffice=Bank Giro payment received
viewReturn.charge.paymentMethod.Paymaster=PayMaster payment received
viewReturn.charge.paymentMethod.BankLodgement=payment received
viewReturn.charge.paymentMethod.Incentive=payment received
viewReturn.charge.paymentMethod.LocalOfficePayment=payment received
viewReturn.charge.paymentMethod.NilDeclarations=payment received
viewReturn.charge.paymentMethod.OverpaymentsToDuty=payment received
viewReturn.charge.paymentMethod.ReallocationFromOASToDuty=payment received
viewReturn.charge.paymentMethod.PaymentNotExpected=payment received
viewReturn.charge.paymentMethod.Reallocation=payment received
viewReturn.charge.paymentMethod.RepaymentInterestAllocated=payment received
viewReturn.charge.paymentMethod.VoluntaryDirectPayments=payment received
viewReturn.organisationNameLine=Trust: {0}
viewReturn.agentNameLine=Client: {0}
viewReturn.sentToHmrc=Return sent to HMRC
viewReturn.returnReference=Return reference number
viewReturn.propertyAddress=Property address


viewReturn.summaryHeading=Your return

multiple-disposals.guidance.title=You sold or disposed of 2 or more properties
multiple-disposals.guidance.agent.title=Your client sold or disposed of 2 or more properties
multiple-disposals.guidance.trust.title=The trust sold or disposed of 2 or more properties
multiple-disposals.guidance.p1=You can report all property sales (or ‘disposals’) in the same return. You can only do this if they all had:
multiple-disposals.guidance.li1=the same ‘completion’ date
multiple-disposals.guidance.li2=contract ‘exchange’ dates on or after 6 April 2020
multiple-disposals.guidance.li3=contract exchange dates that were in the same tax year
multiple-disposals.guidance.p2=The contract exchange dates can be in a different tax year to the completion date.
multiple-disposals.guidance.p3=You must send separate returns if the contract exchange dates were in different tax years.
multiple-disposals.guidance.details.summary=What happens on ‘exchange’ and ‘completion’ dates?
multiple-disposals.guidance.details.p1=The ‘completion’ date is usually the day the new owner gets the key to the property.
multiple-disposals.guidance.details.p2=Contract ‘exchange’ usually happens when the buyer and seller exchange contracts. It’s usually when the new owner pays a deposit.
multiple-disposals.guidance.details.link=<a href="{0}" target="_blank">Read about ‘exchange’ and ‘completion’ (opens in a new window)</a>.
multiple-disposals.guidance.details.agent.link=<a href="{0}" target="_blank">The completion date (opens in a new window)</a> is usually the day your client got the money from the sale or disposal and the new owner got the keys.
multiple-disposals.guidance.details.trust.link=<a href="{0}" target="_blank">The completion date (opens in a new window)</a> is usually the day the trust got the money from the sale or disposal and the new owner got the keys.

returns.list.title=Sent returns
returns.list.ref=Return ref:
returns.list.view=View return
returns.list.viewAndPay=View and pay
returns.list.paymentDue=Payment due
returns.list.nextPaymentDue=Next payment due
returns.list.noTaxDue=You did not owe any tax for this return
returns.list.leftToPay=Total left to pay
returns.list.taxOwed=Tax owed for return
returns.list.sentDate=Sent to HMRC on {0}
returns.paymentTakes3Days=Payments may take up to 3 working days to be shown on this page

drafts.list.title=Draft returns
drafts.list.lastUpdated=Last saved on {0}
drafts.list.sendAndPayBy=Send and pay by
drafts.list.resume=Complete return

multipleDisposalsNumberOfProperties.title=How many disposals are you including in this return?
multipleDisposalsNumberOfProperties.p1=The property disposals must all have the same ‘completion’ date. The contract ‘exchange’ dates must all be in the same tax year.
multipleDisposalsNumberOfProperties.p2=If you sold shares enter the number of companies you held the shares in. You must have sold all the shares on the same date.
multipleDisposalsNumberOfProperties.details.summary=What happens on ‘exchange’ and ‘completion’ dates?
multipleDisposalsNumberOfProperties.details.p1=The ‘completion’ date is usually the day the new owner gets the key to the property,
multipleDisposalsNumberOfProperties.details.p2=Contract ‘exchange’ usually happens when the buyer and seller exchange contracts. It’s usually when the new owner pays a deposit.
multipleDisposalsNumberOfProperties.details.link=<a href="{0}" target="_blank">Read about ‘exchange’ and ‘completion’ (opens in a new window)</a>.

multipleDisposalsNumberOfProperties.error.invalid=Amount of disposals must be a number
multipleDisposalsNumberOfProperties.error.required=Enter the number of disposals you are including in this return
multipleDisposalsNumberOfProperties.error.tooSmall=Number of disposals must be 2 or more
multipleDisposalsNumberOfProperties.error.tooLong=Number of disposals must be 999 or less

multipleDisposalsWereYouAUKResident.title=Were you a UK resident on all of the contract ‘exchange’ dates?
multipleDisposalsWereYouAUKResident.agent.title=Was your client a UK resident on all of the contract ‘exchange’ dates?
multipleDisposalsWereYouAUKResident.trust.title=Was the trust resident in the UK on all of the contract ‘exchange‘ dates?
multipleDisposalsWereYouAUKResident.helpText=Contract ‘exchange’ usually happens when a buyer and seller swap contracts and the buyer pays a deposit. If you sold shares, it was the day you sold them.

multipleDisposalsWereYouAUKResident.link=<a href="{0}" target="_blank">Work out your residence status for a tax year (opens in a new window)</a>
multipleDisposalsWereYouAUKResident.agent.link=<a href="{0}" target="_blank">Work out your client’s residence status (opens in a new window)</a>
multipleDisposalsWereYouAUKResident.trust.link=<a href="{0}" target="_blank">Work out the trust’s residence status (opens in a new window)</a>
multipleDisposalsWereYouAUKResident.agent.error.required=Select yes if your client was a UK resident on all of the contract exchange dates
multipleDisposalsWereYouAUKResident.agent.error.boolean=Select yes if your client was a UK resident on all of the contract exchange dates
multipleDisposalsWereYouAUKResident.trust.error.required=Select yes if the trust was a UK resident on all of the contract exchange dates
multipleDisposalsWereYouAUKResident.trust.error.boolean=Select yes if the trust was a UK resident on all of the contract exchange dates
multipleDisposalsWereYouAUKResident.error.required=Select yes if you were a UK resident on all of the contract ‘exchange’ dates
multipleDisposalsWereYouAUKResident.error.boolean=Select yes if you were a UK resident on all of the contract ‘exchange’ dates

multipleDisposalsWereAllPropertiesResidential.title=Were all of the properties residential properties?
multipleDisposalsWereAllPropertiesResidential.helpText=Residential property includes houses, flats, or other dwellings, including their gardens or grounds.
multipleDisposalsWereAllPropertiesResidential.link=What residential property includes
multipleDisposalsWereAllPropertiesResidential.details.p1=Residential property includes:
multipleDisposalsWereAllPropertiesResidential.details.li1=a building where someone lives or could live, like a house, flat or other type of dwelling
multipleDisposalsWereAllPropertiesResidential.details.li2=a building that is being built or changed so it can be used as a place where someone could live
multipleDisposalsWereAllPropertiesResidential.details.li3=land that’s part of a garden or grounds of a building that’s used as a place where someone lives, or could live

multipleDisposalsWereAllPropertiesResidential.error.required=Select yes if all the properties were residential properties

multipleDisposalsCountryOfResidence.title=What was your country of residence on the day you ‘exchanged’ contracts?
multipleDisposalsCountryOfResidence.agent.title=What country was your client a resident of when they exchanged contracts?
multipleDisposalsCountryOfResidence.trust.title=What country was the trust a resident of when they exchanged contracts?
multipleDisposalsCountryOfResidence.helpText=It‘s usually the day you and the new owner swapped contracts and they paid a deposit. If you made an indirect disposal, it’s the day you sold the shares.
multipleDisposalsCountryOfResidence.agent.helpText=It‘s usually the day your client and the new owner swapped contracts and they paid a deposit.
multipleDisposalsCountryOfResidence.trust.helpText=It‘s usually the day the trust and the new owner swapped contracts and they paid a deposit.

disposalDateMixedUseOrIndirect.title=You cannot use this service
disposalDateMixedUseOrIndirect.agent.title=You cannot use this service
disposalDateMixedUseOrIndirect.trust.title=You cannot use this service
disposalDateMixedUseOrIndirect.p1.reason1=This is because when you sold or disposed of the property, you exchanged contracts before 6 April 2020.
disposalDateMixedUseOrIndirect.agent.p1.reason1=This is because when your client sold or disposed of the property, they exchanged contracts before 6 April 2020.
disposalDateMixedUseOrIndirect.trust.p1.reason1=This is because when the trust sold or disposed of the property, it exchanged contracts before 6 April 2020.
disposalDateMixedUseOrIndirect.p1.reason2=If you made an indirect disposal and sold shares not property, it’s because you sold the shares before 6 April 2020.
disposalDateMixedUseOrIndirect.agent.p1.reason2=If they made an indirect disposal and sold shares not property, it’s because they sold the shares before 6 April 2020.
disposalDateMixedUseOrIndirect.trust.p1.reason2=If the trust made an indirect disposal and sold shares not property, it’s because it sold the shares before 6 April 2020.
disposalDateMixedUseOrIndirect.h2=What you’ll need to do next
disposalDateMixedUseOrIndirect.agent.h2=What you’ll need to do next
disposalDateMixedUseOrIndirect.trust.h2=What you’ll need to do next
disposalDateMixedUseOrIndirect.p2=You’ll need to complete a <a href="{0}">non resident: report and pay Capital Gains Tax on UK property or land form</a>.
disposalDateMixedUseOrIndirect.agent.p2=You’ll need to complete a <a href="{0}">non-resident: report and pay Capital Gains Tax on UK property or land form</a>.
disposalDateMixedUseOrIndirect.trust.p2=You’ll need to complete a <a href="{0}">non-resident: report and pay Capital Gains Tax on UK property or land form</a>.
disposalDateMixedUseOrIndirect.p3=You have 30 days from the date of completion to report your disposal and pay any tax due. You may get a penalty if your payment is late.
disposalDateMixedUseOrIndirect.agent.p3=You have 30 days from the date of completion to report your disposal and pay any tax due. Your client may get a penalty if your payment is late.
disposalDateMixedUseOrIndirect.trust.p3=You have 30 days from the date of completion to report your disposal and pay any tax due. You may get a penalty if your payment is late.


initialGainOrLoss.title=Did you make an initial gain or loss?
initialGainOrLoss.caption=Initial gain or loss
initialGainOrLoss.error.required=Select if you made a gain, loss, or no gain or loss
initialGainOrLoss.error.invalid=Select if you made a gain, loss, or no gain or loss
initialGainOrLoss.gain.label=Gain
initialGainOrLoss.loss.label=Loss
initialGainOrLoss.details.summary=How to work out your initial gain or loss

initialGainOrLoss.cya.title=Check your answers

initialGainOrLoss.details.olTitle=To work out your initial gain:
initialGainOrLoss.details.li1=1. Subtract the amount you purchased, or acquired, the property for from the amount you sold, or disposed of, it for.
initialGainOrLoss.details.li2=2. Subtract any money you spent on buying or acquiring the property.
initialGainOrLoss.details.li3=3. Then subtract any money you spent on making improvements to the property.
initialGainOrLoss.details.li4=4. Then subtract any money you spent on selling the property, such as on legal fees or for estate agents.
initialGainOrLoss.details.li5=5. This will give you the amount of the initial gain or loss.
initialGainOrLoss.details.example.title=Example
initialGainOrLoss.details.example.details=You inherited a property. The market value of the property when you got it was £120,000. You paid £5,000 in legal fees when you got it. You spent £10,000 on making improvements to it. After 10 years, you sold the property for £150,000. You paid £5,000 for legal and estate agent‘s fees. This gave you an initial gain of £10,000.
initialGainOrLoss.noLossOrGain.label=No initial gain, no initial loss
initialGainOrLoss.summary.hint=Click on the link to change your answers
initialGainOrLoss.cya.hint=whether you made an initial gain, a loss, or no gain or loss

gain.error.required=Enter the initial gain amount
gain.error.invalid=Initial gain amount must only include numbers, like 2,908 or 740.50
gain.error.tooLarge=Initial gain amount must be a number greater than 0 and less than 50,000,000,000.00, or select no gain or loss
gain.error.tooManyDecimals=Initial gain amount must have 2 decimal places or less, like 2,908 or 740.50
gain.error.tooSmall=The initial gain must be a number more than 0 and less than 50,000,000,000
gain.label=Initial gain amount

loss.error.required=Enter the initial loss amount
loss.error.invalid=Initial loss amount must only include numbers, like 2,908 or 740.50
loss.error.tooLarge=Initial loss amount must be a number greater than 0 and less than 50,000,000,000.00, or select no gain or loss
loss.error.tooManyDecimals=Initial loss amount must have 2 decimal places or less, like 2,908 or 740.50
loss.error.tooSmall=The initial loss must be a number more than 0 and less than 50,000,000,000
loss.label=Initial loss amount

multipleDisposalsTaxYear.title=When were contracts exchanged on all the properties?
multipleDisposalsTaxYear.link=What happens on the exchange date?
multipleDisposalsTaxYear.before=Before 6 April 2020
multipleDisposalsTaxYear.after=After 6 April 2020
multipleDisposalsTaxYear.details.p1=Contract <a href="{0}" target="_blank">exchange (opens in a new window)</a> usually happens when the buyer and seller exchange contracts. It’s usually when the new owner pays a deposit.
multipleDisposalsTaxYear.error.required=Select when the contracts were exchanged on all the properties

multipleDisposalsAssetTypeForNonUkResidents.title=What types of property or assets did you dispose of?
multipleDisposalsAssetTypeForNonUkResidents.agent.title=What types of property or assets did your client dispose of?
multipleDisposalsAssetTypeForNonUkResidents.trust.title=What types of property or assets did the trust dispose of?
multipleDisposalsAssetTypeForNonUkResidents.helpText=Select all that apply.
multipleDisposalsAssetTypeForNonUkResidents.Residential=Residential
multipleDisposalsAssetTypeForNonUkResidents.Residential.helpText=Includes houses, flats, or other dwellings, including their gardens or grounds.
multipleDisposalsAssetTypeForNonUkResidents.NonResidential=Non-residential
multipleDisposalsAssetTypeForNonUkResidents.MixedUse=Mixed use
multipleDisposalsAssetTypeForNonUkResidents.MixedUse.helpText=Part of the property was residential while you owned it.
multipleDisposalsAssetTypeForNonUkResidents.MixedUse.agent.helpText=Part of the property was residential and part was non-residential while your client owned it
multipleDisposalsAssetTypeForNonUkResidents.MixedUse.trust.helpText=Part of the property was residential and part was non-residential while the trust owned it
multipleDisposalsAssetTypeForNonUkResidents.IndirectDisposal=Company shares - you made an indirect disposal
multipleDisposalsAssetTypeForNonUkResidents.agent.IndirectDisposal=Company shares - your client made an indirect disposal
multipleDisposalsAssetTypeForNonUkResidents.trust.IndirectDisposal=Company shares - the trust made an indirect disposal
multipleDisposalsAssetTypeForNonUkResidents.IndirectDisposal.helpText=An indirect disposal is where the disposal involves rights to assets that derive at least 75% of their value from UK land.
multipleDisposalsAssetTypeForNonUkResidents.error.required=Select the type of property or asset you sold or disposed of
multipleDisposalsAssetTypeForNonUkResidents.error.invalid=Select the type of property or asset you sold or disposed of
multipleDisposalsAssetTypeForNonUkResidents.agent.error.required=Select the types of property or assets your client disposed of
multipleDisposalsAssetTypeForNonUkResidents.trust.error.required=Select the types of property or assets the trust disposed of
multipleDisposalsAssetTypeForNonUkResidents.agent.error.invalid=Select the types of property or assets your client disposed of
multipleDisposalsAssetTypeForNonUkResidents.trust.error.invalid=Select the types of property or assets the trust disposed of

multipleDisposalsCompletionDate.title=What was the ‘completion’ date for all the properties?
multipleDisposalsCompletionDate.helpText=For example, 25, 4, 2020.
multipleDisposalsCompletionDate.details.summary=What happens on the ‘completion’ date?
multipleDisposalsCompletionDate.details.p1=The <a href="{0}" target=_blank>‘completion’ date (opens in a new window)</a> is usually the day the new owner gets the keys to the property.
multipleDisposalsCompletionDate.error.required=Enter a completion date
multipleDisposalsCompletionDate.error.invalid=Enter a real completion date
multipleDisposalsCompletionDate.error.tooFarInFuture=Completion date must be today or in the past
multipleDisposalsCompletionDate-day.error.required=Completion date must include a day
multipleDisposalsCompletionDate-month.error.required=Completion date must include a month
multipleDisposalsCompletionDate-year.error.required=Completion date must include a year
multipleDisposalsCompletionDate-day.error.invalid=Enter a real completion date
multipleDisposalsCompletionDate-month.error.invalid=Enter a real completion date
multipleDisposalsCompletionDate-year.error.invalid=Enter a real completion date
multipleDisposalsCompletionDate-month.error.monthAndYearRequired=Completion date must include a month and a year
multipleDisposalsCompletionDate-day.error.dayAndYearRequired=Completion date must include a day and a year
multipleDisposalsCompletionDate-day.error.dayAndMonthRequired=Completion date must include a day and a month

multipleDisposals.triage.cya.title=Check your answers
multipleDisposals.triage.cya.guidanceLink=Help completing this section
multipleDisposals.triage.cyaChange.numberOfProperties=the number of properties exchanges in the same tax year
multipleDisposals.triage.cyaChange.wereYouAUKResident=whether you were a UK resident on all the dates when you exchanged contracts
multipleDisposals.triage.cyaChange.countryOfResidence=your country of residence
multipleDisposals.triage.cyaChange.assetTypes=the types of property included in this return
multipleDisposals.triage.cyaChange.wereAllPropertiesResidential=whether all the properties were residential properties
multipleDisposals.triage.cyaChange.taxYear=when the contracts were exchanged on all the properties
multipleDisposals.triage.cyaChange.completionDate=the completion date for all the properties

nonCalculatedTaxDue.title=Enter the amount of Capital Gains Tax due for this return
nonCalculatedTaxDue.helpText=You’ll need to work out and enter the amount.

hasSupportingDocsToUpload.title=Do you want to upload any supporting docs?
hasSupportingDocsToUpload.error.required=Select yes if you want to upload any supporting documents
hasSupportingDocsToUpload.error.boolean=Select yes if you want to upload any supporting documents

multipleDisposalsDisposalDate.title=What date did you exchange contracts when disposing of the property?
multipleDisposalsDisposalDate.agent.title=When the property was disposed of, what date were contracts exchanged?
multipleDisposalsDisposalDate.trust.title=When the property was disposed of, what date were contracts exchanged?
multipleDisposalsDisposalDate.helpText=It’s usually when you and the buyer or new owner swapped contracts and the buyer paid a deposit. This is also called the ‘disposal’ date. For example, 25 4 2020
multipleDisposalsDisposalDate.agent.helpText=It’s usually when a buyer and seller swap contracts and the buyer pays a deposit. This is also called the ‘disposal’ date. For example, 25 4 2020.
multipleDisposalsDisposalDate.trust.helpText=It’s usually when a buyer and seller swap contracts and the buyer pays a deposit. This is also called the ‘disposal’ date. For example, 25 4 2020.

multipleDisposalsDisposalDate.link=<a href="{0}" target="_blank">Find out what happens on the exchange date (opens in a new window)</a>.

multipleDisposalsDisposalDate.error.required=Enter a contract exchange date
multipleDisposalsDisposalDate.error.invalid=Enter a real contract exchange date
multipleDisposalsDisposalDate.error.tooFarInFuture=Contract exchange date must be the same or before the completion date
multipleDisposalsDisposalDate.error.tooFarInPast=The date must be in the tax year {0} to {1}
multipleDisposalsDisposalDate-day.error.required=Contract exchange date must include a day
multipleDisposalsDisposalDate-month.error.required=Contract exchange date must include a month
multipleDisposalsDisposalDate-year.error.required=Contract exchange date must include a year
multipleDisposalsDisposalDate-day.error.invalid=Enter a real contract exchange date
multipleDisposalsDisposalDate-month.error.invalid=Enter a real contract exchange date
multipleDisposalsDisposalDate-year.error.invalid=Enter a real contract exchange date
multipleDisposalsDisposalDate-month.error.monthAndYearRequired=Contract exchange date must include a month and a year
multipleDisposalsDisposalDate-day.error.dayAndYearRequired=Contract exchange date must include a day and a year
multipleDisposalsDisposalDate-day.error.dayAndMonthRequired=Contract exchange date must include a day and a month

multipleDisposalsDisposalPrice.title=What was the disposal value of the property?
multipleDisposalsDisposalPrice.helpText=This is the amount you got when the property was sold or its market value if it was disposed of another way. You should subtract any selling or disposal costs.
multipleDisposalsDisposalPrice.agent.helpText=This is the amount your client got when the property was sold or its market value if it was disposed of another way. You should subtract any selling or disposal costs.
multipleDisposalsDisposalPrice.trust.helpText=This is the amount the trust got when the property was sold or its market value if it was disposed of another way. You should subtract any selling or disposal costs.
multipleDisposalsDisposalPrice.link=What are disposal costs?
multipleDisposalsDisposalPrice.details.p1=Disposal or selling costs include fees for estate agents or solicitors.

multipleDisposalsDisposalPrice.error.required=Enter the disposal value of the property, for example, 20,520.86
multipleDisposalsDisposalPrice.error.invalid=Amount must be a number
multipleDisposalsDisposalPrice.error.tooLarge=Amount must be 50,000,000,000.00 or less
multipleDisposalsDisposalPrice.error.tooSmall=Amount must a number more than 0 and less than 50,000,000,000

multipleDisposalsAcquisitionPrice.title=What was the acquisition value of the property?
multipleDisposalsAcquisitionPrice.helpText=This is the amount you paid when you bought the property or its market value if you inherited it or got it as a gift. You should add on any improvements or acquisition costs.
multipleDisposalsAcquisitionPrice.agent.helpText=This is the amount your client paid when they bought the property or its market value if your client inherited it or got it as a gift. You should add on any improvement or acquisition costs.
multipleDisposalsAcquisitionPrice.trust.helpText=This is the amount the trust paid when they bought the property or its market value if the trust inherited it or got it as a gift. You should add on any improvement or acquisition costs.
multipleDisposalsAcquisitionPrice.link=What are improvement and acquisition costs?
multipleDisposalsAcquisitionPrice.details.p1=You can include the cost of improvements that added value to the property. For example, if you built an extension or replaced a basic kitchen with a luxury one. You cannot claim for mortgage interest, decorating or maintenance.
multipleDisposalsAcquisitionPrice.agent.details.p1=Your client can include the cost of improvements that added value to the property. For example, if they built an extension or replaced a basic kitchen with a luxury one. They cannot claim for mortgage interest, decorating or maintenance.
multipleDisposalsAcquisitionPrice.trust.details.p1=The trust can include the cost of improvements that added value to the property. For example, if the trust built an extension or replaced a basic kitchen with a luxury one. The trust cannot claim for mortgage interest, decorating or maintenance.
multipleDisposalsAcquisitionPrice.details.p2=Acquisition or buying costs include fees for surveyors or solicitors.
multipleDisposalsAcquisitionPrice.details.p3=If you shared any of the costs, you can only claim your share.
multipleDisposalsAcquisitionPrice.agent.details.p3=If your client shared any of the costs, they can only claim their share.
multipleDisposalsAcquisitionPrice.trust.details.p3=If the trust shared any of the costs, it can only claim its share.

multipleDisposalsAcquisitionPrice.error.invalid=Amount must be a number
multipleDisposalsAcquisitionPrice.error.required=Enter the acquisition value of the property, for example 20,520.86
multipleDisposalsAcquisitionPrice.error.tooLarge=Amount must be 50,000,000,000.00 or less
multipleDisposalsAcquisitionPrice.error.tooSmall=Amount must a number more than 0 and less than 50,000,000,000

submitReturnError.title=Sorry, there is a problem with the service
submitReturnError.p1=Your return might not have been sent to HMRC.
submitReturnError.p2=You’ll need to:
submitReturnError.li1=Go to your Capital Gains Tax on UK property account home.
submitReturnError.li2=If your return is in ‘Sent returns’ it has been received by HMRC. You do not need to send it again.
submitReturnError.li3=If it is ‘Draft returns’ it has not been received by HMRC. You’ll need to try and send it again.
submitReturnError.p3=You may get a penalty and have to pay interest if your return or payment is late.
submitReturnError.button=Go to account home

hasValidPostcode.singleDisposal.title=Does the property have a UK postcode?
hasValidPostcode.singleDisposal.error.boolean=Select whether the property has a UK postcode
hasValidPostcode.singleDisposal.error.required=Select whether the property has a UK postcode

hasValidPostcode.multipleDisposals.title=Do any of the properties have a UK postcode?
hasValidPostcode.multipleDisposals.error.boolean=Select whether any of the properties have a UK postcode
hasValidPostcode.multipleDisposals.error.required=Select whether any of the properties have a UK postcode

enterUPRN.singleDisposal.title=Enter the Unique Property Reference Number (UPRN) for the UK property
enterUPRN.multipleDisposals.title=Enter the Unique Property Reference Number (UPRN) for one of the UK property disposals
enterUPRN.p1=A UPRN is a reference number used to identify every piece of land and property in Great Britain.
enterUPRN.line1.label=UPRN or first line of address
enterUPRN.line1.helpText=UPRN is 12 numbers or less.
enterUPRN.line2.label=Area (optional)
enterUPRN.line3.label=Town or city (optional)
enterUPRN.line4.label=County (optional)
enterUPRN.postcode.label=Postcode
enterUPRN.postcode.helpText=If the property does not have a postcode enter the postcode of the nearest property. For example, AB2 9WQ.
enterUPRN-line1.error.required=Enter a UPRN
enterUPRN-line1.error.tooLong=UPRN must be 12 numbers or less
enterUPRN-line1.error.invalid=UPRN must only include numbers

subsequentReturnExit.title=You’ll need to contact HMRC
subsequentReturnExit.p1=At the moment, only the first return for UK property sale or disposal in the tax year can be submitted online.
subsequentReturnExit.p2=You’ll need to contact HMRC and ask for a paper return to be posted to you.
subsequentReturnExit.p3=Have your National Insurance number or your Self Assessment Unique Taxpayer Reference to hand if you have one.

subsequentReturnExit.openingTimes.title=Opening times:
subsequentReturnExit.openingTimes.monToFri=8am to 4pm, Monday to Friday
subsequentReturnExit.closingTimes=Closed weekends and bank holidays
subsequentReturnExit.phoneAgent.title=Agent Dedicated Line:
subsequentReturnExit.telephone.title=Telephone:
subsequentReturnExit.inside-uk-telephone.title=Inside UK:
subsequentReturnExit.outside-uk-telephone.title=Outside UK:
subsequentReturnExit.getHelp=Get help
subsequentReturnExit.additionalNeedsLink=dealing with HMRC if you have additional needs
subsequentReturnExit.helpWithCallCharges=Find out about call charges

do-you-want-to-upload-supporting-evidence.title=Do you want to upload any supporting evidence?
do-you-want-to-upload-supporting-evidence.error.required=Select yes if you want to upload supporting evidence
do-you-want-to-upload-supporting-evidence.error.boolean=Select yes if you want to upload supporting evidence
do-you-want-to-upload-supporting-evidence.caption=Supporting evidence
do-you-want-to-upload-supporting-evidence.help-text=Up to 4 documents can be uploaded. For example, spreadsheets with calculations, invoices, receipts or valuations.

upload-supporting-evidence.check-your-answers.title=Check your answers
upload-supporting-evidence.check-your-answers.caption=Supporting evidence
upload-supporting-evidence.check-your-answers.file-label=Supporting evidence file {0}
upload-supporting-evidence.check-your-answers.do-you-want-to-upload-documents=Do you want to upload any supporting evidence?
upload-supporting-evidence.check-your-answers.cya-change=Change
upload-supporting-evidence.check-your-answers.assistive=the file named {0}
upload-supporting-evidence.check-your-answers.cya-delete=Delete
upload-supporting-evidence.check-your-answers.add-another-file=Add another file

upload-supporting-evidence.expired.title=Your uploaded supporting evidence has expired
upload-supporting-evidence.expired.p1=Uploaded files can only be kept for 7 days before they expire. You can either upload these files again or delete them from your return.
upload-supporting-evidence.expired.caption=Supporting evidence
upload-supporting-evidence.expired.do-you-want-to-upload-documents=Do you want to upload any supporting evidence?
upload-supporting-evidence.expired.label=Supporting evidence file
upload-supporting-evidence.expired.cya-change=Change


upload-supporting-evidence.supporting-evidence.title=Upload a document with your supporting evidence
upload-supporting-evidence.supporting-evidence.caption=Supporting evidence
upload-supporting-evidence.supporting-evidence.error.required=Upload a file containing your supporting evidence
upload-supporting-evidence.supporting-evidence.help-text=The file can be up to 5MB. We accept these file types XLS, XLSX, ODS, PDF, DOC, DOCX, ODT, TXT, PNG, and JPG.
file.error.required=Select a file containing your supporting evidence


upload-supporting-evidence.check-upscan-status.title=Supporting evidence file upload status
upload-supporting-evidence.check-upscan-status.caption=Supporting evidence
upload-supporting-evidence.check-upscan-status.in-progress.help-text=There is a delay in scanning your file. You can check the progress by clicking the button below.
upload-supporting-evidence.check-upscan-status.failed.help-text=Your supporting evidence file has failed its scan. You can try again by uploading another file.
upload-supporting-evidence.check-upscan-status.passed.help-text=Your supporting evidence file has been successfully saved and scanned. We will save it for 7 days or until you submit your return when it will be attached to your submission.
upload-supporting-evidence.check-upscan-status.failed.cya-change=Upload another file
upload-supporting-evidence.check-upscan-status.passed=Passed
upload-supporting-evidence.check-upscan-status.failed=Failed
upload-supporting-evidence.check-upscan-status.uploaded=Scan in progress
upload-supporting-evidence.check-upscan-status.button.checkAgain=Check status and continue

accessibilityStatement.caption=Report and pay Capital Gains Tax on UK property
accessibilityStatement.title=Accessibility statement
accessibilityStatement.p1=This accessibility statement explains how accessible this service is, what to do if you have difficulty using it, and how to report accessibility problems with the service.
accessibilityStatement.p2=This service is part of the wider GOV.UK website. There is a separate <a href="{0}">accessibility statement</a> for the main GOV.UK website.
accessibilityStatement.p3=This page only contains information about the Report and pay Capital Gains Tax on UK property service, available at {0}.
accessibilityStatement.usingThisService.title=Using this service
accessibilityStatement.usingThisService.p1=You can use this service to report the disposal of UK residential property or land (made from 6 April 2020). You can also view and amend your previous and current returns.
accessibilityStatement.usingThisService.p2=This service is run by HM Revenue and Customs (HMRC).
accessibilityStatement.usingThisService.p3=We want as many people as possible to be able to use this service. This means you should be able to:
accessibilityStatement.usingThisService.li1=change colours, contrast levels and fonts
accessibilityStatement.usingThisService.li2=zoom in up to 300% without the text spilling off the screen
accessibilityStatement.usingThisService.li3=get from the start of the service to the end using just a keyboard
accessibilityStatement.usingThisService.li4=get from the start of the service to the end using speech recognition software
accessibilityStatement.usingThisService.li5=listen to the service using a screen reader (including the most recent versions of JAWS, NVDA and VoiceOver)
accessibilityStatement.usingThisService.p4=We have also made the text in the service as simple as possible to understand.
accessibilityStatement.usingThisService.p5=<a href="{0}">AbilityNet</a> has advice on making your device easier to use if you have a disability.
accessibilityStatement.howAccessible.title=How accessible this service is
accessibilityStatement.howAccessible.p1=HMRC is committed to making this service accessible, in accordance with the Public Sector Bodies (Websites and Mobile Applications) (No. 2) Accessibility Regulations 2018.
accessibilityStatement.howAccessible.p2=This service is partially compliant with the <a href="{0}">Web Content Accessibility Guidelines version 2.1 AA standard</a>. We cannot be certain that it is fully compliant. It will be fully tested by June 2020.
accessibilityStatement.reportingProblems.title=Reporting accessibility problems with this service
accessibilityStatement.reportingProblems.p1=We are always looking to improve the accessibility of this service. If you find any problems that are not listed on this page or think we are not meeting accessibility requirements, report the <a href="{0}" target="_blank">accessibility problem (opens in a new window or tab)</a>.
accessibilityStatement.notHappy.title=What to do if you are not happy with how we respond to your complaint
accessibilityStatement.notHappy.p1=The Equality and Human Rights Commission (EHRC) is responsible for enforcing the Public Sector Bodies (Websites and Mobile Applications) (No. 2) Accessibility Regulations 2018 (the ‘accessibility regulations’). If you are not happy with how we respond to your complaint, <a href="{0}">contact the Equality Advisory and Support Service (EASS)</a>, or the  <a href="{1}">Equality Commission for Northern Ireland (ECNI)</a> if you live in Northern Ireland.
accessibilityStatement.contactingUs.title=Contacting us by phone or getting a visit from us in person
accessibilityStatement.contactingUs.p1=We provide a text relay service if you are deaf, hearing impaired or have a speech impediment.
accessibilityStatement.contactingUs.p2=We can provide a British Sign Language (BSL) interpreter, or you can arrange a visit from an HMRC advisor to help you complete the service.
accessibilityStatement.contactingUs.p3=Find out how to <a href="{0}">contact us</a>.
accessibilityStatement.howWeTested.title=How we tested this service
accessibilityStatement.howWeTested.p1=The service was tested on 6 December 2019  and checked for compliance with WCAG 2.1 AA. It  was built using parts that were tested by the <a href="{0}">Digital Accessibility Centre</a>. Since then, it has been extended and the full service will be tested by HMRC within the next three months. Tests will include disabled users.
accessibilityStatement.howWeTested.p2=This page was prepared on 6 April 2020. It was last updated on 6 April 2020.
<|MERGE_RESOLUTION|>--- conflicted
+++ resolved
@@ -912,11 +912,7 @@
 disposalPrice.trust.SoldOther.helpText=If the property was shared, only enter the amount the trust got for its share. You’ll be able to enter any additional costs later.
 disposalPrice.Gifted.helpText=If you owned part of the property, only enter your share of the market value. You’ll be able to enter any additional costs later.
 disposalPrice.agent.Gifted.helpText=You can provide a valuation from a surveyor or a realistic estimate. If the property was shared, only enter the market value of your client’s share.
-<<<<<<< HEAD
 disposalPrice.trust.Gifted.helpText=If the property was shared, only enter the amount the trust got for its share. You’ll be able to enter any additional costs later.
-=======
-disposalPrice.trust.Gifted.helpText=If the trust owned part of the property, only enter the amount it got for its share. You’ll be able to enter any additional costs later.
->>>>>>> 9562e5b2
 disposalPrice.SoldOther.error.required=Enter how much you sold or disposed of the property for
 disposalPrice.agent.SoldOther.error.required=Enter how much your client sold or disposed of the property for
 disposalPrice.trust.SoldOther.error.required=Enter how much the trust sold or disposed of the property for
@@ -1058,7 +1054,7 @@
 acquisitionPriceBought.trust.helpText=You’ll be able to enter any buying costs, like solicitor’s or surveyor’s fees later. If the ownership of the property was shared only enter the trust’s share.
 acquisitionPriceNotBought.helpText=You can provide a valuation from a surveyor or a realistic estimate. If the property was shared, only enter the market value of your share.
 acquisitionPriceNotBought.agent.helpText=You can provide a valuation from a surveyor or a realistic estimate. If the property was shared, only enter the market value of your client’s share.
-acquisitionPriceNotBought.trust.helpText=You can provide a valuation from a surveyor or a realistic estimate. If the property was shared, only enter the market value of the  trust’s share.
+acquisitionPriceNotBought.trust.helpText=You can provide a valuation from a surveyor or a realistic estimate. If the property was shared, only enter the market value of the trust’s share.
 acquisitionPriceBought.error.required=Enter how much you paid for your share of the property
 acquisitionPriceBought.agent.error.required=Enter how much your client paid for the property
 acquisitionPriceBought.trust.error.required=Enter how much the trust paid for the property
