service.title=Report and pay Capital Gains Tax on UK property
service.signOut=Sign out
hmrc_branding=HM Revenue & Customs
exitSurvey.linkText=Tell us how we can improve this service (takes 1 minute)

label.beta=Private Beta

button.startNow=Start now
button.continue=Continue
button.saveAndContinue=Save and continue
button.confirmAndContinue=Confirm and continue
button.createAccount=Create account
button.resendEmail=Resend email
button.findAddress=Find address
button.tryAgain=Try again
button.startAgain=Start again
button.signIn=Sign in
button.manageAccount=Manage account
button.acceptAndSend=Accept and send
button.payNow=Pay now
button.accountHome=Account home

generic.warning=Warning
generic.day=Day
generic.month=Month
generic.year=Year
generic.back=Back
generic.yes=Yes
generic.no=No
generic.success=Success
generic.errorPrefix=Error:
generic.loss=loss
generic.gain=gain
generic.on=on
yesNo.true=Yes
yesNo.false=No

cya.change=Change
cya.add=Add

unit-input.assistive.pounds=do not enter the pound sign
unit-input.assistive.percent=do not enter the percent sign

error.summary.heading=There’s a problem

landingPage.title=Report and pay Capital Gains Tax on UK property
landingPage.intro.p1=You may have to pay <a href="{0}">Capital Gains Tax</a> if you make a profit (‘gain’) when you sell (or ‘<a href="{0}">dispose of</a>’) property that’s not your home. For example, buy-to-let properties, land or inherited property.
landingPage.intro.p2=In most cases you do not need to pay the tax when you <a href="{0}">sell your main home</a>.
landingPage.createAccount.h2=Create a Capital Gains Tax on UK property account
landingPage.createAccount.p1=Before 6 April 2020, you’ll be able sign in to this service using your Government Gateway user ID and password to:
landingPage.createAccount.bullet1=create a Capital Gains Tax on UK property account
landingPage.createAccount.bullet2=update your contact details in your Capital Gains Tax on UK property account once you have created one
landingPage.createAccount.p2=If you do not have a Government Gateway user ID, you can create one.

landingPage.howTo.h2=How to report and pay the tax
landingPage.warning=From 6 April 2020, you will have 30 days after the property completion date to report and pay Capital Gains Tax on your UK property sales or disposals.
landingPage.howTo.p1=From 6 April 2020, you will be able to use this service to:
landingPage.howTo.list1.bullet1=report and pay any Capital Gains Tax due on UK property sales or disposals made from 6 April 2020
landingPage.howTo.list1.bullet2=view and amend your Capital Gains Tax on UK property returns made from 6 April 2020
landingPage.howTo.p2=If you’re a non-resident, you’ll also be able to use this service from 6 April 2020 to report the sale or disposal and pay the tax on:
landingPage.howTo.list2.bullet1=the sale or disposal of residential and non-residential UK property or land
landingPage.howTo.list2.bullet2=indirect disposals
landingPage.startButton=Create account or sign in
landingPage.beforeYouStart.h2=Before you start
landingPage.beforeYouStart.p1=You’ll need a Government Gateway user ID and password to use this service. If you do not have a Government Gateway user ID, you can create one.
landingPage.beforeYouStart.p2=To sign in, enter the same Government Gateway user ID and password you used to create your Capital Gains Tax on UK property account.
landingPage.beforeYouStart.p3=You can <a href="{0}">contact HMRC</a> if you need help accessing the service.
landingPage.ifAgent.h2=If you’re an agent
landingPage.ifAgent.p1=Go to your <a href="{0}">agent services account</a> to access this service. If you do not already have one, you can <a href="{1}">apply for an agent services account</a>.
landingPage.ifTrust.h2=If you’re representing a trust
landingPage.ifTrust.p1=The trust will need to be <a href="{0}">registered</a>. You will need the trust’s Self Assessment Unique Taxpayer Reference.

landingPage.sidebar.title=Related content
landingPage.sidebar.1=Capital Gains Tax
landingPage.sidebar.2=Tell HMRC about Capital Gains Tax on UK property or land if you’re non-resident
landingPage.sidebar.3=More

signInPage.title=Sign in to report and pay Capital Gains Tax on UK property
signInPage.list1.bullet5=view and amend your previous and current Capital Gains Tax on UK property returns
signInPage.beforeYouStart.p1=If you’re an individual or a trust, you’ll need to use the same Government Gateway user ID and password you used when you created your Capital Gains Tax on UK property account.
signInPage.beforeYouStart.p2=If you’re an agent, you’ll need to go to your <a href="{0}">agent services account</a> to access this service.
signInPage.beforeYouStart.p3=You can <a href="{0}">contact HMRC</a> if you need help accessing the service.

nino.title=Enter your National Insurance number
nino.helpText=It’s on your National Insurance card, benefit letter, payslip or P60.<br>For example, ‘QQ 12 34 56 C’.
nino.invalid=Your National Insurance number must be entered as 9 alphanumeric characters. For example, ‘QQ 12 34 56 C’
nino.generic.error=National Insurance number must be entered as 9 alphanumeric characters. For example, ‘QQ 12 34 56 C’

haveANino.title=Do you have a National Insurance number?
haveANino.helpText=You’ll find it on your National Insurance card, payslip or P60. For example, ‘QQ 12 34 56 C’.
hasNino.error.required=Select yes if you have a National Insurance number
hasNino.error.boolean=Select yes if you have a National Insurance number

haveAnSaUtr.title=Do you have a Self Assessment Unique Taxpayer Reference?
haveAnSaUtr.helpText=This is 10 numbers, for example 1234567890. It will be on tax returns and other letters about Self Assessment. It may be called ‘reference’, ‘UTR’ or ‘official use’.
hasSaUtr.error.required=Select yes if you have a Self Assessment Unique Taxpayer Reference
hasSaUtr.error.boolean=Select yes if you have a Self Assessment Unique Taxpayer Reference

enterSaUtr.title=Enter your Self Assessment Unique Taxpayer Reference and full name
saUtr.label=Self Assessment Unique Taxpayer Reference
saUtr.error.required=Enter your Self Assessment Unique Taxpayer Reference
saUtr.error.pattern=Self Assessment Unique Taxpayer References must be 10 numbers, for example 9163259195
enterSaUtr.error.notFound=We could not find your details using the name and Self Assessment Unique Taxpayer Reference you entered
enterSaUtr.tooManyAttempts.title=You’ll need to wait and try again
enterSaUtr.tooManyAttempts.p1=You’ve tried to enter the Self Assessment Unique Taxpayer Reference (UTR) too many times.
enterSaUtr.tooManyAttempts.p2=You’ll need to wait 2 hours and try again.
enterSaUtr.lostUtrLink=Find a lost UTR number


dob.title=What is your date of birth?
dob.helpText=For example, 31 3 1980
dob.invalid=Enter a real date of birth

subscription.caption=Create a Capital Gains Tax on UK property account
subscription.individual.title=Check your contact details and create an account
subscription.organisation.title=Check the trust or estate’s contact details and create an account
subscription.lede=We’ll only use these contact details if we need to get in touch about this service.
subscription.cyaLabel.contactName=Contact name
subscription.cyaChange.contactName=your contact name
subscription.cyaLabel.address=Contact address
subscription.cyaChange.address=your contact address
subscription.cyaLabel.email=Contact email address
subscription.cyaChange.email=your email address
subscription.changeGGAccount=If these details are not correct

registration.caption=Create a Capital Gains Tax on UK property account
registration.title=Check your contact details and create an account
registration.lede=We’ll only use these details if we need to contact you about this service.
registration.cyaLabel.firstName=First name
registration.cyaChange.firstName=your first name
registration.cyaLabel.lastName=Last name
registration.cyaChange.lastName=your last name
registration.cyaLabel.address=Contact address
registration.cyaChange.address=your contact address
registration.cyaLabel.email=Contact email address
registration.cyaChange.email=your email address

enterPostcode.title=Find your UK contact address


email.title=Enter a contact email address
email.amend.title=Enter a contact email address
email.helpText=For example, name@example.com
email.extraContent=We will only use this email address to contact you about your Capital Gains Tax on UK property disposals.
email.amend.extraContent=The email addresses you use for other government services will not change.
email.invalid=Enter an email address in the correct format, like name@example.com
email.error.required=Enter a contact email address

confirmEmail.title=You have 30 minutes to confirm your email address
confirmEmail.sentEmail=We’ve sent an email to you at {0}.
confirmEmail.changeAgain=You can <a href="{0}">use a different email address</a>.
confirmEmail.whatYouCanDo=What you need to do
confirmEmail.gotoEmail=Go to that email account and select the link in the email we sent you.
confirmEmail.ifNoEmail=If the email did not arrive
confirmEmail.noEmailAction=You can tell us to resend the email to that email account.
confirmEmail.verified.title=Email address confirmed
confirmEmail.verified.intro=The email address <strong class="bold">{0}</strong> has been confirmed.
confirmEmail.verified.p1=We’ll use this address to contact you about your Capital Gains Tax on UK property sales or disposals.
confirmEmail.verified.p2=Your email has not been updated in other government services.
confirmEmail.resent=Confirmation email sent:

confirmDraftReturn.title=Your Capital Gains Tax on UK property return will be saved for 30 days
confirmDraftReturn.warning=After {0} all the details in your Capital Gains Tax on UK property return will be deleted.
confirmDraftReturn.p1=After that date, you’ll need to start again.
confirmDraftReturn.p2=We will keep a return that is ‘In progress’ for 30 days from the day it was last saved. We will only save uploads for 7 days from the last day they were saved.

contactName.title=Change contact name
contactName.extraContent=The contact name you use for other government services will not change.
contactName.error.pattern=Contact name must only include letters, numbers, hyphens, apostrophes, commas, ampersands and spaces
contactName.error.required=Enter your contact name
contactName.error.tooLong=Contact name must must be 105 characters or fewer

address.postcode.label=Postcode
address.postcode.helpText=For example, AB2 9WQ
postcode.invalid=Postcode must only include letters, numbers and spaces
address.postcodeFilter.label=Property name or number (optional)
address.postcodeFilter.helpText=For example, 44 or The Mill
address.manual.linkText=Enter the address another way
address.lookup.linkText=Find address using UK postcode

address.uk.title=Enter your UK contact address
address.uk.line1.label=Building and street
address.uk.line2.label=Building and street line 2 (optional)
address.uk.line3.label=Town or city (optional)
address.uk.line4.label=County (optional)
address-line1.error.required=Enter the building or street
address-line1.error.tooLong=Building or street must be 35 characters or fewer
address-line2.error.tooLong=Building or street line 2 must be 35 characters or fewer
address-town.error.tooLong=Town or city must be 35 characters or fewer
address-county.error.tooLong=County must be 35 characters or fewer
address-line1.error.pattern=Building or street must only include letters, numbers, spaces, hyphens, commas, full stops, ampersands, apostrophes and forward slashes
address-line2.error.pattern=Building or street line 2 must only include letters, numbers, spaces, hyphens, commas, full stops, ampersands, apostrophes and forward slashes
address-town.error.pattern=Town or city must only include letters, numbers, spaces, hyphens, commas, full stops, ampersands, apostrophes and forward slashes
address-county.error.pattern=County must only include letters, numbers, spaces, hyphens, commas, full stops, ampersands, apostrophes and forward slashes

postcode.error.tooLong=Postcode must be 8 characters or fewer
postcode.error.required=Enter a postcode
postcode.error.invalidCharacters=Postcode must only include letters, numbers and spaces
postcode.error.pattern=Enter a real postcode
postcode.error.noResults=Address not found, you’ll need to follow the link to enter it manually
filter.error.noResults=Address not found, you’ll need to follow the link to enter it manually

subscription.isUk.title=Is your contact address in the UK?

isUk.error.required=Select yes if your contact address is in the UK

nonUkAddress.title=Enter your non-UK address
nonUkAddress.line1.label=Address line 1
nonUkAddress.line2.label=Address line 2 (optional)
nonUkAddress.line3.label=Address line 3 (optional)
nonUkAddress.line4.label=Address line 4 (optional)
countryCode.label=Country
countryCode.placeholder=Select a country
nonUkAddress-line1.error.required=Enter address line 1
nonUkAddress-line1.error.tooLong=Address line 1 must be 35 characters or fewer
nonUkAddress-line2.error.tooLong=Address line 2 must be 35 characters or fewer
nonUkAddress-line3.error.tooLong=Address line 3 must be 35 characters or fewer
nonUkAddress-line4.error.tooLong=Address line 4 must be 35 characters or fewer
nonUkAddress-line1.error.pattern=Address line 1 must only include letters, numbers, spaces, hyphens, commas, full stops, ampersands, apostrophes and forward slashes 
nonUkAddress-line2.error.pattern=Address line 2 must only include letters, numbers, spaces, hyphens, commas, full stops, ampersands, apostrophes and forward slashes 
nonUkAddress-line3.error.pattern=Address line 3 must only include letters, numbers, spaces, hyphens, commas, full stops, ampersands, apostrophes and forward slashes 
nonUkAddress-line4.error.pattern=Address line 4 must only include letters, numbers, spaces, hyphens, commas, full stops, ampersands, apostrophes and forward slashes
countryCode.error.required=Enter a country from the options presented as you type
countryCode.error.notFound=Enter a real country

address-select.title=Select your contact address
address-select.error.required=Select the contact address or enter it manually if it is not shown
address-select.error.number=Select the contact address or enter it manually if it is not shown
address-select.invalid=Select the contact address or enter it manually if it is not shown

subscribed.title=Account created
subscribed.individual.p1=You’ve created a Capital Gains Tax on UK property account
subscribed.organisation.p1=You’ve created a Capital Gains Tax on UK property account for your trust or estate.
subscribed.organisation.p2=The trust or estate’s account number is <strong class="bold">{0}</strong>.
subscribed.individual.p2=Your Capital Gains Tax on UK property account number is <strong class="bold">{0}</strong>.
subscribed.organisation.p3=You will need to provide this number to HMRC if you need to discuss the trust or estate’s account.
subscribed.individual.p3=You will need to provide this number to HMRC if you need to discuss your account.
subscribed.p4=We have sent a confirmation email to <strong class="bold">{0}</strong>.
subscribed.buttonText=Go to account

registerTrust.title=You’ll need to register the trust
registerTrust.p=To use this service, you’ll need to:
registerTrust.bullet1=<a href="{0}" target="_blank">Register the trust (opens in new window)</a>.
registerTrust.bullet2=Sign in to this service using the Government Gateway user ID and password you used to register the trust.

reportCorpTax.title=You’ve tried to sign in as an organisation
reportCorpTax.p1=Trusts are the only organisations that can use this service to report Capital Gains Tax on UK property.
reportCorpTax.p2=You have told us you are not a trust so you’ll need to <a href="{0}">file a Company Tax Return</a> to report any taxable gains on UK property.

entityType.title=Do you want to report a capital gain for a trust or estate?
entityType.individual=No
entityType.trust=Yes
entityType.error.required=Select yes if you want to report a capital gain for a trust or estate
entityType.invalid=Select yes if you want to report a capital gain for a trust or estate

wrongAccountForTrusts.title=Sign in to Government Gateway as a trust
wrongAccountForTrusts.p1=You’re trying to use this service to report Capital Gains Tax on UK property for a trust.
wrongAccountForTrusts.whatWentWrong=What went wrong
wrongAccountForTrusts.whatWentWrong.p1=You’ve signed into Government Gateway as an ‘individual’ person not an ‘organisation’.
wrongAccountForTrusts.whatNext=What you’ll need to do next
wrongAccountForTrusts.whatNext.p1=You’ll need to sign in using the <a href="{0}">Government Gateway</a> user ID and password created for the trust. These are the same details you used to register the trust.
wrongAccountForTrusts.createGGAccount=Create a trust’s Government Gateway account
wrongAccountForTrusts.createGGAccount.p1=You can a <a href="{0}">create a Government Gateway account</a> for the trust. It will need to be for an ‘organisation’ and not an ‘individual’. The trust will need to be <a href="{1}">registered</a> before you can use this service.

enterName.title=Enter your full name
enterName.firstName.label=First name
enterName.lastName.label=Last name
firstName.error.required=Enter your first name
firstName.error.tooLong=First name must be 35 characters or fewer
firstName.error.pattern=First name must only include letters, apostrophes, hyphens, spaces and ampersands
lastName.error.required=Enter your last name
lastName.error.tooLong=Last name must be 35 characters or fewer
lastName.error.pattern=Last name must only include letters, apostrophes, hyphens, spaces and ampersands

weNeedMoreDetails.title=We need more details
weNeedMoreDetails.caption=Create a Capital Gains Tax on UK property account
weNeedMoreDetails.p=This is so you can:
weNeedMoreDetails.individual.p1=Create a Capital Gains Tax on UK property account.
weNeedMoreDetails.organisation.p1=Create a Capital Gains Tax on UK property account for your trust or estate.
weNeedMoreDetails.individual.p2=Report your CGT on UK property sales or disposals.
weNeedMoreDetails.organisation.p2=Report your CGT on UK property sales or disposals for a trust or estate.

# IV Locked Out
iv.lockedOut.title=We were not able to confirm your identity
iv.lockedOut.p1=You have tried to confirm your identity too many times.
iv.lockedOut.p2=You’ll need to wait 24 hours and try again.
iv.exitToGovUk=Exit to GOV.UK

# IV User Aborted
iv.userAborted.title=We were not able to confirm your identity
iv.userAborted.p1=You have not provided enough information.
iv.userAborted.p2=To apply for a Capital Gains Tax on UK property account you’ll need to answer security questions. These will be based on the information we already hold about you.
iv.userAborted.p3=This is to prevent anyone other than you accessing your personal details.

# Failed IV
iv.failedIv.title=We were not able to confirm your identity
iv.failedIv.p1=You did not answer all the questions correctly.
iv.failedIv.p2=Your answers to the questions need to match the answers we already have for you.
iv.failedIv.p3=You’ll need to try again.

# Failed Matching
iv.failedMatching.title=We were not able to confirm your identity
iv.failedMatching.p1=You’ll need to try again.
iv.failedMatching.p2=You’ll need to check you entered your details correctly, such as your:
iv.failedMatching.li1=name
iv.failedMatching.li2=date of birth
iv.failedMatching.li3=National Insurance number

# Insufficient Evidence
iv.insufficientEvidence.title=We were not able to confirm your identity
iv.insufficientEvidence.p1=You’ll need to call us and we’ll ask you for more details. You’ll be able to apply for a Capital Gains Tax on UK property account by phone, once we have confirmed your identity.
iv.insufficientEvidence.telephone.title=Telephone:
iv.insufficientEvidence.telephone.number=0300 200 3300
iv.insufficientEvidence.textphone.title=Textphone:
iv.insufficientEvidence.textphone.number=0300 200 3319
iv.insufficientEvidence.outside-uk-telephone.title=Outside UK:
iv.insufficientEvidence.outside-uk-telephone.number=+44 135 535 9022
iv.insufficientEvidence.openingTimes=Opening times:
iv.insufficientEvidence.openingTimes.p1=Monday to Friday : 8am to 8pm
iv.insufficientEvidence.openingTimes.p2=Saturday: 8am to 4pm
iv.insufficientEvidence.openingTimes.p3=Closed Sundays and bank holidays.
iv.insufficientEvidence.helpWithCallCharges=Find out about call charges
iv.insufficientEvidence.getHelp=Get help
iv.insufficientEvidence.additionalNeedsLink=dealing with HMRC if you have additional needs


# IV Timed Out
iv.timeout.title=Your session has ended
iv.timeout.p1=You’ve been inactive for too long so we’ve ended your session.
iv.timeout.p2=You’ll need to start again.

# IV Technical Issue
iv.technicalIssue.title=Sorry, there is a problem with the service
iv.technicalIssue.p=You’ll need to try again later.


# IV Precondition Failed
iv.preconditionFailed.title=You’re not able to use this service
iv.preconditionFailed.p1=We’ve checked the details in your Government Gateway account and you do not meet the criteria to use this service.

account.caption=Capital Gains Tax on UK property account

account.menu.home=Home
account.menu.manageYourDetails=Manage account
account.menu.signOut=Sign out
account.menu.changeClient=Change client
account.agent.prefix=Client:
account.home.title=Capital Gains Tax on UK property account home

account.home.subtitle=Account number: {0}
account.home.left.title=Capital Gains Tax liability
account.home.left.placeholder=Your total Capital Gains Tax liability for UK property disposals from 6 April 2020 to 5 April 2021.
account.home.right.title=Total amount left to pay
account.home.right.placeholder=The total amount due for all your Capital Gains Tax on UK property disposals made from 6 April 2020.
account.home.private-beta.guide=How to report capital gains on disposals made from 6 April 2020
account.home.private-beta.guide.content=You will be able to use this service from 6 April 2020, to report and pay Capital Gains Tax on UK property disposals made on or after 6 April 2020. Find out how to <a href="{0}">report a capital gain on UK property disposals made before 6 April 2020</a>.
account.home.button.start-a-new-return=Start new return

account.totalLeftToPay=Total left to pay
account.make.payment.link=Make a payment

account.manageYourDetails.title=Manage account
account.manageYourDetails.subtitle=Account number
account.manageYourDetails.accountName=Account name
account.manageYourDetails.betaNotice=This service is in private beta until 6 April 2020. On that date you will be able to come back and send a CGT on UK property disposals return for disposals made on or after 6 April 2020.
account.manageYourDetails.contactHeading=Contact person’s details
account.manageYourDetails.p=We’ll only use these details if we need to get in contact about this service.
account.manageYourDetails.individual.p2=If the ‘Account name’ needs to change, you’ll need to <a href="{0}" target="_blank">tell HMRC (opens in a new window)</a>.
account.manageYourDetails.organisation.p2= If the lead trustee’s name or address changes, you’ll need to <a href="{0}" target="_blank">tell HMRC (opens in a new window)</a>.
account.manageYourDetails.yourName=Your name
account.manageYourDetails.ContactName.changed=Contact name changed
account.manageYourDetails.Email.changed=Contact email address changed
account.manageYourDetails.Address.changed=Contact address changed
account.manageYourDetails.changed.p=We’ll use this to contact you about your Capital Gains Tax on UK property sales or disposals.

isReportingForATrust.title=Do you want to report a capital gain for a trust or estate?
isReportingForATrust.error.required=Select yes if you want to report the tax for a trust or estate
isReportingForATrust.error.boolean=Select yes if you want to report the tax for a trust or estate

haveATrn.title=Does the trust or estate have a Trust Registration Number?
haveATrn.helpText=It is sent to the person who registers the trust with the Trust Registration Service and is 15 characters. For example, ‘XC TVN 999 000 0000’.
hasTrn.error.required=Select yes if you have a Trust Registration number
hasTrn.error.boolean=Select yes if you have a Trust Registration number

enterTrn.title=Enter details about the trust or estate
trn.label=Trust Registration Number
trn.error.required=Enter your Trust Registration Number
trn.error.pattern=Trust Registration Number must only include letters, numbers and spaces
trn.error.tooLong=Trust Registration Number must be 15 characters
trn.error.tooShort=Trust Registration Number must be 15 characters
enterTrn.error.notFound=We could not find your details using the name and Trust Registration Number you entered
enterTrn.tooManyAttempts.title=You’ll need to wait and try again
enterTrn.tooManyAttempts.p1=You’ve tried to enter your Trust Registration Number and trust name too many times.
enterTrn.tooManyAttempts.p2=You’ll need to wait 2 hours and try again.
enterTrn.whatATrnIs=What a Trust Registration Number is
enterTrn.whatATrnIs.p1=HMRC sends this number to the person who <a href="{0}" target="_blank">registers the trust (opens in a new window)</a>.
enterTrn.ifYouCannotFind=If you cannot find it
enterTrn.ifYouCannotFind.p1=If you registered the trust and cannot find its Trust Registration Number number, you can <a href="{0}" target="_blank">contact HMRC (opens in a new window)</a>.

enterTrustName.label=Name of trust
trustName.error.required=Enter the name of your trust
trustName.error.tooLong=The name of your trust must be less than 105 characters
trustName.error.pattern=The trust’s name must only include letters, spaces, commas, ampersands, full stops, apostrophes and hyphens

alreadySubscribedWithDifferentGGAccount.title=You need to sign in with a different Government Gateway account
alreadySubscribedWithDifferentGGAccount.p=You’ll need to sign in with same Government Gateway user ID you used to create your Capital Gains Tax on UK property account.
alreadySubscribedWithDifferentGGAccount.button=Sign in with correct user ID

changeGGAccount.title=If the details were not correct
changeGGAccount.p=You can try again. You’ll need to sign in with the Government Gateway user ID you want to use to create your Capital Gains Tax on UK property account.
changeGGAccount.button=Try again

weOnlySupportGG.title=Report and pay Capital Gains Tax on UK property
weOnlySupportGG.p1=The Government Gateway user ID you signed in with cannot be used to access this service.
weOnlySupportGG.createAccount=Create an account
weOnlySupportGG.createAccount.p1=You’ll need to <a href="{0}">create a new Government Gateway user ID</a>. You can then use it to create a Capital Gains Tax on UK property account.
weOnlySupportGG.signIn=Sign in if you already have an account
weOnlySupportGG.signIn.p1=<a href="{0}">Sign in</a> with the same Government Gateway user ID you used to create your Capital Gains Tax on UK property account.

signed-out.title=You’ve signed out
signed-out.p1=You’ve signed out of your Capital Gains Tax on UK property account.
signed-out.p2=You can <a href="{0}">sign in</a> to your account.
signed-out.button=Go to GOV.UK

timed-out.title=For your security, we signed you out
timed-out.p1=This was because you were inactive for too long.
timed-out.p2=To access your Capital Gains on UK property account, you’ll need to sign in.
timed-out.button=Sign in

email-whitelisting.problem.title=Sorry, there is a problem
email-whitelisting.problem.p1=You cannot access the Report and pay Capital Gains Tax trial service at the moment. 
email-whitelisting.problem.p2=This might be because:
email-whitelisting.problem.bullet1=there is a technical problem
email-whitelisting.problem.bullet2=you tried to use the link we emailed to you more than 5 times
email-whitelisting.problem.bullet3=you typed the URL directly into the browser instead of using the link we emailed to you
email-whitelisting.problem.bullet4=the trial has ended
email-whitelisting.problem.p3=You’ll need to email HMRC at <strong class="bold">ddcw-info-cgtpd-g@digital.hmrc.gov.uk</strong> to request access to the service.
email-whitelisting.problem.p4=You should include your name.


agent.enter-client-cgt-ref.title=Enter your client’s Capital Gains Tax on UK property account number
agent.enter-client-cgt-ref.helpText=It is 15 characters and can include letters and numbers. For example, XYCGTP123456789.

cgtReference.error.required=Enter a Capital Gains Tax on UK property account number
cgtReference.error.tooShort=Enter a Capital Gains Tax on UK property account number that is 15 characters
cgtReference.error.tooLong=Enter a Capital Gains Tax on UK property account number that is 15 characters
cgtReference.error.invalidCharacters=Capital Gains Tax on UK property account number must only include letters and numbers
cgtReference.error.pattern=Enter a real Capital Gains Tax on UK property account number
cgtReference.error.notPermitted=Enter the account number of a client who has authorised you to manage their account


agent.enter-client-postcode.title=Enter your client’s postcode
agent.enter-client-postcode.extraContent=This must match the postcode your client used in their Capital Gains Tax on UK property account contact address.
agent.enter-client-postcode.helpText=For example, AB2 9WQ

agent.enter-client-country.title=Enter your client’s country
agent.enter-client-country.extraContent=This must match the country your client used in their Capital Gains Tax on UK property account contact address.

postcode.error.noMatch=The postcode must match the postcode used in your client’s contact address
countryCode.error.noMatch=The country must match the country used in your client’s contact address

agent.too-many-attempts.title=You’ll need to wait and try again
agent.too-many-attempts.p1=You’ve entered incorrect details for your client too many times.
agent.too-many-attempts.p2=You’ll need to wait 2 hours and try again.
agent.too-many-attempts.p3=You can <a href="{0}">change to a different client’s Capital Gains Tax on UK property account</a>.

agent.confirm-client.title=Check and confirm your client’s details
agent.confirm-client.name=Name
agent.confirm-client.cgt-reference=Capital Gains Tax on UK property account number
agent.confirm-client.change-client=Change client


triage.caption=Before you start

who-are-you-reporting-for.title=Who are you completing this return for?

individualUserType.Self=Yourself
individualUserType.Capacitor=Someone else
individualUserType.PersonalRepresentative=Someone who has died
individualUserType.agent.Self=Your client
individualUserType.agent.PersonalRepresentative=Someone who has died
individualUserType.error.required=Select who are you reporting the tax for
individualUserType.error.invalid=Select who are you reporting the tax for

capacitorsPersonalRepresentativesNotHandled.title=You cannot use this service
capacitorsPersonalRepresentativesNotHandled.cannotUse=You cannot use this online service to report Capital Gains Tax on UK property for:
capacitorsPersonalRepresentativesNotHandled.cannotUse.bullet1=someone else
capacitorsPersonalRepresentativesNotHandled.cannotUse.bullet2=someone who has died
capacitorsPersonalRepresentativesNotHandled.youNeedTo=You’ll need to:
capacitorsPersonalRepresentativesNotHandled.youNeedTo.bullet1=contact HMRC and ask for a paper version of the return to be posted to you
capacitorsPersonalRepresentativesNotHandled.youNeedTo.bullet2=provide your National Insurance number or Self Assessment Unique Taxpayer Reference if you have one
capacitorsPersonalRepresentativesNotHandled.phoneHeading=Phone
capacitorsPersonalRepresentativesNotHandled.phoneHmrc=Telephone:
capacitorsPersonalRepresentativesNotHandled.phoneOutsideUk=Outside UK:
capacitorsPersonalRepresentativesNotHandled.phoneAgent=Agent Dedicated Line:
capacitorsPersonalRepresentativesNotHandled.openingTimes=Opening times:
capacitorsPersonalRepresentativesNotHandled.openingTimes.monToFri=10am to 8pm, Monday to Friday
capacitorsPersonalRepresentativesNotHandled.openingTimes.saturday=8am to 4pm, Saturday
capacitorsPersonalRepresentativesNotHandled.openingTimes.sunBankHols=Closed Sundays and bank holidays
capacitorsPersonalRepresentativesNotHandled.getHelp=Get help <a href="{0}">dealing with HMRC if you have additional needs</a>.
capacitorsPersonalRepresentativesNotHandled.callChargesLink=<a href="{0}">Find out about call charges</a>

numberOfProperties.title=How many UK properties are you including in this return?
numberOfProperties.helpText=All of the property sales or disposals must have the same completion date.
numberOfProperties.One=One
numberOfProperties.MoreThanOne=2 or more
numberOfProperties.details.summary=What happens on the completion date?
numberOfProperties.details.p1=<a href="{0}" target="_blank">The completion date (opens in a new window)</a> is usually the day you got the money from the sale or disposal and the new owner got the keys.
numberOfProperties.error.invalid=Select how many UK properties you are including in this return
numberOfProperties.error.required=Select how many UK properties you are including in this return

disposalMethod.title=How did you sell or dispose of the UK property?
disposalMethod.Sold=Sold it
disposalMethod.Gifted=Gave it away
disposalMethod.Other=Other
disposalMethod.error.required=Select if you sold it, gave it away or other
disposalMethod.error.invalid=Select if you sold it, gave it away or other

wereYouAUKResident.title=Were you a UK resident when you exchanged contracts when disposing of the property?
wereYouAUKResident.helpText=Contract exchange usually happens when you and the buyer or new owner swap contracts and the buyer pays a deposit.
wereYouAUKResident.link=<a href="{0}" target="_blank">Work out your residence status for a tax year (opens in a new window)</a>.
wereYouAUKResident.error.required=Select yes if you were a UK resident when you exchanged contracts
wereYouAUKResident.error.boolean=Select yes if you were a UK resident when you exchanged contracts

triage.enterCountry.title=What was your country of residence on the day you ‘exchanged’ contracts?
triage.enterCountry.helpText=It’s usually the day you and the new owner swapped contracts and they paid a deposit. If you made an indirect disposal, it’s the day you sold the shares.
triage.enterCountry.link=<a href="{0}" target="_blank">Work out your residence status for a tax year (opens in a new window)</a>.

assetTypeForNonUkResidents.title=What type of property or asset did you sell?
assetTypeForNonUkResidents.Residential=Residential
assetTypeForNonUkResidents.Residential.helpText=Residential property includes houses, flats, or other dwellings, including their gardens or grounds.
assetTypeForNonUkResidents.NonResidential=Non-residential
assetTypeForNonUkResidents.MixedUse=Mixed use
assetTypeForNonUkResidents.MixedUse.helpText=Part of the property was residential while you owned it.
assetTypeForNonUkResidents.IndirectDisposal=Company shares - you made an indirect disposal
assetTypeForNonUkResidents.IndirectDisposal.helpText=An indirect disposal is where the disposal involves rights to assets that derive at least 75% of their value from UK land.
assetTypeForNonUkResidents.error.required=Select the type of property or asset you sold or disposed of
assetTypeForNonUkResidents.error.invalid=Select the type of property or asset you sold or disposed of

didYouDisposeOfResidentialProperty.title=Did you sell or dispose of a UK residential property?
didYouDisposeOfResidentialProperty.helpText=Residential property includes houses, flats, or other dwellings, including their gardens or grounds.
didYouDisposeOfResidentialProperty.Residential=Yes
didYouDisposeOfResidentialProperty.NonResidential=No
didYouDisposeOfResidentialProperty.details.summary=What residential property includes
didYouDisposeOfResidentialProperty.details.p1=Residential property includes:
didYouDisposeOfResidentialProperty.details.l1=a building where someone lives or could live, like a house, flat or other type of dwelling
didYouDisposeOfResidentialProperty.details.l2=a building that is being built or changed so it can be used as a place where someone could live
didYouDisposeOfResidentialProperty.details.l3=land that’s part of a garden or grounds of a building that’s used as a place where someone lives, or could live
didYouDisposeOfResidentialProperty.details.link=<a href="{0}" tabindex="-1" target="_blank">Read a definition of residential property (opens in a new window)</a>.
didYouDisposeOfResidentialProperty.error.required=Select yes if you sold or disposed of a residential property
didYouDisposeOfResidentialProperty.error.boolean=Select yes if you sold or disposed of a residential property

ukResidentCanOnlyReportResidential.title=You cannot use this service
ukResidentCanOnlyReportResidential.p1=You told us you were a UK resident on the day you sold or disposed of the UK property. You can only use this service to report UK residential property.
ukResidentCanOnlyReportResidential.p2=Find out how to report and pay Capital Gains Tax on <a href="{0}">non-residential UK property sales or disposals</a>.

disposalDate.title=What date did you exchange contracts when disposing of the property?
disposalDate.indirectDisposal.title=What date did you sell the shares?
disposalDate.helpText=It’s usually when you and the buyer or new owner swapped contracts and the buyer paid a deposit. This is also called the ‘disposal’ date. For example, 25 4 2020
disposalDate.link=<a href="{0}" target="_blank">Find out what happens on the exchange date (opens in a new window)</a>.
disposalDate.error.required=Enter a contract exchange date
disposalDate.error.invalid=Enter a real contract exchange date
disposalDate.error.tooFarInFuture=The contract exchange date must be today or in the past
disposalDate-day.error.required=Contract exchange date must include a day
disposalDate-month.error.required=Contract exchange date must include a month
disposalDate-year.error.required=Contract exchange date must include a year
disposalDate-day.error.invalid=Enter a real contract exchange date
disposalDate-month.error.invalid=Enter a real contract exchange date
disposalDate-year.error.invalid=Enter a real contract exchange date
disposalDate-month.error.monthAndYearRequired=Contract exchange date must include a month and a year
disposalDate-day.error.dayAndYearRequired=Contract exchange date must include a day and a year
disposalDate-day.error.dayAndMonthRequired=Contract exchange date must include a day and a month

completionDate.title=What was the completion date when you sold or disposed of the property?
completionDate.helpText=It’s usually when you got the money from the sale or property transfer and the new owner got the keys. For example, 25 4 2020.
completionDate.link=<a href="{0}" target="_blank">Find out what happens on the completion date (opens in a new window)</a>.
completionDate.error.required=Enter a completion date
completionDate.error.invalid=Enter a real completion date
completionDate.error.tooFarInPast=Completion date must be the same as or after the contract exchange date
completionDate.error.tooFarInFuture=Completion date must be today or in the past
completionDate-day.error.required=Completion date must include a day
completionDate-month.error.required=Completion date must include a month
completionDate-year.error.required=Completion date must include a year
completionDate-day.error.invalid=Enter a real completion date
completionDate-month.error.invalid=Enter a real completion date
completionDate-year.error.invalid=Enter a real completion date
completionDate-month.error.monthAndYearRequired=Completion date must include a month and a year
completionDate-day.error.dayAndYearRequired=Completion date must include a day and a year
completionDate-day.error.dayAndMonthRequired=Completion date must include a day and a month

disposalDateTooEarly.non-uk.title=You cannot use this service
disposalDateTooEarly.non-uk.p1=This is because when you sold or disposed of the property, you exchanged contracts before 6 April 2020.
disposalDateTooEarly.non-uk.p2=If you made an indirect disposal and sold shares not property it’s because you sold the shares before 6 April 2020.
disposalDateTooEarly.non-uk.p3=Find out how to report and pay Capital Gains Tax on <a href="{0}">UK property sales or disposals before 6 April 2020</a>.

disposalDateTooEarly.uk.title=You cannot use this service
disposalDateTooEarly.uk.p1=This is because when you sold or disposed of the property, you exchanged contracts before 6 April 2020.
disposalDateTooEarly.uk.p2=Find out how to report and pay Capital Gains Tax on <a href="{0}">UK property sales or disposals before 6 April 2020</a>.

triage.check-your-answers.title=Check your answers
triage.cyaChange.individualUserType=who you are reporting the tax for
triage.cyaChange.numberOfProperties=how many properties you want to include in this return
triage.cyaChange.disposalMethod=how you sold or disposed of the property
triage.cyaChange.wereYouAUKResident=whether you were a UK resident when you exchanged contracts when selling the property
triage.cyaChange.countryOfResidence=your country of residence on the day you ‘exchanged’ contracts
triage.cyaChange.assetTypeForNonUkResidents=the type of property or asset you sold
triage.cyaChange.propertyType=whether you sold or disposed of a residential property
triage.cyaChange.disposalDate=the date you exchanged contracts when selling the property
triage.cyaChange.completionDate=the completion date when you sold the property


#Months
date.1=January
date.2=February
date.3=March
date.4=April
date.5=May
date.6=June
date.7=July
date.8=August
date.9=September
date.10=October
date.11=November
date.12=December

date.short.1=Jan
date.short.2=Feb
date.short.3=Mar
date.short.4=Apr
date.short.5=May
date.short.6=Jun
date.short.7=Jul
date.short.8=Aug
date.short.9=Sept
date.short.10=Oct
date.short.11=Nov
date.short.12=Dec


returns.return-to-summary-link=Return to summary
task-list.InProgress=In progress
task-list.Complete=Complete
task-list.CannotStart=Cannot start
task-list.ToDo=To do
task-list.incompleteTriage=You must complete this section to continue. Some of the details you entered may have been saved as a draft.
task-list.triage.link=Check if you can use this service
task-list.provide-details.heading=Provide details
task-list.enter-initial-gain-or-loss.link=Enter initial gain or loss
task-list.enter-property-address.link=Enter property address
task-list.disposals-details.link=Enter sale or disposal details
task-list.acquisition-details.link=Enter purchase or acquisition details
task-list.exemptions-and-losses.link=Enter losses and exemptions
task-list.save-and-come-back.link=Save and come back later
task-list.relief-details.link=Enter reliefs

task-list.report-and-pay-the-tax.heading=Report and pay the tax
task-list.enter-cgt-liability.link=Enter Capital Gains Tax liability so far this tax year
task-list.ytd-liability.link=Enter Capital Gains Tax liability so far this tax year
task-list.check-and-send-return.link=Check and send return, pay any tax due
task-list.upload-supporting-docs.link=Upload Your Supporting Documents


task-list.enter-example-property-address.link=Enter details of one property

returns.property-address.singleDisposal.caption=Property address
returns.property-details.multipleDisposals.caption=Details of one property disposal

property-details.multiple-disposals.guidance.title=You’ll need to enter details for one of the property disposals
property-details.multiple-disposals.guidance.p1=You should enter the details of the property that gave you the largest gain or the smallest loss.
property-details.multiple-disposals.guidance.p2=For that one property, you’ll need to enter:
property-details.multiple-disposals.guidance.li1=property’s UK address
property-details.multiple-disposals.guidance.li2=contract exchange date
property-details.multiple-disposals.guidance.li3=disposal amount, less disposal costs
property-details.multiple-disposals.guidance.li4=acquisition amount, plus improvement and acquisition costs
property-details.multiple-disposals.guidance.p3=Contract exchange usually happens when you and the buyer or new owner swap contracts and the buyer pays a deposit.
property-details.multiple-disposals.guidance.p4=You’ll also need to upload a document later providing details of the other properties you’re including in this return.

enterPostcode.returns.singleDisposal.title=Find the address of the UK property you disposed of
address-select.returns.singleDisposal.title=Select the address of the UK property you disposed of
address.uk.returns.singleDisposal.title=Enter the address of the UK property you disposed of

enterPostcode.returns.multipleDisposals.title=Find the address of one of the UK properties you disposed of
address-select.returns.multipleDisposals.title=Select the address of one of the UK properties you disposed of
address.uk.returns.multipleDisposals.title=Enter the address of one of the UK properties you disposed of

returns.property-address.cya.title=Check your answers
returns.property-details.multiple-disposals.cya.guidanceLink=Help completing this section
returns.property-address.cyaLabel.property-address=Property address
returns.property-address.cyaLabel.disposal-date=What date did you exchange contracts when disposing of the property?
returns.property-address.cyaLabel.disposal-price=What was the disposal amount?
returns.property-address.cyaLabel.acquisition-price=What was the acquisition amount?
returns.property-address.cyaChange.property-address=the address of the property

returns.disposal-details.caption=Sale or disposal details
shareOfProperty.title=How much of the property did you own?
shareOfProperty.error.required=Select how much of the property you owned
shareOfProperty.error.invalid=Select how much of the property you owned
returns.shareOfProperty.Full=100%
returns.shareOfProperty.Half=50%
returns.shareOfProperty.Other=Other share
percentageShare.label=Percentage you owned
percentageShare.error.required=Enter how much of the property you owned as a percentage
percentageShare.error.invalid=The percentage of the property you owned must be a number
percentageShare.error.tooLarge=The percentage of the property you owned must be a number between 0 and 100, for example 25 or 33.33
percentageShare.error.tooSmall=The percentage of the property you owned must be a number between 0 and 100, for example 25 or 33.33
percentageShare.error.tooManyDecimals=The percentage of the property you owned must have 2 decimal places or less, for example 33.33

disposalPrice.Sold.title=How much did you get when you sold or disposed of the property?
disposalPrice.Gifted.title=What was the market value of the property when you gave it away?
disposalPrice.Other.title=How much did you get when you sold or disposed of the property?
disposalPrice.helpText=If you owned part of the property, only enter the amount you got for your share. You’ll be able to enter any additional costs later.
disposalPrice.error.required=Enter how much you sold or disposed of the property for
disposalPrice.error.invalid=How much you sold your the property for must a number, like 160,000 or 11,200.45
disposalPrice.error.tooSmall=How much you sold the property for must be more than 0
disposalPrice.error.tooLarge=How much you sold the property for must be 50,000,000,000.00 or less
disposalPrice.error.tooManyDecimals=How much you sold the property for must have 2 decimal places or less, for example 33.33

disposalFees.Sold.title=What were your additional costs when you sold or disposed of the property?
disposalFees.Gifted.title=What were your additional costs when you sold or disposed of the property?
disposalFees.Other.title=What were your additional costs when you sold or disposed of the property?
disposalFees.helpText=For example, the amount you paid to an estate agent or solicitor. If you shared these costs, you can only claim your share.
disposalFees.error.required=Enter the amount of additional costs when you sold or disposed of the property
disposalFees.error.invalid=Your share of the additional costs must be an amount of money, like 1,500 or 7,300.50
disposalFees.error.tooSmall=Selling costs must be 0 or more
disposalFees.error.tooLarge=Selling costs must be 50,000,000,000.00 or less
disposalFees.error.tooManyDecimals= Selling costs must have 2 decimal places or less, for example 33.33

returns.disposal-details.cya.title=Check your answers


acquisitionDetails.caption=Purchase or acquisition details

acquisitionMethod.title=How did you get the property?
returns.acquisitionMethod.Bought=Bought it
returns.acquisitionMethod.Inherited=Inherited it
returns.acquisitionMethod.Gifted=Got it as a gift
returns.acquisitionMethod.Other=Other
returns.otherAcquisitionMethod.label=How you got the property

acquisitionMethod.error.required=Select how you got the property
acquisitionMethod.error.invalid=Select how you got the property
otherAcquisitionMethod.error.required=Enter how you got the property
otherAcquisitionMethod.error.invalid=How you got the property must only include letters a to z, spaces and numbers
otherAcquisitionMethod.error.tooLong=How you got the property must be 35 characters or less


acquisitionDate.title=What date did you get the property?
acquisitionDate.helpText=This is the date the property was transferred into your name. For example, 21 5 2004
acquisitionDate.error.required=Enter the date you got the property
acquisitionDate.error.invalid=Enter a real date you got the property
acquisitionDate.error.tooFarInFuture=Date you got the property must be before you sold the property
acquisitionDate-day.error.required=Date you got the property must include a day
acquisitionDate-month.error.required=Date you got the property must include a month
acquisitionDate-year.error.required=Date you got the property must include a year
acquisitionDate-day.error.invalid=Enter a real date for when you got the property
acquisitionDate-month.error.invalid=Enter a real date for when you got the property
acquisitionDate-year.error.invalid=Enter a real date for when you got the property
acquisitionDate-month.error.monthAndYearRequired=Date you got the property must include a month and a year
acquisitionDate-day.error.dayAndYearRequired=Date you got the property must include a day and a year
acquisitionDate-day.error.dayAndMonthRequired=Date you got the property must include a day and a month

acquisitionPriceBought.title=How much did you pay for the property?
acquisitionPriceNotBought.title=What was the market value of the property on {0}?
acquisitionPriceBought.helpText=You’ll be able to enter any buying costs, like solicitor’s or surveyor’s fees later. If the ownership of the property was shared only enter your share.
acquisitionPriceNotBought.helpText=You can provide a valuation from a surveyor or a realistic estimate. If the property was shared, only enter the market value of your share.
acquisitionPriceBought.error.required=Enter how much you paid for your share of the property
acquisitionPriceNotBought.error.required=Enter the market value of the property on the date you got it
acquisitionPriceBought.error.invalid=The amount of money must only include numbers, for example 160,000 or 23,040.50
acquisitionPriceNotBought.error.invalid=The market value must be an amount of money, for example 160,000 or 23,040.50
acquisitionPriceBought.error.tooSmall=The amount of money must be a number between 1 and 50,000,000,000.00
acquisitionPriceNotBought.error.tooSmall=The market value must be an amount of money between 1 and 50,000,000,000.00
acquisitionPriceBought.error.tooLarge=The amount of money must be a number between 1 and 50,000,000,000.00
acquisitionPriceNotBought.error.tooLarge=The market value must be an amount of money between 1 and 50,000,000,000.00
acquisitionPriceBought.error.tooManyDecimals=The amount of money must be 2 decimal places or less, for example 160,000 or 23,040.50
acquisitionPriceNotBought.error.tooManyDecimals=The market value must be an amount of money with pence as 2 decimal places or less, for example 160,000 or 23,040.50

improvementCosts.title=Do you want to claim any improvement costs?
improvementCosts.helpText=You can only claim costs that added value to the property. If you shared these costs, you can only claim your share. You cannot claim for mortgage interest, decorating or maintenance. 
improvementCosts.error.required=Select yes if you want to claim any improvement costs
improvementCosts.error.invalid=Select yes if you want to claim any improvement costs
improvementCostsValue.error.invalid=The amount of money must only include numbers, for example 160,000 or 23,040.50
improvementCostsValue.error.tooSmall=The amount of money must be a number between £1 and £50,000,000,000.00
improvementCostsValue.error.tooLarge=The amount of money must be a number between £1 and £50,000,000,000.00
improvementCostsValue.error.tooManyDecimals=The amount of money must be 2 decimal places or less, for example £160,000 or £23,040.50
improvementCostsValue.error.required=Enter how much you paid for improvements of your share of the property
improvementCostsValue.label=Amount spent on improvements
improvementCosts.details.summary=What are improvements?
improvementCosts.details.p1=Improvement include adding an extension or replacing a basic kitchen with a luxury one.

acquisitionFees.title=Do you want to claim any additional costs you paid when you got the property?
acquisitionFees.helpText=For example, fees for surveyors or solicitors. If you shared these costs, you can only claim your share.
acquisitionFees.error.required=Select yes if you have extra costs
acquisitionFeesValue.label=Amount of additional costs
acquisitionFeesValue.error.required=Enter how much you paid in additional costs when you got the property
acquisitionFeesValue.error.invalid=Additional costs must only include numbers, for example 1,480 or 900.50
acquisitionFeesValue.error.tooSmall=Additional costs must more than 0
acquisitionFeesValue.error.tooLarge=Additional costs must be 50,000,000,000.00 or less
acquisitionFeesValue.error.tooManyDecimals=Additional costs must be 2 decimal places or less, for example 1,480 or 900.50

acquisitionDetails.cya.title=Check your answers
acquisitionDetails.cyaLabel.rebased=Property value rebased
acquisitionDetails.cyaLabel.rebasedValue=Rebased value
acquisitionDetails.cyaLabel.improvementCostsValue=Amount of improvement costs
acquisitionDetails.cyaLabel.acquisitionFeesValue=Amount of buying costs
acquisitionDetails.cyaChange.acquisitionMethod=your acquisition method
acquisitionDetails.cyaChange.acquisitionDate=your acquisition date
acquisitionDetails.cyaChange.acquisitionPrice=your acquisition price
acquisitionDetails.cyaChange.rebasedAcquisitionPrice=your rebased acquisition price
acquisitionDetails.cyaChange.improvementCosts=your improvements costs
acquisitionDetails.cyaChange.acquisitionFees=your acquisition fees

rebaseAcquisitionPrice.title=Are you rebasing your share of the property to its market value on {0}?
rebaseAcquisitionPrice.helpText=You can work out your gain or loss by including the property’s market value on {0} in your calculation.
rebaseAcquisitionPrice.error.required=Select yes if you rebasing the property to its market value on {0}
rebaseAcquisitionPriceValue.label=Property’s market value on {0}
rebaseAcquisitionPriceValue.error.required=Enter the property’s market value on {0}
rebaseAcquisitionPriceValue.error.invalid=The amount of money must only include numbers, for example 160,000 or 23,040.50
rebaseAcquisitionPriceValue.error.tooSmall=The amount of money must be a number between 1 and 50,000,000,000.00
rebaseAcquisitionPriceValue.error.tooLarge=The amount of money must be a number between 1 and 50,000,000,000.00
rebaseAcquisitionPriceValue.error.tooManyDecimals=The amount of money must be 2 decimal places or less, for example £160,000 or £23,040.50


reliefDetails.caption=Reliefs

privateResidentsRelief.title=Are you entitled to claim Private Residence Relief?
privateResidentsRelief.helpText=You might qualify for this relief if the property had been your main home at some point.
privateResidentsReliefValue.label=Amount of Private Residence Relief you are entitled to
privateResidentsRelief.furtherInfoLink=Find out about Private Residence Relief (opens in a new window)

privateResidentsRelief.error.required=Select yes if you are entitled to Private Residence Relief
privateResidentsReliefValue.error.required=Enter an amount of Private Residence Relief, like 108 or 2,940.54
privateResidentsReliefValue.error.tooSmall=Amount of Private Residence Relief must be more than than 0, or select no
privateResidentsReliefValue.error.tooLarge=Amount of Private Residence Relief must be 50,000,000,000.00 or less
privateResidentsReliefValue.error.invalid=Amount of Private Residence Relief must be a number, like 108 or 2,940.54

lettingsRelief.title=Are you entitled to claim Letting Relief?
lettingsRelief.helpText=You might be able to claim this relief if the property was your main home and you also let it out for a time.
lettingsReliefValue.label=Amount of Letting Relief

lettingsRelief.error.required=Select yes if you are claiming Letting Relief
lettingsReliefValue.error.required=Enter an amount of Letting Relief, like 108 or 2,940.54
lettingsReliefValue.error.tooSmall=Amount of Letting Relief must be more than than 0, or select no
lettingsReliefValue.error.tooLarge=Amount of Letting Relief must be 50,000,000,000.00 or less
lettingsReliefValue.error.invalid=Amount of Letting Relief must be a number, like 108 or 2,940.54
lettingsRelief.furtherInfoLink=Find out about Letting Relief and how to calculate it (opens in a new window)

otherReliefs.title=Do you want to claim any other reliefs?
otherReliefs.helpText=You will need to tell us what other reliefs you are claiming and what the total amount of these is.
otherReliefsName.label=Names of the other reliefs you are claiming
otherReliefsAmount.label=Total amount of other reliefs you are claiming
otherReliefs.furtherInfoLink=Find out about reliefs you might qualify for (opens in a new window)

otherReliefs.error.required=Select yes if you are claiming other reliefs
otherReliefsName.error.required=Enter the names of the other reliefs you are claiming
otherReliefsName.error.tooLong=The names of the other reliefs you are claiming must be 105 characters or less
otherReliefsName.error.invalid=The names of the other reliefs must only include letters, spaces or numbers
otherReliefsAmount.error.required=Enter the total amount of the other reliefs, like 108 or 2,940.54
otherReliefsAmount.error.tooSmall=Amount of other reliefs must be more than than 0, or select no
otherReliefsAmount.error.tooLarge=Amount of other reliefs must be 50,000,000,000.00 or less
otherReliefsAmount.error.invalid=Amount of other reliefs must be a number, like 108 or 2,940.54

reliefDetails.cya.title=Check your answers
reliefDetails.cyaLabel.privateResidentsRelief=Entitled to Private Residence Relief?
reliefDetails.cyaLabel.lettingsRelief=Apply Letting Relief?
reliefDetails.cyaLabel.otherReliefs=Apply other reliefs?
reliefDetails.cyaChange.privateResidentsReliefValue=Amount of Private Residence Relief
reliefDetails.cyaChange.lettingsReliefValue=Amount of Lettings Relief
reliefDetails.cyaChange.otherReliefsName=Other reliefs names
reliefDetails.cyaChange.otherReliefsAmount=Other reliefs amount



exemptionAndLosses.caption=Losses and exemptions

inYearLosses.title=Do you want to include any other Capital Gains Tax losses you made in tax year {0} to {1}?
inYearLosses.helpText=You make a loss if the disposal amount is less than the acquisition amount. If you include any other Capital Gains Tax losses you made in this tax year it will reduce your gain. You must have made the losses before {0}
inYearLosses.error.required=Select yes if you want to include any Capital Gains Tax losses you made in this tax year
inYearLosses.error.invalid=Select yes if you want to include any Capital Gains Tax losses you made in this tax year
inYearLossesValue.error.invalid=Amount of Capital Gains Tax losses must be a number, like 108 or 2,940.54
inYearLossesValue.error.tooSmall=Amount of Capital Gains Tax losses must be more than than 0, or select no
inYearLossesValue.error.tooLarge=Amount of Capital Gains Tax losses must be 50,000,000,000.00 or less
inYearLossesValue.error.tooManyDecimals=Amount of Capital Gains Tax losses must have 2 decimal places or less, for example 33 or 33.33
inYearLossesValue.error.required=Enter an amount of Capital Gains Tax losses, like 108 or 2,940.54
inYearLossesValue.label=Amount of losses from this tax year
inYearLosses.link=<a href="{0}" target="_blank">Find out how losses can reduce gains (opens in a new window)</a>.


previousYearsLosses.title=Do you want to include any other Capital Gains Tax losses you made in previous tax years?
previousYearsLosses.helpText=You can include previous losses in this return to reduce your gain. You can only include other losses you have already reported to HMRC. For example, losses on shares or other UK property.
previousYearsLosses.error.required=Select yes if you want to include any Capital Gains Tax losses you made in previous tax years
previousYearsLosses.error.invalid=Amount of Capital Gains Tax losses must be a number, like 108 or 2,940.54
previousYearsLossesValue.error.invalid=Amount of Capital Gains Tax losses must be a number, like 108 or 2,940.54
previousYearsLossesValue.error.tooSmall=Amount of Capital Gains Tax losses must be more than than 0, or select no
previousYearsLossesValue.error.tooLarge=Amount of Capital Gains Tax losses must be 50,000,000,000.00 or less
previousYearsLossesValue.error.tooManyDecimals=	Amount of Capital Gains Tax losses must be 50,000,000,000.00 or less
previousYearsLossesValue.error.required=Enter an amount of Capital Gains Tax losses, like 108 or 2,940.54
previousYearsLossesValue.label=Amount of losses from previous tax years
previousYearsLosses.link=<a href="{0}" target="_blank">Find out how to report losses (opens in a new window)</a>.

annualExemptAmount.title=How much of your Capital Gains Tax Annual Exempt Amount do you want to use?
annualExemptAmount.helpText=In the tax year {0} to {1}, you only have to pay Capital Gains Tax on gains above {2}.
annualExemptAmount.error.required=Enter how much of your Capital Gains Tax Annual Exempt Amount you want to use, like 0 or 12,000
annualExemptAmount.error.invalid=Annual Exempt Amount must be a number, like 0 or 12,000
annualExemptAmount.error.tooSmall=Annual Exempt Amount must be 0 or more
annualExemptAmount.error.tooLarge=Annual Exempt Amount must be {0} or less
annualExemptAmount.error.tooManyDecimals=Annual Exempt Amount must have 2 decimal places or less, like 8,700 or 33.33
annualExemptAmount.link=<a href="{0}" target="_blank">Find out about the Annual Exempt Amount (opens in a new window)</a>.


taxableGainOrLoss.title=Did you make an overall gain on loss on the property sale or disposal?
taxableGainOrLoss.helpText=To work out if you made an overall gain or loss, you’ll need to take your initial gain or loss and subtract any reliefs, losses, or other allowances you are entitled to.
taxableGainOrLoss.error.required=Select yes if you made an overall gain
taxableGainOrLoss.error.invalid=Select yes if you made an overall gain

taxableGainOrLoss.gain.label=Yes, I made an overall gain
taxableGain.label=Amount of overall gain
taxableGain.error.required=Enter the amount of overall gain
taxableGain.error.invalid=Overall gain must be a number and must have 2 decimal places or less, for example 4,820.54
taxableGain.error.tooSmall=Overall gain must be a number more than 0. If you did not make on overall gain or loss select no overall gain or loss
taxableGain.error.tooLarge=Overall gain must be a number that is 50,000,000,000.00 or less
taxableGain.error.tooManyDecimals=Overall gain must have 2 decimal places or less, for example 4,820.54

taxableGainOrLoss.loss.label=No, I made an overall loss
netLoss.label=Amount of overall loss
netLoss.error.required=Enter the amount of overall loss
netLoss.error.invalid=Overall loss must be a number and must have 2 decimal places or less, for example 33.33
netLoss.error.tooSmall=Overall loss must be a number more than 0. If you did not make on overall gain or loss select no overall gain or loss
netLoss.error.tooLarge=Overall loss must be a number that is 50,000,000,000.00 or less
netLoss.error.tooManyDecimals=Overall loss must have 2 decimal places or less, for example 4,820.54

taxableGainOrLoss.noLossOrGain.label=No overall gain or loss

exemptionsAndLosses.cya.title=Check your answers

exemptionsAndLosses.cyaChange.inYearLosses=your in year losses
exemptionsAndLosses.cyaChange.inYearLossesValue=the amount of in year losses
exemptionsAndLosses.cyaChange.previousYearsLosses=your previous years losses
exemptionsAndLosses.cyaChange.previousYearsLossesValue=the amount of previous years losses

ytdLiability.caption=Tax amount owed

estimatedIncome.title=What is your estimated income liable for UK tax in this tax year?
estimatedIncome.helpText=The amount should be your total estimated earnings for the tax year {0} to {1} before any tax is taken off
estimatedIncome.details.summary=How to estimate your income
estimatedIncome.details.p1=The amount should be your total estimated earnings for the tax year {0} to {1} before any tax is taken off.
estimatedIncome.details.p2=Do not include the money you made from selling the property, from ISAs, Tax Credits or income from any foreign employment.
estimatedIncome.error.required=Enter your estimated income liable for UK tax in this tax year
estimatedIncome.error.invalid=Estimated income must only include numbers, for example 160,000 or 23,040.50
estimatedIncome.error.tooSmall=Estimated income must be a number between 0 and 50,000,000,000.00
estimatedIncome.error.tooLarge=Estimated income must be a number between 0 and 50,000,000,000.00
estimatedIncome.error.tooManyDecimals=Estimated income must be 2 decimal places or less, for example 23,040.50 or 76,000

personalAllowance.title=How much of your Personal Allowance do you want to apply?
personalAllowance.helpText=Based on your income for the tax year {0} to {1}, you can apply up to {2}.
personalAllowance.link=<a href="{0}" target="_blank">Find out about Personal Allowances (opens in a new window)</a>.
personalAllowance.error.required=Enter how much of your Personal Allowance you want to apply
personalAllowance.error.invalid=Personal Allowance amount must only include numbers, for example 12,500 or 207.50
personalAllowance.error.tooSmall=Personal Allowance amount must be a number between 0 and {0}
personalAllowance.error.tooLarge=Personal Allowance amount must be a number between 0 and {0}
personalAllowance.error.tooManyDecimals=Personal Allowance amount must be 2 decimal places or less, for example 12,500 or 200.50

hasEstimatedDetails.title=Have any of the details in this return been estimated?
hasEstimatedDetails.yes.content=You’ll need to confirm any estimates with HMRC when you get the details. You can do this through your Self Assessment tax return or this service.
hasEstimatedDetails.error.required=Select yes if any of the details in this return been estimated
hasEstimatedDetails.error.boolean=Select yes if any of the details in this return been estimated

taxDue.title=Enter the Capital Gains Tax due for this return
taxDue.p1=We used the details that were entered into this return to work out the amount of Capital Gains Tax due.
taxDue.initialGainOrLoss=Initial gain or loss
taxDue.gainOrLossAfterReliefs=Gain or loss after reliefs
taxDue.gainAfterLosses=Gain after losses
taxDue.taxableGain=Taxable gain
taxDue.amountOfTaxDue=Capital Gains Tax due for this return
taxDue.helpText=If you agree with these workings enter {0}. If you want to enter a different amount you will be asked to upload a file later showing your workings.
taxDue.error.required=Enter the amount of Capital Gains Tax due for this return
taxDue.error.invalid=Amount of Capital Gains Tax due must be a number, for example 493 or 2,040.59
taxDue.error.tooSmall=Amount of Capital Gains Tax due must be a number between 0 and 50,000,000,000.00
taxDue.error.tooLarge=Amount of Capital Gains Tax due must be a number between 0 and 50,000,000,000.00
taxDue.error.tooManyDecimals=Amount of Capital Gains Tax due must have 2 decimal places or less, for example 493 or 2,040.59

calculator.showWorkings=Show workings
calculator.disposalPrice=Property disposal amount
calculator.disposalFees=Disposal costs
calculator.total.disposalAmount=Property disposal amount less costs

calculator.acquisitionPrice=Property acquisition amount
calculator.improvementCosts=Improvement costs
calculator.acquisitionFees=Acquisition costs
calculator.total.acquisitionAmount=Property acquisition amount plus costs

calculator.userSuppliedInitialGain=You told us this was {0} {1}
calculator.total.initialGainOrLoss=Initial gain or loss

calculator.privateResidenceRelief=Private Residence Relief
calculator.lettingRelief=Letting Relief
calculator.total.reliefs=Total reliefs
calculator.reliefsLossIntro=You made an initial loss, this means we will only apply Private Residence Relief to reduce your loss.

calculator.total.gainOrLossAfterReliefs=Gain or loss after reliefs

calculator.inYearLosses=Losses from this tax year
calculator.total.gainAfterInYearLosses=Gain after losses from this tax year
calculator.cannotUsePrevYearsLosses=You cannot use losses from previous tax years in this return. This is because you did not make a gain after applying losses from this tax year.
calculator.prevYearLosses=Losses from previous tax years
calculator.total.gainAfterLosses=Gain after all losses

calculator.cannotApplyAEA=You cannot use any of your Annual Exempt Amount. This is because you did not make a gain.
calculator.annualExemptAmount=Amount of Annual Exempt Amount used
calculator.total.taxableGain=Taxable gain

calculator.annualIncome=Gross annual income
calculator.personalAllowance=Amount of Personal Allowance used
calculator.total.taxableIncome=Taxable income

calculator.incomeAboveThreshold=The amount of your taxable gain to be charged at basic rate is 0. This means all of your taxable gain will be charged at the higher rate. This is because your taxable income is higher than the UK threshold of {0}.

calculator.ukThreshold=UK threshold
calculator.total.ukThresholdLessTaxableIncome=UK threshold less taxable income
calculator.basicRateRule=To work out the amount to be charged at the basic rate of Capital Gains Tax we took the lower of these amounts:
calculator.basicAmount=Amount of the taxable gain to be charged at the basic rate
calculator.basicRate=Basic rate
calculator.total.amountDueAtBasicRate=Amount of tax due at the basic rate

calculator.higherAmount=Amount of the taxable gain to be charged at the higher rate
calculator.higherRate=Higher rate
calculator.total.amountDueAtHigherRate=Amount of tax due at the higher rate

calculator.total.taxOwed=Capital Gains Tax due for this return
calculator.noTaxToPay=No tax is due for this return

mandatoryEvidence.title=Add a document showing how you worked out the tax
mandatoryEvidence.helpText=Upload one or more documents (maximum file size 5MB) showing how you worked out the Capital Gains Tax. For example, a spreadsheet or PDF.

ytdLiability.cya.title=Check your answers
ytdLiability.cyaLabel.mandatoryEvidence=Supporting file
ytdLiability.cyaChange.mandatoryEvidence=your supporting file

ytdLiability.cyaChange.annualExemptAmount=your annual exempt amount
ytdLiability.cyaChange.taxableGainOrLoss=your taxable gain or net loss
ytdLiability.cyaChange.nonCalculatedTaxDue=your tax due

checkAllAnswers.title=Check your answers before sending the return
checkAllAnswers.declaration=Declaration
checkAllAnswers.declaration.p1=By continuing you are confirming that, to the best of your knowledge, the details you are providing are correct.
checkAllAnswers.declaration.p2=You may have to pay financial penalties and face prosecution if you give incorrect information.

confirmationOfSubmission.title=Return sent
confirmationOfSubmission.taxOwed=Tax owed
confirmationOfSubmission.returnReference=Return reference
confirmationOfSubmission.emailSent=We have sent a confirmation email to <strong class="bold">{0}</strong>
confirmationOfSubmission.printPage=Print or save this page as a PDF
confirmationOfSubmission.whatNext=What you need to do next
confirmationOfSubmission.warning=You must pay your Capital Gains Tax on UK property by {0}. You may get a penalty if your payment is late.
confirmationOfSubmission.howToPay=You can pay online or by bank transfer. You’ll need your payment reference number: <strong class="bold">{0}</strong>.
confirmationOfSubmission.ifSa=If you need to file a Self Assessment tax return
confirmationOfSubmission.ifSa.p1=You’ll need to provide details from this return in your next <a href="{0}" target="_blank">Self Assessment tax return (opens in a new window)</a>.
confirmationOfSubmission.returnToAccount=Go to your <a href="{0}">Capital Gains Tax on UK property account</a>.

viewReturn.title=Your return
viewReturn.heading.taxOwed=Tax owed for return
viewReturn.heading.reference=Return reference number
viewReturn.printLink=Print or save this page for your records
viewReturn.charges.heading=Payments
viewReturn.charges.description=Description
viewReturn.charges.payBy=Pay by
viewReturn.charges.amount=Amount
viewReturn.charges.due=Due
viewReturn.charges.status=Status
viewReturn.chargeType.UkResidentReturn=Tax payment
viewReturn.chargeType.NonUkResidentReturn=Tax payment
viewReturn.chargeType.Interest=Interest on late tax payment
viewReturn.chargeType.LateFilingPenalty=Penalty - late return
viewReturn.chargeType.SixMonthLateFilingPenalty=Penalty - return 6 months late
viewReturn.chargeType.TwelveMonthLateFilingPenalty=Penalty - return 12 months late
viewReturn.chargeType.LatePaymentPenalty=Penalty - late tax payment
viewReturn.chargeType.SixMonthLatePaymentPenalty=Penalty - payment 6 months late
viewReturn.chargeType.TwelveMonthLatePaymentPenalty=Penalty - payment 12 months late
viewReturn.chargeType.PenaltyInterest=Interest on penalties paid late
viewReturn.charge.status.paid=Paid
viewReturn.charge.status.payNow=<a href="{0}">Pay now</a>
viewReturn.charge.paymentMethod.BACS=Bacs payment received
viewReturn.charge.paymentMethod.CHAPS=CHAPS payment received
viewReturn.charge.paymentMethod.Cheque=cheque received
viewReturn.charge.paymentMethod.DebitCardByTelephone=debit card payment received
viewReturn.charge.paymentMethod.CreditCardByTelephone=credit card payment received
viewReturn.charge.paymentMethod.PTAOnlineWorldpayDebitCardPayment=debit card payment received
viewReturn.charge.paymentMethod.PTAOnlineWorldpayCreditCardPayment=credit card payment received
viewReturn.charge.paymentMethod.GIROReceipts= Bank Giro payment received
viewReturn.charge.paymentMethod.GIROCredits= Bank Giro payment received
viewReturn.charge.paymentMethod.ChequeReceipts=cheque received
viewReturn.charge.paymentMethod.DirectDebit=direct debit payment received
viewReturn.charge.paymentMethod.FasterPayment=Faster Payment received
viewReturn.charge.paymentMethod.GiroBankReceipts=Bank Giro payment received
viewReturn.charge.paymentMethod.GiroBankPostOffice=Bank Giro payment received
viewReturn.charge.paymentMethod.Paymaster=PayMaster payment received
viewReturn.charge.paymentMethod.BankLodgement=payment received
viewReturn.charge.paymentMethod.Incentive=payment received
viewReturn.charge.paymentMethod.LocalOfficePayment=payment received
viewReturn.charge.paymentMethod.NilDeclarations=payment received
viewReturn.charge.paymentMethod.OverpaymentsToDuty=payment received
viewReturn.charge.paymentMethod.ReallocationFromOASToDuty=payment received
viewReturn.charge.paymentMethod.PaymentNotExpected=payment received
viewReturn.charge.paymentMethod.Reallocation=payment received
viewReturn.charge.paymentMethod.RepaymentInterestAllocated=payment received
viewReturn.charge.paymentMethod.VoluntaryDirectPayments=payment received

viewReturn.summaryHeading=Your return

multiple-disposals.guidance.title=You sold or disposed of 2 or more properties
multiple-disposals.guidance.p1=You can report all property sales (or ‘disposals’) in the same return. You can only do this if they all had:
multiple-disposals.guidance.li1=the same ‘completion’ date
multiple-disposals.guidance.li2=contract ‘exchange’ dates on or after 6 April 2020
multiple-disposals.guidance.li3=contract exchange dates that were in the same tax year
multiple-disposals.guidance.p2=The contract exchange dates can be in a different tax year to the completion date.
multiple-disposals.guidance.p3=You must send separate returns if the contract exchange dates were in different tax years.
multiple-disposals.guidance.details.summary=What happens on ‘exchange’ and ‘completion’ dates?
multiple-disposals.guidance.details.p1=The ‘completion’ date is usually the day the new owner gets the key to the property.
multiple-disposals.guidance.details.p2=Contract ‘exchange’ usually happens when the buyer and seller exchange contracts. It’s usually when the new owner pays a deposit.
multiple-disposals.guidance.details.link=<a href="{0}" target="_blank">Read about ‘exchange’ and ‘completion’ (opens in a new window)</a>.

returns.list.title=Sent returns
returns.list.ref=Return ref:
returns.list.view=View return
returns.list.viewAndPay=View and pay
returns.list.paymentDue=Payment due
returns.list.nextPaymentDue=Next payment due
returns.list.noTaxDue=You did not owe any tax for this return
returns.list.leftToPay=Total left to pay
returns.list.taxOwed=Tax owed for return
returns.list.sentDate=Sent to HMRC on {0}
returns.paymentTakes3Days=Payments may take up to 3 working days to be shown on this page

drafts.list.title=Draft returns
drafts.list.lastUpdated=Last saved on {0}
drafts.list.sendAndPayBy=Send and pay by
drafts.list.resume=Complete return

multipleDisposalsNumberOfProperties.title=How many disposals are you including in this return?
multipleDisposalsNumberOfProperties.p1=The property disposals must all have the same ‘completion’ date. The contract ‘exchange’ dates must all be in the same tax year.
multipleDisposalsNumberOfProperties.p2=If you sold shares enter the number of companies you held the shares in. You must have sold all the shares on the same date.
multipleDisposalsNumberOfProperties.details.summary=What happens on ‘exchange’ and ‘completion’ dates?
multipleDisposalsNumberOfProperties.details.p1=The ‘completion’ date is usually the day the new owner gets the key to the property,
multipleDisposalsNumberOfProperties.details.p2=Contract ‘exchange’ usually happens when the buyer and seller exchange contracts. It’s usually when the new owner pays a deposit.
multipleDisposalsNumberOfProperties.details.link=<a href="{0}" target="_blank">Read about ‘exchange’ and ‘completion’ (opens in a new window)</a>.

multipleDisposalsNumberOfProperties.error.invalid=Amount of disposals must be a number
multipleDisposalsNumberOfProperties.error.required=Enter the number of disposals you are including in this return
multipleDisposalsNumberOfProperties.error.tooSmall=Number of disposals must be 2 or more
multipleDisposalsNumberOfProperties.error.tooLong=Number of disposals must be 999 or less

multipleDisposalsWereYouAUKResident.title=Were you a UK resident on all of the contract ‘exchange’ dates?
multipleDisposalsWereYouAUKResident.helpText=Contract ‘exchange’ usually happens when a buyer and seller swap contracts and the buyer pays a deposit. If you sold shares, it was the day you sold them.

multipleDisposalsWereYouAUKResident.error.required=Select yes if you were a UK resident on all of the contract ‘exchange’ dates

multipleDisposalsWereAllPropertiesResidential.title=Were all of the properties residential properties?
multipleDisposalsWereAllPropertiesResidential.helpText=Residential property includes houses, flats, or other dwellings, including their gardens or grounds.
multipleDisposalsWereAllPropertiesResidential.link=What residential property includes
multipleDisposalsWereAllPropertiesResidential.details.p1=Residential property includes:
multipleDisposalsWereAllPropertiesResidential.details.li1=a building where someone lives or could live, like a house, flat or other type of dwelling
multipleDisposalsWereAllPropertiesResidential.details.li2=a building that is being built or changed so it can be used as a place where someone could live
multipleDisposalsWereAllPropertiesResidential.details.li3=land that’s part of a garden or grounds of a building that’s used as a place where someone lives, or could live

multipleDisposalsWereAllPropertiesResidential.error.required=Select yes if all the properties were residential properties

multipleDisposalsCountryOfResidence.title=What was your country of residence on the day you ‘exchanged’ contracts?
multipleDisposalsCountryOfResidence.helpText=It’s usually the day you and the new owner swapped contracts and they paid a deposit. If you made an indirect disposal, it’s the day you sold the shares.

disposalDateMixedUseOrIndirect.title=You cannot use this service
disposalDateMixedUseOrIndirect.p1=You cannot use this service to report Capital Gains on:
disposalDateMixedUseOrIndirect.p1.reason1=disposals of ‘mixed use’ UK property
disposalDateMixedUseOrIndirect.p1.reason2=indirect disposals of UK land
disposalDateMixedUseOrIndirect.h2=What you’ll need to do next
disposalDateMixedUseOrIndirect.p2=You’ll need to complete a <a href="{0}">non resident: report and pay Capital Gains Tax on UK property or land form</a>.
disposalDateMixedUseOrIndirect.p3=You have 30 days from the date of completion to report disposal and pay any tax due. You may get a penalty if your payment is late.


initialGainOrLoss.title=Did you make an initial gain or loss?
initialGainOrLoss.caption=Initial gain or loss
initialGainOrLoss.error.required=Select if you made a gain, loss, or no gain or loss
initialGainOrLoss.error.invalid=Select if you made a gain, loss, or no gain or loss
initialGainOrLoss.gain.label=Gain
initialGainOrLoss.loss.label=Loss
initialGainOrLoss.details.summary=How to work out your initial gain or loss

initialGainOrLoss.cya.title=Check your answers

initialGainOrLoss.details.olTitle=To work out your initial gain:
initialGainOrLoss.details.li1=1. Subtract the amount you purchased, or acquired, the property for from the amount you sold, or disposed of, it for.
initialGainOrLoss.details.li2=2. Subtract any money you spent on buying or acquiring the property.
initialGainOrLoss.details.li3=3. Then subtract any money you spent on making improvements to the property.
initialGainOrLoss.details.li4=4. Then subtract any money you spent on selling the property, such as on legal fees or for estate agents.
initialGainOrLoss.details.li5=5. This will give you the amount of the initial gain or loss.
initialGainOrLoss.details.example.title=Example
initialGainOrLoss.details.example.details=You inherited a property. The market value of the property when you got it was £120,000. You paid £5,000 in legal fees when you got it. You spent £10,000 on making improvements to it. After 10 years, you sold the property for £150,000. You paid £5,000 for legal and estate agent's fees. This gave you an initial gain of £10,000.
initialGainOrLoss.noLossOrGain.label=No initial gain, no initial loss
initialGainOrLoss.summary.hint=Click on the link to change your answers

gain.error.required=Enter the initial gain amount
gain.error.invalid=Initial gain amount must only include numbers, like 2,908 or 740.50
gain.error.tooLarge=Initial gain amount must be a number greater than 0 and less than 50,000,000,000.00, or select no gain or loss
gain.error.tooManyDecimals=Initial gain amount must have 2 decimal places or less, like 2,908 or 740.50
gain.error.tooSmall=The initial gain must be a number more than 0 and less than 50,000,000,000
gain.label=Initial gain amount

loss.error.required=Enter the initial loss amount
loss.error.invalid=Initial loss amount must only include numbers, like 2,908 or 740.50
loss.error.tooLarge=Initial loss amount must be a number greater than 0 and less than 50,000,000,000.00, or select no gain or loss
loss.error.tooManyDecimals=Initial loss amount must have 2 decimal places or less, like 2,908 or 740.50
loss.error.tooSmall=The initial loss must be a number more than 0 and less than 50,000,000,000
loss.label=Initial loss amount

multipleDisposalsTaxYear.title=When were contracts exchanged on all the properties?
multipleDisposalsTaxYear.link=What happens on the exchange date?
multipleDisposalsTaxYear.before=Before 6 April 2020
multipleDisposalsTaxYear.after=After 6 April 2020
multipleDisposalsTaxYear.details.p1=Contract <a href="{0}" target="_blank">exchange (opens in a new window)</a> usually happens when the buyer and seller exchange contracts. It’s usually when the new owner pays a deposit.
multipleDisposalsTaxYear.error.required=Select when the contracts were exchanged on all the properties

multipleDisposalsAssetTypeForNonUkResidents.title=What types of property or assets did you dispose of?
multipleDisposalsAssetTypeForNonUkResidents.helpText=Select all that apply.
multipleDisposalsAssetTypeForNonUkResidents.Residential=Residential
multipleDisposalsAssetTypeForNonUkResidents.Residential.helpText=Includes houses, flats, or other dwellings, including their gardens or grounds.
multipleDisposalsAssetTypeForNonUkResidents.NonResidential=Non-residential
multipleDisposalsAssetTypeForNonUkResidents.MixedUse=Mixed use
multipleDisposalsAssetTypeForNonUkResidents.MixedUse.helpText=Part of the property was residential while you owned it.
multipleDisposalsAssetTypeForNonUkResidents.IndirectDisposal=Company shares - you made an indirect disposal
multipleDisposalsAssetTypeForNonUkResidents.IndirectDisposal.helpText=An indirect disposal is where the disposal involves rights to assets that derive at least 75% of their value from UK land.
multipleDisposalsAssetTypeForNonUkResidents.error.required=Select the type of property or asset you sold or disposed of
multipleDisposalsAssetTypeForNonUkResidents.error.invalid=Select the type of property or asset you sold or disposed of

multipleDisposalsCompletionDate.title=What was the ‘completion’ date for all the properties?
multipleDisposalsCompletionDate.helpText=For example, 25, 4, 2020.
multipleDisposalsCompletionDate.details.summary=What happens on the ‘completion’ date?
multipleDisposalsCompletionDate.details.p1=The <a href="{0}" target=_blank>‘completion’ date (opens in a new window)</a> is usually the day the new owner gets the keys to the property.
multipleDisposalsCompletionDate.error.required=Enter a completion date
multipleDisposalsCompletionDate.error.invalid=Enter a real completion date
multipleDisposalsCompletionDate.error.tooFarInFuture=Completion date must be today or in the past
multipleDisposalsCompletionDate-day.error.required=Completion date must include a day
multipleDisposalsCompletionDate-month.error.required=Completion date must include a month
multipleDisposalsCompletionDate-year.error.required=Completion date must include a year
multipleDisposalsCompletionDate-day.error.invalid=Enter a real completion date
multipleDisposalsCompletionDate-month.error.invalid=Enter a real completion date
multipleDisposalsCompletionDate-year.error.invalid=Enter a real completion date
multipleDisposalsCompletionDate-month.error.monthAndYearRequired=Completion date must include a month and a year
multipleDisposalsCompletionDate-day.error.dayAndYearRequired=Completion date must include a day and a year
multipleDisposalsCompletionDate-day.error.dayAndMonthRequired=Completion date must include a day and a month

multipleDisposals.triage.cya.title=Check your answers
multipleDisposals.triage.cya.guidanceLink=Help completing this section
multipleDisposals.triage.cyaChange.numberOfProperties=the number of properties exchanges in the same tax year
multipleDisposals.triage.cyaChange.wereYouAUKResident=whether you were a UK resident on all the dates when you exchanged contracts
multipleDisposals.triage.cyaChange.countryOfResidence=your country of residence
multipleDisposals.triage.cyaChange.assetTypes=the types of property included in this return
multipleDisposals.triage.cyaChange.wereAllPropertiesResidential=whether all the properties were residential properties
multipleDisposals.triage.cyaChange.taxYear=when the contracts were exchanged on all the properties
multipleDisposals.triage.cyaChange.completionDate=the completion date for all the properties

nonCalculatedTaxDue.title=Enter the amount of Capital Gains Tax due for this return
nonCalculatedTaxDue.helpText=You’ll need to work out and enter the amount.

hasSupportingDocsToUpload.title=Do you want to upload any supporting docs?
hasSupportingDocsToUpload.error.required=Select yes if you want to upload any supporting documents
hasSupportingDocsToUpload.error.boolean=Select yes if you want to upload any supporting documents

<<<<<<< HEAD
multipleDisposalsDisposalDate.title=What date did you exchange contracts when disposing of the property?
multipleDisposalsDisposalDate.helpText=It’s usually when you and the buyer or new owner swapped contracts and the buyer paid a deposit. This is also called the ‘disposal’ date. For example, 25 4 2020
multipleDisposalsDisposalDate.link=<a href="{0}" target="_blank">Find out what happens on the exchange date (opens in a new window)</a>

multipleDisposalsDisposalDate.error.required=Enter a contract exchange date
multipleDisposalsDisposalDate.error.invalid=Enter a real contract exchange date
multipleDisposalsDisposalDate.error.tooFarInFuture=The contract exchange date must be today or in the past
multipleDisposalsDisposalDate-day.error.required=Contract exchange date must include a day
multipleDisposalsDisposalDate-month.error.required=Contract exchange date must include a month
multipleDisposalsDisposalDate-year.error.required=Contract exchange date must include a year
multipleDisposalsDisposalDate-day.error.invalid=Enter a real contract exchange date
multipleDisposalsDisposalDate-month.error.invalid=Enter a real contract exchange date
multipleDisposalsDisposalDate-year.error.invalid=Enter a real contract exchange date
multipleDisposalsDisposalDate-month.error.monthAndYearRequired=Contract exchange date must include a month and a year
multipleDisposalsDisposalDate-day.error.dayAndYearRequired=Contract exchange date must include a day and a year
multipleDisposalsDisposalDate-day.error.dayAndMonthRequired=Contract exchange date must include a day and a month

multipleDisposalsDisposalPrice.title=What was the disposal value of the property?
multipleDisposalsDisposalPrice.helpText=This is the amount you got when you sold the property or its market value if you disposed of it another key. You should subtract any selling or disposal costs.
multipleDisposalsDisposalPrice.link=What are disposal costs?
multipleDisposalsDisposalPrice.details.p1=Disposal or selling costs include fees for estate agents or solicitors.

multipleDisposalsDisposalPrice.error.required=Enter the disposal value of the property, for example, 20,520.86
multipleDisposalsDisposalPrice.error.invalid=Amount must be a number
multipleDisposalsDisposalPrice.error.tooLarge=Amount must be 50,000,000,000.00 or less
multipleDisposalsDisposalPrice.error.tooSmall=Amount must a number more than 0 and less than 50,000,000,000

multipleDisposalsAcquisitionPrice.title=What was the acquisition value of the property?
multipleDisposalsAcquisitionPrice.helpText=This is the amount you paid when you bought the property or its market value if you inherited it or got it as a gift. You should add on any improvements or acquisition costs.
multipleDisposalsAcquisitionPrice.link=What are improvement and acquisition costs?
multipleDisposalsAcquisitionPrice.details.p1=You can include the cost of improvements that added value to the property. For example, if you built an extension or replaced a basic kitchen with a luxary one. You cannot claim for mortgage interest, decorating or maintenance.
multipleDisposalsAcquisitionPrice.details.p2=Acquisition or buying costs include fees for surveyors or solicitors.
multipleDisposalsAcquisitionPrice.details.p3=If you shared any of the costs, you can only claim your share.

multipleDisposalsAcquisitionPrice.error.invalid=Amount must be a number
multipleDisposalsAcquisitionPrice.error.required=Enter the acquisition value of the property, for example 20,520.86
multipleDisposalsAcquisitionPrice.error.tooLarge=Amount must be 50,000,000,000.00 or less
multipleDisposalsAcquisitionPrice.error.tooSmall=Amount must a number more than 0 and less than 50,000,000,000
=======
submitReturnError.title=Sorry, there is a problem with the service
submitReturnError.p1=Your return might not have been sent to HMRC.
submitReturnError.p2=You’ll need to:
submitReturnError.li1=Go to your Capital Gains Tax on UK property account home.
submitReturnError.li2=If your return is in ‘Sent returns’ it has been received by HMRC. You do not need to send it again.
submitReturnError.li3=If it is ‘Draft returns’ it has not been received by HMRC. You’ll need to try and send it again.
submitReturnError.p3=You may get a penalty and have to pay interest if your return or payment is late.
submitReturnError.button=Go to account home
>>>>>>> fc5cba8b
<|MERGE_RESOLUTION|>--- conflicted
+++ resolved
@@ -1263,7 +1263,6 @@
 hasSupportingDocsToUpload.error.required=Select yes if you want to upload any supporting documents
 hasSupportingDocsToUpload.error.boolean=Select yes if you want to upload any supporting documents
 
-<<<<<<< HEAD
 multipleDisposalsDisposalDate.title=What date did you exchange contracts when disposing of the property?
 multipleDisposalsDisposalDate.helpText=It’s usually when you and the buyer or new owner swapped contracts and the buyer paid a deposit. This is also called the ‘disposal’ date. For example, 25 4 2020
 multipleDisposalsDisposalDate.link=<a href="{0}" target="_blank">Find out what happens on the exchange date (opens in a new window)</a>
@@ -1302,7 +1301,7 @@
 multipleDisposalsAcquisitionPrice.error.required=Enter the acquisition value of the property, for example 20,520.86
 multipleDisposalsAcquisitionPrice.error.tooLarge=Amount must be 50,000,000,000.00 or less
 multipleDisposalsAcquisitionPrice.error.tooSmall=Amount must a number more than 0 and less than 50,000,000,000
-=======
+
 submitReturnError.title=Sorry, there is a problem with the service
 submitReturnError.p1=Your return might not have been sent to HMRC.
 submitReturnError.p2=You’ll need to:
@@ -1310,5 +1309,4 @@
 submitReturnError.li2=If your return is in ‘Sent returns’ it has been received by HMRC. You do not need to send it again.
 submitReturnError.li3=If it is ‘Draft returns’ it has not been received by HMRC. You’ll need to try and send it again.
 submitReturnError.p3=You may get a penalty and have to pay interest if your return or payment is late.
-submitReturnError.button=Go to account home
->>>>>>> fc5cba8b
+submitReturnError.button=Go to account home