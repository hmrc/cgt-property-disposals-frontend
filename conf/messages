--- conflicted
+++ resolved
@@ -1079,7 +1079,7 @@
 disposalDateMixedUseOrIndirect.p2=You’ll need to complete a <a href="{0}">non resident: report and pay Capital Gains Tax on UK property or land form</a>.
 disposalDateMixedUseOrIndirect.p3=You have 30 days from the date of completion to report disposal and pay any tax due. You may get a penalty if your payment is late.
 
-<<<<<<< HEAD
+
 initialGainOrLoss.title=Did you make an initial gain or loss?
 initialGainOrLoss.caption=Initial gain or loss
 initialGainOrLoss.error.required=Select if you made a gain, loss, or no gain or loss
@@ -1110,11 +1110,10 @@
 loss.error.invalid=Initial loss amount must only include numbers, like 2,908 or 740.50
 loss.error.tooLarge=Initial loss amount must be a number greater than 0 and less than 50,000,000,000.00, or select no gain or loss
 loss.error.tooManyDecimals=Initial loss amount must have 2 decimal places or less, like 2,908 or 740.50
-=======
+
 multipleDisposalsTaxYear.title=When were contracts exchanged on all the properties?
 multipleDisposalsTaxYear.link=What happens on the exchange date?
 multipleDisposalsTaxYear.before=Before 6 April 2020
 multipleDisposalsTaxYear.after=After 6 April 2020
 multipleDisposalsTaxYear.details.p1=Contract <a href="{0}" target="_blank">exchange (opens in a new window)</a> usually happens when the buyer and seller exchange contracts. It’s usually when the new owner pays a deposit.
 multipleDisposalsTaxYear.error.required=Select when the contracts were exchanged on all the properties
->>>>>>> d42ced7d
