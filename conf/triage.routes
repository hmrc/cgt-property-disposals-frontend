--- conflicted
+++ resolved
@@ -46,12 +46,10 @@
 GET  /multiple-disposals/were-properties-residential        uk.gov.hmrc.cgtpropertydisposalsfrontend.controllers.returns.triage.MultipleDisposalsTriageController.wereAllPropertiesResidential()
 POST /multiple-disposals/were-properties-residential        uk.gov.hmrc.cgtpropertydisposalsfrontend.controllers.returns.triage.MultipleDisposalsTriageController.wereAllPropertiesResidentialSubmit()
 
-<<<<<<< HEAD
+GET  /multiple-disposals/country-residence                  uk.gov.hmrc.cgtpropertydisposalsfrontend.controllers.returns.triage.MultipleDisposalsTriageController.countryOfResidence()
+POST /multiple-disposals/country-residence                  uk.gov.hmrc.cgtpropertydisposalsfrontend.controllers.returns.triage.MultipleDisposalsTriageController.countryOfResidenceSubmit()
+
 GET  /multiple-disposals/tax-year-exchanged                 uk.gov.hmrc.cgtpropertydisposalsfrontend.controllers.returns.triage.MultipleDisposalsTriageController.whenWereContractsExchanged()
 POST /multiple-disposals/tax-year-exchanged                 uk.gov.hmrc.cgtpropertydisposalsfrontend.controllers.returns.triage.MultipleDisposalsTriageController.whenWereContractsExchangedSubmit()
-=======
-GET  /multiple-disposals/country-residence                  uk.gov.hmrc.cgtpropertydisposalsfrontend.controllers.returns.triage.MultipleDisposalsTriageController.countryOfResidence()
-POST /multiple-disposals/country-residence                  uk.gov.hmrc.cgtpropertydisposalsfrontend.controllers.returns.triage.MultipleDisposalsTriageController.countryOfResidenceSubmit()
->>>>>>> d2b8ef2f
 
 GET  /check-your-answers                                    uk.gov.hmrc.cgtpropertydisposalsfrontend.controllers.returns.triage.MultipleDisposalsTriageController.checkYourAnswers()