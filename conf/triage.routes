GET  /before-start/who-reporting-tax-for                    uk.gov.hmrc.cgtpropertydisposalsfrontend.controllers.returns.triage.CommonTriageQuestionsController.whoIsIndividualRepresenting()
POST /before-start/who-reporting-tax-for                    uk.gov.hmrc.cgtpropertydisposalsfrontend.controllers.returns.triage.CommonTriageQuestionsController.whoIsIndividualRepresentingSubmit()

GET  /before-start/properties-in-return                     uk.gov.hmrc.cgtpropertydisposalsfrontend.controllers.returns.triage.CommonTriageQuestionsController.howManyProperties()
POST /before-start/properties-in-return                     uk.gov.hmrc.cgtpropertydisposalsfrontend.controllers.returns.triage.CommonTriageQuestionsController.howManyPropertiesSubmit()

# Single disposals
GET  /before-start/how-disposed-of-property                 uk.gov.hmrc.cgtpropertydisposalsfrontend.controllers.returns.triage.SingleDisposalsTriageController.howDidYouDisposeOfProperty()
POST /before-start/how-disposed-of-property                 uk.gov.hmrc.cgtpropertydisposalsfrontend.controllers.returns.triage.SingleDisposalsTriageController.howDidYouDisposeOfPropertySubmit()

GET  /before-start/were-uk-resident                         uk.gov.hmrc.cgtpropertydisposalsfrontend.controllers.returns.triage.SingleDisposalsTriageController.wereYouAUKResident()
POST /before-start/were-uk-resident                         uk.gov.hmrc.cgtpropertydisposalsfrontend.controllers.returns.triage.SingleDisposalsTriageController.wereYouAUKResidentSubmit()

GET  /before-start/enter-country-residence                  uk.gov.hmrc.cgtpropertydisposalsfrontend.controllers.returns.triage.SingleDisposalsTriageController.countryOfResidence()
POST /before-start/enter-country-residence                  uk.gov.hmrc.cgtpropertydisposalsfrontend.controllers.returns.triage.SingleDisposalsTriageController.countryOfResidenceSubmit()

GET  /before-start/property-type                            uk.gov.hmrc.cgtpropertydisposalsfrontend.controllers.returns.triage.SingleDisposalsTriageController.assetTypeForNonUkResidents()
POST /before-start/property-type                            uk.gov.hmrc.cgtpropertydisposalsfrontend.controllers.returns.triage.SingleDisposalsTriageController.assetTypeForNonUkResidentsSubmit()

GET  /before-start/did-sell-dispose-residential-property    uk.gov.hmrc.cgtpropertydisposalsfrontend.controllers.returns.triage.SingleDisposalsTriageController.didYouDisposeOfAResidentialProperty()
POST /before-start/did-sell-dispose-residential-property    uk.gov.hmrc.cgtpropertydisposalsfrontend.controllers.returns.triage.SingleDisposalsTriageController.didYouDisposeOfAResidentialPropertySubmit()

GET  /before-start/date-exchanged-contracts                 uk.gov.hmrc.cgtpropertydisposalsfrontend.controllers.returns.triage.SingleDisposalsTriageController.whenWasDisposalDate()
POST /before-start/date-exchanged-contracts                 uk.gov.hmrc.cgtpropertydisposalsfrontend.controllers.returns.triage.SingleDisposalsTriageController.whenWasDisposalDateSubmit()

<<<<<<< HEAD
GET  /exit/disposal-date-before-6-April-2020                uk.gov.hmrc.cgtpropertydisposalsfrontend.controllers.returns.triage.SingleDisposalsTriageController.disposalDateTooEarly()
GET  /exit/indirect-mixed-use-cannot-use-service            uk.gov.hmrc.cgtpropertydisposalsfrontend.controllers.returns.triage.SingleDisposalsTriageController.assetTypeNotYetImplemented()
GET  /exit/uk-resident-can-only-report-residential          uk.gov.hmrc.cgtpropertydisposalsfrontend.controllers.returns.triage.SingleDisposalsTriageController.ukResidentCanOnlyDisposeResidential()
GET /exit/reporting-someone-else                            uk.gov.hmrc.cgtpropertydisposalsfrontend.controllers.returns.triage.InitialTriageQuestionsController.capacitorsAndPersonalRepresentativesNotHandled()
=======
GET  /exit/disposal-date-before-6-April-2020                uk.gov.hmrc.cgtpropertydisposalsfrontend.controllers.returns.triage.CommonTriageQuestionsController.disposalDateTooEarly()
GET  /exit/indirect-mixed-use-cannot-use-service            uk.gov.hmrc.cgtpropertydisposalsfrontend.controllers.returns.triage.CommonTriageQuestionsController.assetTypeNotYetImplemented()
GET  /exit/uk-resident-can-only-report-residential          uk.gov.hmrc.cgtpropertydisposalsfrontend.controllers.returns.triage.CommonTriageQuestionsController.ukResidentCanOnlyDisposeResidential()
>>>>>>> 84047af5

GET  /before-start/date-of-completion                       uk.gov.hmrc.cgtpropertydisposalsfrontend.controllers.returns.triage.SingleDisposalsTriageController.whenWasCompletionDate()
POST /before-start/date-of-completion                       uk.gov.hmrc.cgtpropertydisposalsfrontend.controllers.returns.triage.SingleDisposalsTriageController.whenWasCompletionDateSubmit()

GET  /before-start/check-your-answers                       uk.gov.hmrc.cgtpropertydisposalsfrontend.controllers.returns.triage.SingleDisposalsTriageController.checkYourAnswers()
POST /before-start/check-your-answers                       uk.gov.hmrc.cgtpropertydisposalsfrontend.controllers.returns.triage.SingleDisposalsTriageController.checkYourAnswersSubmit()

#Multiple disposals
GET  /multiple-disposals                                    uk.gov.hmrc.cgtpropertydisposalsfrontend.controllers.returns.triage.MultipleDisposalsTriageController.guidance()
POST /multiple-disposals                                    uk.gov.hmrc.cgtpropertydisposalsfrontend.controllers.returns.triage.MultipleDisposalsTriageController.guidanceSubmit()

GET  /multiple-disposals/number-disposals                   uk.gov.hmrc.cgtpropertydisposalsfrontend.controllers.returns.triage.MultipleDisposalsTriageController.howManyDisposals()
POST /multiple-disposals/number-disposals                   uk.gov.hmrc.cgtpropertydisposalsfrontend.controllers.returns.triage.MultipleDisposalsTriageController.howManyDisposalsSubmit()

GET  /multiple-disposals/uk-residence-status                uk.gov.hmrc.cgtpropertydisposalsfrontend.controllers.returns.triage.MultipleDisposalsTriageController.wereYouAUKResident()
POST /multiple-disposals/uk-residence-status                uk.gov.hmrc.cgtpropertydisposalsfrontend.controllers.returns.triage.MultipleDisposalsTriageController.wereYouAUKResidentSubmit()

GET  /multiple-disposals/were-properties-residential        uk.gov.hmrc.cgtpropertydisposalsfrontend.controllers.returns.triage.MultipleDisposalsTriageController.wereAllPropertiesResidential()
POST /multiple-disposals/were-properties-residential        uk.gov.hmrc.cgtpropertydisposalsfrontend.controllers.returns.triage.MultipleDisposalsTriageController.wereAllPropertiesResidentialSubmit()

GET  /multiple-disposals/country-residence                  uk.gov.hmrc.cgtpropertydisposalsfrontend.controllers.returns.triage.MultipleDisposalsTriageController.countryOfResidence()
POST /multiple-disposals/country-residence                  uk.gov.hmrc.cgtpropertydisposalsfrontend.controllers.returns.triage.MultipleDisposalsTriageController.countryOfResidenceSubmit()

GET  /multiple-disposals/tax-year-exchanged                 uk.gov.hmrc.cgtpropertydisposalsfrontend.controllers.returns.triage.MultipleDisposalsTriageController.whenWereContractsExchanged()
POST /multiple-disposals/tax-year-exchanged                 uk.gov.hmrc.cgtpropertydisposalsfrontend.controllers.returns.triage.MultipleDisposalsTriageController.whenWereContractsExchangedSubmit()

GET  /check-your-answers                                    uk.gov.hmrc.cgtpropertydisposalsfrontend.controllers.returns.triage.MultipleDisposalsTriageController.checkYourAnswers()<|MERGE_RESOLUTION|>--- conflicted
+++ resolved
@@ -23,16 +23,10 @@
 GET  /before-start/date-exchanged-contracts                 uk.gov.hmrc.cgtpropertydisposalsfrontend.controllers.returns.triage.SingleDisposalsTriageController.whenWasDisposalDate()
 POST /before-start/date-exchanged-contracts                 uk.gov.hmrc.cgtpropertydisposalsfrontend.controllers.returns.triage.SingleDisposalsTriageController.whenWasDisposalDateSubmit()
 
-<<<<<<< HEAD
-GET  /exit/disposal-date-before-6-April-2020                uk.gov.hmrc.cgtpropertydisposalsfrontend.controllers.returns.triage.SingleDisposalsTriageController.disposalDateTooEarly()
-GET  /exit/indirect-mixed-use-cannot-use-service            uk.gov.hmrc.cgtpropertydisposalsfrontend.controllers.returns.triage.SingleDisposalsTriageController.assetTypeNotYetImplemented()
-GET  /exit/uk-resident-can-only-report-residential          uk.gov.hmrc.cgtpropertydisposalsfrontend.controllers.returns.triage.SingleDisposalsTriageController.ukResidentCanOnlyDisposeResidential()
-GET /exit/reporting-someone-else                            uk.gov.hmrc.cgtpropertydisposalsfrontend.controllers.returns.triage.InitialTriageQuestionsController.capacitorsAndPersonalRepresentativesNotHandled()
-=======
 GET  /exit/disposal-date-before-6-April-2020                uk.gov.hmrc.cgtpropertydisposalsfrontend.controllers.returns.triage.CommonTriageQuestionsController.disposalDateTooEarly()
 GET  /exit/indirect-mixed-use-cannot-use-service            uk.gov.hmrc.cgtpropertydisposalsfrontend.controllers.returns.triage.CommonTriageQuestionsController.assetTypeNotYetImplemented()
 GET  /exit/uk-resident-can-only-report-residential          uk.gov.hmrc.cgtpropertydisposalsfrontend.controllers.returns.triage.CommonTriageQuestionsController.ukResidentCanOnlyDisposeResidential()
->>>>>>> 84047af5
+GET /exit/reporting-someone-else                            uk.gov.hmrc.cgtpropertydisposalsfrontend.controllers.returns.triage.CommonTriageQuestionsController.capacitorsAndPersonalRepresentativesNotHandled()
 
 GET  /before-start/date-of-completion                       uk.gov.hmrc.cgtpropertydisposalsfrontend.controllers.returns.triage.SingleDisposalsTriageController.whenWasCompletionDate()
 POST /before-start/date-of-completion                       uk.gov.hmrc.cgtpropertydisposalsfrontend.controllers.returns.triage.SingleDisposalsTriageController.whenWasCompletionDateSubmit()
