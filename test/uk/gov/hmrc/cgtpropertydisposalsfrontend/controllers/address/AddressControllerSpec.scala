/*
 * Copyright 2019 HM Revenue & Customs
 *
 * Licensed under the Apache License, Version 2.0 (the "License");
 * you may not use this file except in compliance with the License.
 * You may obtain a copy of the License at
 *
 *     http://www.apache.org/licenses/LICENSE-2.0
 *
 * Unless required by applicable law or agreed to in writing, software
 * distributed under the License is distributed on an "AS IS" BASIS,
 * WITHOUT WARRANTIES OR CONDITIONS OF ANY KIND, either express or implied.
 * See the License for the specific language governing permissions and
 * limitations under the License.
 */

package uk.gov.hmrc.cgtpropertydisposalsfrontend.controllers.address

import cats.data.EitherT
import cats.instances.future._
import org.scalacheck.ScalacheckShapeless._
import play.api.i18n.MessagesApi
import play.api.inject.bind
import play.api.inject.guice.GuiceableModule
import play.api.mvc.{Call, Result}
import play.api.test.Helpers._
import uk.gov.hmrc.auth.core.AuthConnector
import uk.gov.hmrc.cgtpropertydisposalsfrontend.controllers.{AuthSupport, ControllerSpec, SessionSupport}
import uk.gov.hmrc.cgtpropertydisposalsfrontend.models.address.Address.{NonUkAddress, UkAddress}
import uk.gov.hmrc.cgtpropertydisposalsfrontend.models.address.{Address, AddressLookupResult, Country, Postcode}
import uk.gov.hmrc.cgtpropertydisposalsfrontend.models.{Error, JourneyStatus, SessionData, sample}
import uk.gov.hmrc.cgtpropertydisposalsfrontend.repos.SessionStore
import uk.gov.hmrc.cgtpropertydisposalsfrontend.services.{SubscriptionService, UKAddressLookupService}
import uk.gov.hmrc.http.HeaderCarrier

import scala.concurrent.ExecutionContext.Implicits.global
import scala.concurrent.Future

trait AddressControllerSpec[J <: JourneyStatus] extends ControllerSpec with AuthSupport with SessionSupport {
  val validJourneyStatus: J

  def updateAddress(journey: J, address: Address): JourneyStatus

  val mockUpdateAddress: Option[(J, Address, Either[Error, Unit]) => Unit]

  val controller: AddressController[J]

  val mockService = mock[UKAddressLookupService]

  def mockAddressLookup(expectedPostcode: Postcode, filter: Option[String])(
    result: Either[Error, AddressLookupResult]
  ) =
    (mockService
      .lookupAddress(_: Postcode, _: Option[String])(_: HeaderCarrier))
      .expects(expectedPostcode, filter, *)
      .returning(EitherT.fromEither[Future](result))

  override val overrideBindings: List[GuiceableModule] =
    List(
      bind[AuthConnector].toInstance(mockAuthConnector),
      bind[SessionStore].toInstance(mockSessionStore),
      bind[UKAddressLookupService].toInstance(mockService),
      bind[SubscriptionService].toInstance(mockSubscriptionService)
    )

  val postcode = Postcode("AB1 2CD")

  def address(i: Int) =
    UkAddress(s"$i the Street", Some("The Town"), None, None, postcode)

  val (addressHead, lastAddress, lastAddressIndex, addresses) = {
    val head = address(1)
    val last = address(5)
    (head, last, 4, head :: ((2 to 4).map(address).toList ::: List(last)))
  }
  val addressLookupResult = AddressLookupResult(postcode, None, addresses)

  lazy val sessionWithValidJourneyStatus =
    SessionData.empty.copy(journeyStatus = Some(validJourneyStatus))

  def displayIsUkBehaviour(
    performAction: () => Future[Result]
  )(implicit messagesApi: MessagesApi): Unit = {

    "show the page" when {
      "the address lookup results have been cleared from session" in {
        val session = sessionWithValidJourneyStatus.copy(
          addressLookupResult = Some(addressLookupResult)
        )
        inSequence {
          mockAuthWithNoRetrievals()
          mockGetSession(Future.successful(Right(Some(session))))
          mockStoreSession(
            session.copy(
              addressLookupResult = None
            )
          )(Future(Right(())))
        }

        val result = performAction()
        status(result)          shouldBe OK
        contentAsString(result) should include(message("subscription.isUk.title"))
      }

      "there are no address lookup results to clear from session" in {
        val session = sessionWithValidJourneyStatus

        inSequence {
          mockAuthWithNoRetrievals()
          mockGetSession(Future.successful(Right(Some(session))))
        }

        val result = performAction()
        status(result)          shouldBe OK
        contentAsString(result) should include(message("subscription.isUk.title"))
      }
    }
    "display an error page" when {
      "there is an error when clearing address lookup results in session" in {
        val session = sessionWithValidJourneyStatus.copy(
          addressLookupResult = Some(addressLookupResult)
        )
        inSequence {
          mockAuthWithNoRetrievals()
          mockGetSession(Future.successful(Right(Some(session))))
          mockStoreSession(
            session.copy(
              addressLookupResult = None
            )
          )(Future(Left(Error(""))))
        }

        checkIsTechnicalErrorPage(performAction())
      }
    }

  }

  def submitIsUkBehaviour(
    performAction: Seq[(String, String)] => Future[Result],
    enterPostcode: Call,
    enterNonUkAddress: Call
  )(implicit messagesApi: MessagesApi): Unit = {

    "return a form error" when {
      "no selection has been made" in {
        inSequence {
          mockAuthWithNoRetrievals()
          mockGetSession(Future.successful(Right(Some(sessionWithValidJourneyStatus))))
        }
        val result = performAction(Seq.empty)
        status(result)          shouldBe BAD_REQUEST
        contentAsString(result) should include(message("isUk.error.required"))
      }
    }

    "redirect to the enter postcode page" when {
      "Uk address has been selected" in {
        inSequence {
          mockAuthWithNoRetrievals()
          mockGetSession(Future.successful(Right(Some(sessionWithValidJourneyStatus))))
        }
        val result = performAction(Seq("isUk" -> "true"))
        checkIsRedirect(result, enterPostcode)
      }
    }

    "redirect to the enter non UK address page" when {
      "Non Uk address has been selected" in {
        inSequence {
          mockAuthWithNoRetrievals()
          mockGetSession(Future.successful(Right(Some(sessionWithValidJourneyStatus))))
        }
        val result = performAction(Seq("isUk" -> "false"))
        checkIsRedirect(result, enterNonUkAddress)
      }
    }
  }

  def displayEnterUkAddressPage(performAction: () => Future[Result])(implicit messagesApi: MessagesApi): Unit =
    "display the enter UK address page" when {
      "the endpoint is requested" in {
        val session = SessionData.empty.copy(
          journeyStatus       = Some(validJourneyStatus),
          addressLookupResult = Some(addressLookupResult)
        )
        inSequence {
          mockAuthWithNoRetrievals()
          mockGetSession(Future.successful(Right(Some(session))))
        }

        val result = performAction()
        status(result)          shouldBe OK
        contentAsString(result) should include(message("address.uk.title"))
      }
    }

  def submitEnterUkAddress(performAction: Seq[(String, String)] => Future[Result], continue: Call)(
    implicit messagesApi: MessagesApi
  ): Unit = {
    "return a form error" when {
      "address line 1 is empty" in {
        inSequence {
          mockAuthWithNoRetrievals()
          mockGetSession(Future.successful(Right(Some(sessionWithValidJourneyStatus))))
        }
        val result = performAction(Seq("postcode" -> "W1A2HV"))
        status(result)          shouldBe BAD_REQUEST
        contentAsString(result) should include(message("address-line1.error.required"))
      }
      "address line 1 is too long" in {
        inSequence {
          mockAuthWithNoRetrievals()
          mockGetSession(Future.successful(Right(Some(sessionWithValidJourneyStatus))))
        }
        val result = performAction(Seq("address-line1" -> "1290b StreetWithAVeryLongNameForTestingTheMaxLength", "postcode" -> "W1A2HV"))
        status(result)          shouldBe BAD_REQUEST
        contentAsString(result) should include(message("address-line1.error.tooLong"))
      }
      "address line 1 is invalid" in {
        inSequence {
          mockAuthWithNoRetrievals()
          mockGetSession(Future.successful(Right(Some(sessionWithValidJourneyStatus))))
        }
        val result = performAction(Seq("address-line1" -> "ContainsIllegal={%}=Characters", "postcode" -> "W1A2HV"))
        status(result)          shouldBe BAD_REQUEST
        contentAsString(result) should include(message("address-line1.error.pattern"))
      }
      "address line 2 is too long" in {
        inSequence {
          mockAuthWithNoRetrievals()
          mockGetSession(Future.successful(Right(Some(sessionWithValidJourneyStatus))))
        }
        val result = performAction(Seq("address-line1" -> "12 Valid Street", "address-line2" -> "StreetWithAVeryLongNameForTestingTheMaxLength", "postcode" -> "W1A2HV"))
        status(result)          shouldBe BAD_REQUEST
        contentAsString(result) should include(message("address-line2.error.tooLong"))
      }
      "address postcode is empty" in {
        inSequence {
          mockAuthWithNoRetrievals()
          mockGetSession(Future.successful(Right(Some(sessionWithValidJourneyStatus))))
        }
        val result = performAction(Seq("address-line1" -> "Some street"))
        status(result)          shouldBe BAD_REQUEST
        contentAsString(result) should include(message("postcode.error.required"))
      }
    }
    "display an error page" when {

      mockUpdateAddress.foreach{ mockAddressUpdate =>
        "the address cannot be updated" in {
          val newAddress = UkAddress("Test street", None, None, None, Postcode("W1A2HR"))

          inSequence {
            mockAuthWithNoRetrievals()
            mockGetSession(Future.successful(Right(Some(sessionWithValidJourneyStatus))))
            mockAddressUpdate(validJourneyStatus, newAddress, Left(Error("")))
          }
          checkIsTechnicalErrorPage(performAction(Seq("address-line1" -> "Test street", "postcode" -> "W1A2HR")))
        }
      }

      "the address cannot be stored in the session" in {
<<<<<<< HEAD
        val newAddress = UkAddress("Test street", None, None, None, "W1A2HR")

=======
        val newAddress = UkAddress("Test street", None, None, None, Postcode("W1A2HR"))
>>>>>>> edec5e37
        val updatedSession = sessionWithValidJourneyStatus.copy(
          journeyStatus = Some(updateAddress(validJourneyStatus, newAddress))
        )

        inSequence {
          mockAuthWithNoRetrievals()
          mockGetSession(Future.successful(Right(Some(sessionWithValidJourneyStatus))))
          mockUpdateAddress.foreach(_(validJourneyStatus, newAddress, Right(()) ))
          mockStoreSession(updatedSession)(Future(Left(Error(""))))
        }
        checkIsTechnicalErrorPage(performAction(Seq("address-line1" -> "Test street", "postcode" -> "W1A2HR")))
      }
    }

    "redirect to check your details page" when {
      "address has been stored in session" in {
        val newAddress = UkAddress("Flat 1", Some("The Street"), Some("The Town"), Some("Countyshire"), Postcode("W1A2HR"))
        val updatedSession = sessionWithValidJourneyStatus.copy(
          journeyStatus = Some(updateAddress(validJourneyStatus, newAddress))
        )

        inSequence {
          mockAuthWithNoRetrievals()
          mockGetSession(Future.successful(Right(Some(sessionWithValidJourneyStatus))))
          mockUpdateAddress.foreach(_(validJourneyStatus, newAddress, Right(()) ))
          mockStoreSession(updatedSession)(Future.successful(Right(())))
        }
        val result = performAction(
          Seq(
            "address-line1"  -> "Flat 1",
            "address-line2"  -> "The Street",
            "address-town"   -> "The Town",
            "address-county" -> "Countyshire",
            "postcode"       -> "W1A2HR"
          )
        )
        checkIsRedirect(result, continue)
      }
    }
  }

  def displayEnterNonUkPage(performAction: () => Future[Result])(implicit messagesApi: MessagesApi): Unit =
    "display the enter non UK address page" when {
      "the endpoint is requested" in {
        val session = SessionData.empty.copy(
          journeyStatus       = Some(validJourneyStatus),
          addressLookupResult = None
        )
        inSequence {
          mockAuthWithNoRetrievals()
          mockGetSession(Future.successful(Right(Some(session))))
        }

        val result = performAction()
        status(result)          shouldBe OK
        contentAsString(result) should include(message("nonUkAddress.title"))
      }
    }

  def submitEnterNonUkAddress(performAction: Seq[(String, String)] => Future[Result], continue: Call)(
    implicit messagesApi: MessagesApi
  ): Unit = {
    "return a form error" when {
      "address line 1 is empty" in {
        inSequence {
          mockAuthWithNoRetrievals()
          mockGetSession(Future.successful(Right(Some(sessionWithValidJourneyStatus))))
        }
        val result = performAction(Seq("countryCode" -> "NZ"))
        status(result)          shouldBe BAD_REQUEST
        contentAsString(result) should include(message("nonUkAddress-line1.error.required"))
      }
      "address line 1 is too long" in {
        inSequence {
          mockAuthWithNoRetrievals()
          mockGetSession(Future.successful(Right(Some(sessionWithValidJourneyStatus))))
        }
        val result = performAction(Seq("nonUkAddress-line1" -> "1290b StreetWithAVeryLongNameForTestingTheMaxLength", "countryCode" -> "NZ"))
        status(result)          shouldBe BAD_REQUEST
        contentAsString(result) should include(message("nonUkAddress-line1.error.tooLong"))
      }
      "address line 1 is invalid" in {
        inSequence {
          mockAuthWithNoRetrievals()
          mockGetSession(Future.successful(Right(Some(sessionWithValidJourneyStatus))))
        }
        val result = performAction(Seq("nonUkAddress-line1" -> "12 ContainsIllegal={%}=Characters", "countryCode" -> "NZ"))
        status(result)          shouldBe BAD_REQUEST
        contentAsString(result) should include(message("nonUkAddress-line1.error.pattern"))
      }
      "address line 2 is invalid" in {
        inSequence {
          mockAuthWithNoRetrievals()
          mockGetSession(Future.successful(Right(Some(sessionWithValidJourneyStatus))))
        }
        val result = performAction(Seq("nonUkAddress-line1" -> "1290b Valid Street", "nonUkAddress-line2" -> "ContainsIllegal={%}=Characters", "countryCode" -> "NZ"))
        status(result)          shouldBe BAD_REQUEST
        contentAsString(result) should include(message("nonUkAddress-line2.error.pattern"))
      }
      "countryCode is empty" in {
        inSequence {
          mockAuthWithNoRetrievals()
          mockGetSession(Future.successful(Right(Some(sessionWithValidJourneyStatus))))
        }
        val result = performAction(Seq("nonUkAddress-line1" -> "10 Some Street"))
        status(result)          shouldBe BAD_REQUEST
        contentAsString(result) should include(message("countryCode.error.required"))
      }
      "countryCode is invalid" in {
        inSequence {
          mockAuthWithNoRetrievals()
          mockGetSession(Future.successful(Right(Some(sessionWithValidJourneyStatus))))
        }
        val result = performAction(Seq("countryCode" -> "XX"))
        status(result)          shouldBe BAD_REQUEST
        contentAsString(result) should include(message("countryCode.error.notFound"))
      }
    }

    "display an error page" when {

      mockUpdateAddress.foreach{ mockAddressUpdate =>
        "the address cannot be updated" in {
          val newAddress = NonUkAddress("House 1", None, None, None, None, Country("NZ", Some("New Zealand")))

          inSequence {
            mockAuthWithNoRetrievals()
            mockGetSession(Future.successful(Right(Some(sessionWithValidJourneyStatus))))
            mockAddressUpdate(validJourneyStatus, newAddress, Left(Error("")))
          }
          checkIsTechnicalErrorPage(performAction(Seq("nonUkAddress-line1" -> "House 1", "countryCode" -> "NZ")))
        }
      }

      "the address cannot be stored in the session" in {
        val newAddress = NonUkAddress("House 1", None, None, None, None, Country("NZ", Some("New Zealand")))
        val updatedSession = sessionWithValidJourneyStatus.copy(
          journeyStatus = Some(updateAddress(validJourneyStatus, newAddress))
        )

        inSequence {
          mockAuthWithNoRetrievals()
          mockGetSession(Future.successful(Right(Some(sessionWithValidJourneyStatus))))
          mockUpdateAddress.foreach(_(validJourneyStatus, newAddress, Right(()) ))
          mockStoreSession(updatedSession)(Future(Left(Error(""))))
        }
        checkIsTechnicalErrorPage(performAction(Seq("nonUkAddress-line1" -> "House 1", "countryCode" -> "NZ")))
      }
    }

    "redirect to the continue page" when {
      "address has been stored in session" in {
        val newAddress =
          NonUkAddress(
            "Flat 1",
            Some("The Street"),
            Some("The Town"),
            None,
            None,
            Country("NZ", Some("New Zealand"))
          )

        val updatedJourney = updateAddress(validJourneyStatus, newAddress)

        inSequence {
          mockAuthWithNoRetrievals()
          mockGetSession(Future.successful(Right(Some(sessionWithValidJourneyStatus))))
          mockUpdateAddress.foreach(_(validJourneyStatus, newAddress, Right(()) ))

          mockStoreSession(
            sessionWithValidJourneyStatus.copy(journeyStatus = Some(updatedJourney))
          )(Future.successful(Right(())))
        }
        val result = performAction(
          Seq(
            "nonUkAddress-line1" -> "Flat 1",
            "nonUkAddress-line2" -> "The Street",
            "nonUkAddress-line3" -> "The Town",
            "countryCode"        -> "NZ"
          )
        )
        checkIsRedirect(result, continue)
      }
    }
  }

  def enterPostcodePage(performAction: () => Future[Result])(implicit messagesApi: MessagesApi): Unit =
    "display the enter postcode page" when {

      "there is no address lookup result in session" in {
        inSequence {
          mockAuthWithNoRetrievals()
          mockGetSession(Future.successful(Right(Some(sessionWithValidJourneyStatus))))
        }

        contentAsString(performAction()) should include(message("subscription.enterPostcode.title"))
      }

      "there is an address lookup result in session" in {
        val addressLookupResult = AddressLookupResult(postcode, None, List.empty)
        val session = sessionWithValidJourneyStatus.copy(
          addressLookupResult = Some(addressLookupResult)
        )

        inSequence {
          mockAuthWithNoRetrievals()
          mockGetSession(Future.successful(Right(Some(session))))
        }

        val content = contentAsString(performAction())
        content should include(message("subscription.enterPostcode.title"))
        content should include(s"""value="${postcode.value}"""")
      }

    }

  def submitEnterPostcode(performAction: Seq[(String, String)] => Future[Result], selectAddress: Call)(
    implicit messagesApi: MessagesApi
  ): Unit = {

    "show form errors when no results are found for a postcode" in {
      val p                   = Postcode("NW19AX")
      val addressLookupResult = AddressLookupResult(p, None, List())
      inSequence {
        mockAuthWithNoRetrievals()
        mockGetSession(Future.successful(Right(Some(sessionWithValidJourneyStatus))))
        mockAddressLookup(p, None)(Right(addressLookupResult))
        mockStoreSession(sessionWithValidJourneyStatus.copy(addressLookupResult = Some(addressLookupResult)))(
          Future.successful(Right(()))
        )
      }
      val result = performAction(Seq("postcode" -> p.value))
      status(result)          shouldBe BAD_REQUEST
      contentAsString(result) should include(message("postcode.error.noResults"))
    }

    "show form errors when no results are found for a filter" in {
      val p                   = Postcode("NW19AX")
      val filter              = "Some filter"
      val addressLookupResult = AddressLookupResult(p, Some(filter), List())
      inSequence {
        mockAuthWithNoRetrievals()
        mockGetSession(Future.successful(Right(Some(sessionWithValidJourneyStatus))))
        mockAddressLookup(p, Some(filter))(Right(addressLookupResult))
        mockStoreSession(sessionWithValidJourneyStatus.copy(addressLookupResult = Some(addressLookupResult)))(
          Future.successful(Right(()))
        )
      }
      val result = performAction(Seq("postcode" -> p.value, "filter" -> filter))
      status(result)          shouldBe BAD_REQUEST
      contentAsString(result) should include(message("filter.error.noResults"))
    }

    "show form errors when no results are found for a postcode within a stored search" in {
      val p                   = Postcode("NW19AX")
      val addressLookupResult = AddressLookupResult(p, None, List())
      inSequence {
        mockAuthWithNoRetrievals()
        mockGetSession(
          Future.successful(
            Right(Some(sessionWithValidJourneyStatus.copy(addressLookupResult = Some(addressLookupResult))))
          )
        )
      }
      val result = performAction(Seq("postcode" -> p.value))
      status(result)          shouldBe BAD_REQUEST
      contentAsString(result) should include(message("postcode.error.noResults"))
    }

    "show form errors when no results are found for a filter within a stored search" in {
      val p                   = Postcode("NW19AX")
      val filter              = "Some filter"
      val addressLookupResult = AddressLookupResult(p, Some(filter), List())
      inSequence {
        mockAuthWithNoRetrievals()
        mockGetSession(
          Future.successful(
            Right(Some(sessionWithValidJourneyStatus.copy(addressLookupResult = Some(addressLookupResult))))
          )
        )
      }
      val result = performAction(Seq("postcode" -> p.value, "filter" -> filter))
      status(result)          shouldBe BAD_REQUEST
      contentAsString(result) should include(message("filter.error.noResults"))
    }

    "show form errors when the postcode is too long" in {
      List(
        "BFPO123456",
        "AA1AB8ABA"
      ).foreach { invalidPostcode =>
        withClue(s"For postcode '$invalidPostcode'") {
          inSequence {
            mockAuthWithNoRetrievals()
            mockGetSession(Future.successful(Right(Some(sessionWithValidJourneyStatus))))
          }

          val result = performAction(Seq("postcode" -> invalidPostcode))
          status(result)          shouldBe BAD_REQUEST
          contentAsString(result) should include(message("postcode.error.tooLong"))
        }
      }
    }

    "show form errors when the postcode isn't valid" in {
      List(
        "A00A",
        "AA0A0AAA",
        "AA0.0AA",
        "AAA123",
        "A11AAA"
      ).foreach { invalidPostcode =>
        withClue(s"For postcode '$invalidPostcode'") {
          inSequence {
            mockAuthWithNoRetrievals()
            mockGetSession(Future.successful(Right(Some(sessionWithValidJourneyStatus))))
          }

          val result = performAction(Seq("postcode" -> invalidPostcode))
          status(result)          shouldBe BAD_REQUEST
          contentAsString(result) should include(message("postcode.invalid"))
        }
      }

    }

    "show an error page" when {

      "address lookup fails" in {
        inSequence {
          mockAuthWithNoRetrievals()
          mockGetSession(Future.successful(Right(Some(sessionWithValidJourneyStatus))))
          mockAddressLookup(postcode, None)(Left(Error("Uh oh!")))
        }

        checkIsTechnicalErrorPage(performAction(Seq("postcode" -> postcode.value)))
      }

      "the address lookup result cannot be stored in session" in {
        inSequence {
          mockAuthWithNoRetrievals()
          mockGetSession(Future.successful(Right(Some(sessionWithValidJourneyStatus))))
          mockAddressLookup(postcode, None)(Right(addressLookupResult))
          mockStoreSession(sessionWithValidJourneyStatus.copy(addressLookupResult = Some(addressLookupResult)))(
            Future.successful(Left(Error("Uh oh!")))
          )
        }

        checkIsTechnicalErrorPage(performAction(Seq("postcode" -> postcode.value)))
      }

    }

    "redirect to select address without doing an address lookup" when {

      "there is an address lookup result already in session for the same postcode" in {
        inSequence {
          mockAuthWithNoRetrievals()
          mockGetSession(
            Future.successful(
              Right(Some(sessionWithValidJourneyStatus.copy(addressLookupResult = Some(addressLookupResult))))
            )
          )
        }

        val result = performAction(Seq("postcode" -> postcode.value))
        checkIsRedirect(result, selectAddress)
      }

    }

    "redirect to select address when the address lookup result has been stored in mongo " +
      "and the postcode is valid" in {
      List(
        "AA9A 9AA",
        "A9A 9AA",
        "A9 9AA",
        "A99 9AA",
        "AA9 9AA",
        "AA99 9AA",
        "  aA99 9Aa ",
        "BFPO1",
        "BFPO12",
        "BFPO12 3",
        " BfpO123 ",
        "BFPO 123"
      ).foreach { postcode =>
        withClue(s"For postcode '$postcode': ") {
          val formattedPostcode = Postcode(postcode.trim)
          val addressLookupResult =
            AddressLookupResult(formattedPostcode, None, List(sample[UkAddress]))

          inSequence {
            mockAuthWithNoRetrievals()
            mockGetSession(Future.successful(Right(Some(sessionWithValidJourneyStatus))))
            mockAddressLookup(formattedPostcode, None)(Right(addressLookupResult))
            mockStoreSession(sessionWithValidJourneyStatus.copy(addressLookupResult = Some(addressLookupResult)))(
              Future.successful(Right(()))
            )
          }

          val result = performAction(Seq("postcode" -> postcode))
          checkIsRedirect(result, selectAddress)
        }

      }

    }

    "trim leading and trailing spaces in postcodes" in {
      inSequence {
        mockAuthWithNoRetrievals()
        mockGetSession(Future.successful(Right(Some(sessionWithValidJourneyStatus))))
        mockAddressLookup(postcode, None)(Right(addressLookupResult))
        mockStoreSession(sessionWithValidJourneyStatus.copy(addressLookupResult = Some(addressLookupResult)))(
          Future.successful(Right(()))
        )
      }

      val result = performAction(Seq("postcode" -> s"  ${postcode.value}  "))
      checkIsRedirect(result, selectAddress)
    }

    "be ok with empty filter field and redirect to select address page" in {
      val filter = ""
      inSequence {
        mockAuthWithNoRetrievals()
        mockGetSession(Future.successful(Right(Some(sessionWithValidJourneyStatus))))
        mockAddressLookup(postcode, None)(Right(addressLookupResult))
        mockStoreSession(sessionWithValidJourneyStatus.copy(addressLookupResult = Some(addressLookupResult)))(
          Future.successful(Right(()))
        )
      }
      val result = performAction(Seq("filter" -> filter, "postcode" -> postcode.value))
      checkIsRedirect(result, selectAddress)
    }

    "redirect to select address page when filter is submitted" in {
      val filter = "1"
      inSequence {
        mockAuthWithNoRetrievals()
        mockGetSession(Future.successful(Right(Some(sessionWithValidJourneyStatus))))
        mockAddressLookup(postcode, Some(filter))(Right(addressLookupResult))
        mockStoreSession(sessionWithValidJourneyStatus.copy(addressLookupResult = Some(addressLookupResult)))(
          Future.successful(Right(()))
        )
      }
      val result = performAction(Seq("filter" -> filter, "postcode" -> postcode.value))
      checkIsRedirect(result, selectAddress)
    }

  }

  def displaySelectAddress(performAction: () => Future[Result], whenNoAddressLookupResult: Call)(
    implicit messagesApi: MessagesApi
  ): Unit = {
    s"redirect to ${whenNoAddressLookupResult.url}" when {

      "there is not address lookup result in session" in {
        inSequence {
          mockAuthWithNoRetrievals()
          mockGetSession(Future.successful(Right(Some(sessionWithValidJourneyStatus))))
        }

        val result = performAction()
        checkIsRedirect(result, whenNoAddressLookupResult)
      }

    }

    "display the select address page" when {

      "there is an address lookup result in session" in {
        val session = sessionWithValidJourneyStatus.copy(
          addressLookupResult = Some(addressLookupResult)
        )

        inSequence {
          mockAuthWithNoRetrievals()
          mockGetSession(Future.successful(Right(Some(session))))
        }

        val result = performAction()
        status(result)          shouldBe OK
        contentAsString(result) should include(message("address-select.title"))
      }

    }

  }

  def submitSelectAddress(
    performAction: Seq[(String, String)] => Future[Result],
    whenNoAddressLookupResult: Call,
    continue: Call
  )(implicit messagesApi: MessagesApi): Unit = {
    val sessionWithValidJourneyStatusAndAddressLookupResult =
      sessionWithValidJourneyStatus.copy(
        addressLookupResult = Some(addressLookupResult)
      )

    "redirect to the check your details page" when {

      "there is no address lookup result in session" in {
        inSequence {
          mockAuthWithNoRetrievals()
          mockGetSession(Future.successful(Right(Some(sessionWithValidJourneyStatus))))
        }

        checkIsRedirect(performAction(Seq.empty), whenNoAddressLookupResult)
      }

    }

    "show a form error" when {

      "the submitted index is not valid" in {
        List(
          "-1"                                        -> "address-select.invalid",
          addressLookupResult.addresses.size.toString -> "address-select.invalid",
          "a"                                         -> "address-select.error.number"
        ).foreach {
          case (submitted, errorKey) =>
            withClue(s"For submitted data '$submitted': ") {
              inSequence {
                mockAuthWithNoRetrievals()
                mockGetSession(Future.successful(Right(Some(sessionWithValidJourneyStatusAndAddressLookupResult))))
              }

              val result = performAction(Seq("address-select" -> submitted))
              status(result)          shouldBe BAD_REQUEST
              contentAsString(result) should include(message(errorKey))
            }
        }
      }

    }

    "show an error page" when {

      mockUpdateAddress.foreach{ mockAddressUpdate =>
        "the address cannot be updated" in {
          inSequence {
            mockAuthWithNoRetrievals()
            mockGetSession(Future.successful(Right(Some(sessionWithValidJourneyStatusAndAddressLookupResult))))
            mockAddressUpdate(validJourneyStatus, lastAddress, Left(Error("")))
          }

          checkIsTechnicalErrorPage(performAction(Seq("address-select" -> s"$lastAddressIndex")))
        }
      }

      "the selected address cannot be stored in session" in {
        val updatedSession = sessionWithValidJourneyStatusAndAddressLookupResult.copy(
          journeyStatus = Some(updateAddress(validJourneyStatus, lastAddress))
        )

        inSequence {
          mockAuthWithNoRetrievals()
          mockGetSession(Future.successful(Right(Some(sessionWithValidJourneyStatusAndAddressLookupResult))))
          mockUpdateAddress.foreach(_(validJourneyStatus, lastAddress, Right(()) ))
          mockStoreSession(updatedSession)(Future.successful(Left(Error(""))))
        }

        checkIsTechnicalErrorPage(performAction(Seq("address-select" -> s"$lastAddressIndex")))
      }

    }

    "redirect to the continue endpoint" when {

      "the selected address is stored in session" in {
        val updatedSession = sessionWithValidJourneyStatusAndAddressLookupResult.copy(
          journeyStatus = Some(updateAddress(validJourneyStatus, lastAddress))
        )

        inSequence {
          mockAuthWithNoRetrievals()
          mockGetSession(Future.successful(Right(Some(sessionWithValidJourneyStatusAndAddressLookupResult))))
          mockUpdateAddress.foreach(_(validJourneyStatus, lastAddress, Right(())))
          mockStoreSession(updatedSession)(Future.successful(Right(())))
        }

        val result = performAction(Seq("address-select" -> s"$lastAddressIndex"))
        checkIsRedirect(result, continue)
      }

    }

  }

}<|MERGE_RESOLUTION|>--- conflicted
+++ resolved
@@ -261,12 +261,7 @@
       }
 
       "the address cannot be stored in the session" in {
-<<<<<<< HEAD
-        val newAddress = UkAddress("Test street", None, None, None, "W1A2HR")
-
-=======
         val newAddress = UkAddress("Test street", None, None, None, Postcode("W1A2HR"))
->>>>>>> edec5e37
         val updatedSession = sessionWithValidJourneyStatus.copy(
           journeyStatus = Some(updateAddress(validJourneyStatus, newAddress))
         )
