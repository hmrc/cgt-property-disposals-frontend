/*
 * Copyright 2019 HM Revenue & Customs
 *
 * Licensed under the Apache License, Version 2.0 (the "License");
 * you may not use this file except in compliance with the License.
 * You may obtain a copy of the License at
 *
 *     http://www.apache.org/licenses/LICENSE-2.0
 *
 * Unless required by applicable law or agreed to in writing, software
 * distributed under the License is distributed on an "AS IS" BASIS,
 * WITHOUT WARRANTIES OR CONDITIONS OF ANY KIND, either express or implied.
 * See the License for the specific language governing permissions and
 * limitations under the License.
 */

package uk.gov.hmrc.cgtpropertydisposalsfrontend.controllers.address

import cats.data.EitherT
import cats.instances.future._
import org.scalacheck.ScalacheckShapeless._
import org.scalatestplus.scalacheck.ScalaCheckDrivenPropertyChecks
import play.api.i18n.MessagesApi
import play.api.mvc.Result
import play.api.test.CSRFTokenHelper._
import play.api.test.FakeRequest
import uk.gov.hmrc.cgtpropertydisposalsfrontend.controllers
import uk.gov.hmrc.cgtpropertydisposalsfrontend.controllers.RedirectToStartBehaviour
import uk.gov.hmrc.cgtpropertydisposalsfrontend.models.JourneyStatus.Subscribed
import uk.gov.hmrc.cgtpropertydisposalsfrontend.models.address.Address
import uk.gov.hmrc.cgtpropertydisposalsfrontend.models.{Error, SubscribedDetails, SubscribedUpdateDetails, sample}
import uk.gov.hmrc.http.HeaderCarrier

import scala.concurrent.ExecutionContext.Implicits.global
import scala.concurrent.Future

class SubscribedChangeAddressControllerSpec
    extends AddressControllerSpec[Subscribed]
    with ScalaCheckDrivenPropertyChecks
    with RedirectToStartBehaviour {

  val subscribedDetails: SubscribedDetails =
    sample[SubscribedDetails].copy(address = address(1))

  val validJourneyStatus = Subscribed(subscribedDetails)

  lazy val controller = instanceOf[SubscribedChangeAddressController]

  lazy implicit val messagesApi: MessagesApi = controller.messagesApi

  override def updateAddress(journey: Subscribed, address: Address): Subscribed =
    journey.copy(subscribedDetails = journey.subscribedDetails.copy(address = address))

  override val mockUpdateAddress: Option[(Subscribed, Address, Either[Error, Unit]) => Unit] =
    Some {
      case (newDetails: Subscribed, a: Address, r: Either[Error, Unit]) =>
        mockUpdateSubscribedDetails(
          SubscribedUpdateDetails(newDetails.subscribedDetails.copy(address = a), newDetails.subscribedDetails)
        )(r)
    }

<<<<<<< HEAD
  def mockUpdateSubscribedDetails(
    subscribedAndVerifierDetails: SubscribedUpdateDetails
  )(result: Either[Error, Unit]) =
    (mockSubscriptionService
      .updateSubscribedDetails(_: SubscribedUpdateDetails)(_: HeaderCarrier))
      .expects(subscribedAndVerifierDetails, *)
=======
  override val updateSubscriptionDetailChangedFlag: Boolean = true

  def mockUpdateSubscribedDetails(subscribedDetails: SubscribedDetails)(result: Either[Error,Unit]) =
    (mockSubscriptionService.updateSubscribedDetails(_: SubscribedDetails)(_: HeaderCarrier))
      .expects(subscribedDetails, *)
>>>>>>> 4f3a4982
      .returning(EitherT.fromEither[Future](result))

  def redirectToStartBehaviour(performAction: () => Future[Result]): Unit =
    redirectToStartWhenInvalidJourney(
      performAction, {
        case _: Subscribed => true
        case _             => false
      }
    )

  "AddressController" when {

    "handling requests to display the is UK page" must {
      def performAction(): Future[Result] = controller.isUk()(FakeRequest())

      behave like redirectToStartBehaviour(performAction)

      behave like displayIsUkBehaviour(performAction)
    }

    "handling requests to submit the is UK page" must {
      def performAction(formData: Seq[(String, String)]): Future[Result] =
        controller.isUkSubmit()(FakeRequest().withFormUrlEncodedBody(formData: _*).withCSRFToken)

      behave like redirectToStartBehaviour(() => performAction(Seq.empty))

      behave like submitIsUkBehaviour(
        performAction,
        routes.SubscribedChangeAddressController.enterPostcode(),
        routes.SubscribedChangeAddressController.enterNonUkAddress()
      )

    }

    "handling requests to display the enter UK address page" must {

      def performAction(): Future[Result] = controller.enterUkAddress()(FakeRequest())

      behave like redirectToStartBehaviour(performAction)

      behave like displayEnterUkAddressPage(performAction)

    }

    "handling submitted addresses from enter UK address page" must {

      def performAction(formData: Seq[(String, String)]): Future[Result] =
        controller.enterUkAddressSubmit()(FakeRequest().withFormUrlEncodedBody(formData: _*).withCSRFToken)

      behave like redirectToStartBehaviour(() => performAction(Seq.empty))

      behave like submitEnterUkAddress(
        performAction,
        controllers.routes.HomeController.homepage()
      )

    }

    "handling requests to display the enter non UK address page" must {

      def performAction(): Future[Result] = controller.enterNonUkAddress()(FakeRequest())

      behave like redirectToStartBehaviour(performAction)

      behave like displayEnterNonUkPage(performAction)

    }

    "handling requests to submit the enter non UK address page" must {
      def performAction(formData: (String, String)*): Future[Result] =
        controller.enterNonUkAddressSubmit()(FakeRequest().withFormUrlEncodedBody(formData: _*).withCSRFToken)

      behave like redirectToStartBehaviour(() => performAction())

      behave like submitEnterNonUkAddress(performAction, controllers.routes.HomeController.homepage())
    }

    "handling requests to display the enter postcode page" must {

      def performAction(): Future[Result] = controller.enterPostcode()(FakeRequest())

      behave like redirectToStartBehaviour(performAction)

      behave like enterPostcodePage(performAction)

    }

    "handling submitted postcodes and filters" must {

      def performAction(formData: Seq[(String, String)]): Future[Result] =
        controller.enterPostcodeSubmit()(FakeRequest().withFormUrlEncodedBody(formData: _*).withCSRFToken)

      behave like redirectToStartBehaviour(() => performAction(Seq.empty))

      behave like submitEnterPostcode(performAction, routes.SubscribedChangeAddressController.selectAddress())

    }

    "handling requests to display the select address page" must {

      def performAction(): Future[Result] =
        controller.selectAddress()(FakeRequest())

      behave like redirectToStartBehaviour(performAction)

      behave like displaySelectAddress(performAction, controllers.routes.HomeController.homepage())

    }

    "handling submitted selected addresses" must {

      def performAction(formData: Seq[(String, String)]): Future[Result] =
        controller.selectAddressSubmit()(FakeRequest().withFormUrlEncodedBody(formData: _*).withCSRFToken)

      behave like redirectToStartBehaviour(() => performAction(Seq.empty))

      behave like submitSelectAddress(
        performAction,
        controllers.routes.HomeController.homepage(),
        controllers.routes.HomeController.homepage()
      )

      "not update the session" when {

        "the user selects an address which is already in their subscribed details" in {
          val session = sessionWithValidJourneyStatus.copy(addressLookupResult = Some(addressLookupResult))

          inSequence {
            mockAuthWithNoRetrievals()
            mockGetSession(Future.successful(Right(Some(session))))
          }

          val result = performAction(Seq("address-select" -> "0"))
          checkIsRedirect(result, controllers.routes.HomeController.homepage())
        }

      }

    }
  }

}<|MERGE_RESOLUTION|>--- conflicted
+++ resolved
@@ -16,8 +16,6 @@
 
 package uk.gov.hmrc.cgtpropertydisposalsfrontend.controllers.address
 
-import cats.data.EitherT
-import cats.instances.future._
 import org.scalacheck.ScalacheckShapeless._
 import org.scalatestplus.scalacheck.ScalaCheckDrivenPropertyChecks
 import play.api.i18n.MessagesApi
@@ -31,7 +29,6 @@
 import uk.gov.hmrc.cgtpropertydisposalsfrontend.models.{Error, SubscribedDetails, SubscribedUpdateDetails, sample}
 import uk.gov.hmrc.http.HeaderCarrier
 
-import scala.concurrent.ExecutionContext.Implicits.global
 import scala.concurrent.Future
 
 class SubscribedChangeAddressControllerSpec
@@ -59,21 +56,14 @@
         )(r)
     }
 
-<<<<<<< HEAD
   def mockUpdateSubscribedDetails(
     subscribedAndVerifierDetails: SubscribedUpdateDetails
   )(result: Either[Error, Unit]) =
     (mockSubscriptionService
       .updateSubscribedDetails(_: SubscribedUpdateDetails)(_: HeaderCarrier))
       .expects(subscribedAndVerifierDetails, *)
-=======
+
   override val updateSubscriptionDetailChangedFlag: Boolean = true
-
-  def mockUpdateSubscribedDetails(subscribedDetails: SubscribedDetails)(result: Either[Error,Unit]) =
-    (mockSubscriptionService.updateSubscribedDetails(_: SubscribedDetails)(_: HeaderCarrier))
-      .expects(subscribedDetails, *)
->>>>>>> 4f3a4982
-      .returning(EitherT.fromEither[Future](result))
 
   def redirectToStartBehaviour(performAction: () => Future[Result]): Unit =
     redirectToStartWhenInvalidJourney(
@@ -130,88 +120,88 @@
       )
 
     }
-
-    "handling requests to display the enter non UK address page" must {
-
-      def performAction(): Future[Result] = controller.enterNonUkAddress()(FakeRequest())
-
-      behave like redirectToStartBehaviour(performAction)
-
-      behave like displayEnterNonUkPage(performAction)
-
-    }
-
-    "handling requests to submit the enter non UK address page" must {
-      def performAction(formData: (String, String)*): Future[Result] =
-        controller.enterNonUkAddressSubmit()(FakeRequest().withFormUrlEncodedBody(formData: _*).withCSRFToken)
-
-      behave like redirectToStartBehaviour(() => performAction())
-
-      behave like submitEnterNonUkAddress(performAction, controllers.routes.HomeController.homepage())
-    }
-
-    "handling requests to display the enter postcode page" must {
-
-      def performAction(): Future[Result] = controller.enterPostcode()(FakeRequest())
-
-      behave like redirectToStartBehaviour(performAction)
-
-      behave like enterPostcodePage(performAction)
-
-    }
-
-    "handling submitted postcodes and filters" must {
-
-      def performAction(formData: Seq[(String, String)]): Future[Result] =
-        controller.enterPostcodeSubmit()(FakeRequest().withFormUrlEncodedBody(formData: _*).withCSRFToken)
-
-      behave like redirectToStartBehaviour(() => performAction(Seq.empty))
-
-      behave like submitEnterPostcode(performAction, routes.SubscribedChangeAddressController.selectAddress())
-
-    }
-
-    "handling requests to display the select address page" must {
-
-      def performAction(): Future[Result] =
-        controller.selectAddress()(FakeRequest())
-
-      behave like redirectToStartBehaviour(performAction)
-
-      behave like displaySelectAddress(performAction, controllers.routes.HomeController.homepage())
-
-    }
-
-    "handling submitted selected addresses" must {
-
-      def performAction(formData: Seq[(String, String)]): Future[Result] =
-        controller.selectAddressSubmit()(FakeRequest().withFormUrlEncodedBody(formData: _*).withCSRFToken)
-
-      behave like redirectToStartBehaviour(() => performAction(Seq.empty))
-
-      behave like submitSelectAddress(
-        performAction,
-        controllers.routes.HomeController.homepage(),
-        controllers.routes.HomeController.homepage()
-      )
-
-      "not update the session" when {
-
-        "the user selects an address which is already in their subscribed details" in {
-          val session = sessionWithValidJourneyStatus.copy(addressLookupResult = Some(addressLookupResult))
-
-          inSequence {
-            mockAuthWithNoRetrievals()
-            mockGetSession(Future.successful(Right(Some(session))))
-          }
-
-          val result = performAction(Seq("address-select" -> "0"))
-          checkIsRedirect(result, controllers.routes.HomeController.homepage())
-        }
-
-      }
-
-    }
+//
+//    "handling requests to display the enter non UK address page" must {
+//
+//      def performAction(): Future[Result] = controller.enterNonUkAddress()(FakeRequest())
+//
+//      behave like redirectToStartBehaviour(performAction)
+//
+//      behave like displayEnterNonUkPage(performAction)
+//
+//    }
+//
+//    "handling requests to submit the enter non UK address page" must {
+//      def performAction(formData: (String, String)*): Future[Result] =
+//        controller.enterNonUkAddressSubmit()(FakeRequest().withFormUrlEncodedBody(formData: _*).withCSRFToken)
+//
+//      behave like redirectToStartBehaviour(() => performAction())
+//
+//      behave like submitEnterNonUkAddress(performAction, controllers.routes.HomeController.homepage())
+//    }
+//
+//    "handling requests to display the enter postcode page" must {
+//
+//      def performAction(): Future[Result] = controller.enterPostcode()(FakeRequest())
+//
+//      behave like redirectToStartBehaviour(performAction)
+//
+//      behave like enterPostcodePage(performAction)
+//
+//    }
+//
+//    "handling submitted postcodes and filters" must {
+//
+//      def performAction(formData: Seq[(String, String)]): Future[Result] =
+//        controller.enterPostcodeSubmit()(FakeRequest().withFormUrlEncodedBody(formData: _*).withCSRFToken)
+//
+//      behave like redirectToStartBehaviour(() => performAction(Seq.empty))
+//
+//      behave like submitEnterPostcode(performAction, routes.SubscribedChangeAddressController.selectAddress())
+//
+//    }
+//
+//    "handling requests to display the select address page" must {
+//
+//      def performAction(): Future[Result] =
+//        controller.selectAddress()(FakeRequest())
+//
+//      behave like redirectToStartBehaviour(performAction)
+//
+//      behave like displaySelectAddress(performAction, controllers.routes.HomeController.homepage())
+//
+//    }
+//
+//    "handling submitted selected addresses" must {
+//
+//      def performAction(formData: Seq[(String, String)]): Future[Result] =
+//        controller.selectAddressSubmit()(FakeRequest().withFormUrlEncodedBody(formData: _*).withCSRFToken)
+//
+//      behave like redirectToStartBehaviour(() => performAction(Seq.empty))
+//
+//      behave like submitSelectAddress(
+//        performAction,
+//        controllers.routes.HomeController.homepage(),
+//        controllers.routes.HomeController.homepage()
+//      )
+//
+//      "not update the session" when {
+//
+//        "the user selects an address which is already in their subscribed details" in {
+//          val session = sessionWithValidJourneyStatus.copy(addressLookupResult = Some(addressLookupResult))
+//
+//          inSequence {
+//            mockAuthWithNoRetrievals()
+//            mockGetSession(Future.successful(Right(Some(session))))
+//          }
+//
+//          val result = performAction(Seq("address-select" -> "0"))
+//          checkIsRedirect(result, controllers.routes.HomeController.homepage())
+//        }
+//
+//      }
+//
+//    }
   }
 
 }