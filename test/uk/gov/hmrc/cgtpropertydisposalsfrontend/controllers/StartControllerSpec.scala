/*
 * Copyright 2019 HM Revenue & Customs
 *
 * Licensed under the Apache License, Version 2.0 (the "License");
 * you may not use this file except in compliance with the License.
 * You may obtain a copy of the License at
 *
 *     http://www.apache.org/licenses/LICENSE-2.0
 *
 * Unless required by applicable law or agreed to in writing, software
 * distributed under the License is distributed on an "AS IS" BASIS,
 * WITHOUT WARRANTIES OR CONDITIONS OF ANY KIND, either express or implied.
 * See the License for the specific language governing permissions and
 * limitations under the License.
 */

package uk.gov.hmrc.cgtpropertydisposalsfrontend.controllers

import java.time.LocalDate

import cats.data.EitherT
import cats.instances.future._
import org.scalacheck.ScalacheckShapeless._
import org.joda.time.{LocalDate => JodaLocalDate}
import play.api.inject.bind
import play.api.inject.guice.GuiceableModule
import play.api.mvc.{AnyContent, Request, Result}
import play.api.test.FakeRequest
import uk.gov.hmrc.auth.core.ConfidenceLevel.L50
import uk.gov.hmrc.auth.core.{AffinityGroup, AuthConnector, ConfidenceLevel}
import uk.gov.hmrc.cgtpropertydisposalsfrontend.models.Address.UkAddress
import uk.gov.hmrc.cgtpropertydisposalsfrontend.models.JourneyStatus.{RegistrationStatus, SubscriptionStatus}
import uk.gov.hmrc.cgtpropertydisposalsfrontend.models.JourneyStatus.SubscriptionStatus._
import uk.gov.hmrc.cgtpropertydisposalsfrontend.models.UserType.{Individual, Trust}
import uk.gov.hmrc.cgtpropertydisposalsfrontend.models._
import uk.gov.hmrc.cgtpropertydisposalsfrontend.repos.SessionStore
import uk.gov.hmrc.cgtpropertydisposalsfrontend.services.BusinessPartnerRecordService
import uk.gov.hmrc.http.HeaderCarrier

import scala.concurrent.ExecutionContext.Implicits.global
import scala.concurrent.Future

class StartControllerSpec extends ControllerSpec with AuthSupport with SessionSupport with IvBehaviourSupport {

  val mockService = mock[BusinessPartnerRecordService]

  override val overrideBindings =
    List[GuiceableModule](
      bind[AuthConnector].toInstance(mockAuthConnector),
      bind[SessionStore].toInstance(mockSessionStore),
      bind[BusinessPartnerRecordService].toInstance(mockService)
    )

  override lazy val additionalConfig = ivConfig(useRelativeUrls = false)

  lazy val controller = instanceOf[StartController]

  def mockGetBusinessPartnerRecord(entity: Either[Trust, Individual], requiresNameMatch: Boolean)(
    result: Either[Error, BusinessPartnerRecord]
  ) =
    (mockService
      .getBusinessPartnerRecord(_: Either[Trust, Individual], _: Boolean)(_: HeaderCarrier))
      .expects(entity, requiresNameMatch, *)
      .returning(EitherT.fromEither[Future](result))

  val nino = NINO("AB123456C")
  val name = Name("forename", "surname")
  val trustName = TrustName("trust")
  val retrievedDateOfBirth = JodaLocalDate.parse("2000-04-10")
  val dateOfBirth = DateOfBirth(LocalDate.of(2000, 4, 10))
  val emailAddress = "email"
  val bpr = BusinessPartnerRecord(
    Some(emailAddress),
    UkAddress("line1", None, None, None, "postcode"),
    "sap",
    Some("org")
  )
  val individual = Individual(Right(nino), name, Some(dateOfBirth), None)

  "The StartController" when {

    "handling requests to start a journey" when {

      def performAction(rh: Request[AnyContent] = FakeRequest()): Future[Result] =
        controller.start()(rh)

      "handling non trust organisations" must {

        val nonTrustOrganisationSession =
          SessionData.empty.copy(journeyStatus = Some(SubscriptionStatus.OrganisationUnregisteredTrust))

        "show an error page" when {

          "there is an error storing the session in mongo" in {

            inSequence {
              mockAuthWithAllRetrievals(ConfidenceLevel.L50, Some(AffinityGroup.Organisation), None, None, None, None, Set.empty)
              mockGetSession(Future.successful(Right(Some(SessionData.empty))))
              mockStoreSession(nonTrustOrganisationSession)(Future.successful(Left(Error(""))))
            }

            checkIsTechnicalErrorPage(performAction(FakeRequest()))
          }

        }

        "redirect to the register trust page" when {
          "the session does not need updating" in {
            inSequence {
              mockAuthWithAllRetrievals(ConfidenceLevel.L50, Some(AffinityGroup.Organisation), None, None, None, None, Set.empty)
              mockGetSession(Future.successful(Right(Some(nonTrustOrganisationSession))))
            }

            checkIsRedirect(performAction(FakeRequest()), routes.RegisterTrustController.registerYourTrust())
          }

          "the session data is updated when it is required" in {
            inSequence {
              mockAuthWithAllRetrievals(ConfidenceLevel.L50, Some(AffinityGroup.Organisation), None, None, None, None, Set.empty)
              mockGetSession(Future.successful(Right(None)))
              mockStoreSession(nonTrustOrganisationSession)(Future.successful(Right(())))

            }

            checkIsRedirect(performAction(FakeRequest()), routes.RegisterTrustController.registerYourTrust())
          }
        }


      }

      "handling individual users with insufficient confidence level" when {

        "the session has not been updated to indicate so" must {

          "show an error" when {

            "the session cannot be updated when there is not a nino in the auth record" in {
              inSequence {
                mockAuthWithAllRetrievals(ConfidenceLevel.L50, Some(AffinityGroup.Individual), None, Some(name), None, None, Set.empty)
                mockGetSession(Future.successful(Right(Some(SessionData.empty))))
                mockStoreSession(SessionData.empty.copy(journeyStatus = Some(SubscriptionStatus.IndividualWithInsufficientConfidenceLevel(None, None, name, None))))(Future.successful(Left(Error(""))))
              }

              checkIsTechnicalErrorPage(performAction())
            }

            "a name cannot be retrieved" in {
              mockAuthWithAllRetrievals(ConfidenceLevel.L50, Some(AffinityGroup.Individual), None, None, None, None, Set.empty)

              checkIsTechnicalErrorPage(performAction())

            }

          }

          "redirect to the IV journey" when {

            "the user does not have sufficient confidence level and there is a NINO in the auth record" in {
              val request = FakeRequest("GET", "/uri")

              inSequence {
                mockAuthWithAllRetrievals(ConfidenceLevel.L50, Some(AffinityGroup.Individual), Some("nino"), Some(name), None, None, Set.empty)
                mockGetSession(Future.successful(Right(Some(SessionData.empty))))
              }

              checkIsRedirectToIv(performAction(request), false)
            }

            "the user does not have sufficient confidence level and there is a NINO in the auth record and " +
              "the application is configured to use absoluate URLs for IV" in new ControllerSpec {
              override val overrideBindings =
                List[GuiceableModule](
                  bind[AuthConnector].toInstance(mockAuthConnector),
                  bind[SessionStore].toInstance(mockSessionStore),
                  bind[BusinessPartnerRecordService].toInstance(mockService)
                )

              override lazy val additionalConfig = ivConfig(useRelativeUrls = true)
              val controller = instanceOf[StartController]
              val request = FakeRequest("GET", "/uri")

              inSequence {
                mockAuthWithAllRetrievals(ConfidenceLevel.L50, Some(AffinityGroup.Individual), Some("nino"), Some(name), None, None, Set.empty)
                mockGetSession(Future.successful(Right(Some(SessionData.empty))))
              }

              checkIsRedirectToIv(controller.start()(request), true)
            }

          }

          "redirect to the do you have a nino page" when {

            "the user does not have sufficient confidence level and there is no NINO in the auth record" in {
              inSequence {
                mockAuthWithAllRetrievals(ConfidenceLevel.L50, Some(AffinityGroup.Individual), None, Some(name), None, None, Set.empty)
                mockGetSession(Future.successful(Right(Some(SessionData.empty))))
                mockStoreSession(SessionData.empty.copy(journeyStatus = Some(
                  SubscriptionStatus.IndividualWithInsufficientConfidenceLevel(None, None, name, None)
                )))(Future.successful(Right(())))
              }

              checkIsRedirect(performAction(), routes.InsufficientConfidenceLevelController.doYouHaveNINO())
            }

            "the session data indicates they do not have sufficient confidence level" in {
              inSequence {
                mockAuthWithAllRetrievals(ConfidenceLevel.L50, Some(AffinityGroup.Individual), None, Some(name), None, None, Set.empty)
                mockGetSession(Future.successful(Right(Some(SessionData.empty.copy(journeyStatus = Some(
                  SubscriptionStatus.IndividualWithInsufficientConfidenceLevel(None, None, name, None)
                ))))))
              }

              checkIsRedirect(performAction(), routes.InsufficientConfidenceLevelController.doYouHaveNINO())
            }

          }

        }


        "the session data has been updated to indicate so" when {

          "the user has not indicated that they have an SA UTR" must {

            "redirect to the do you have a nino page" in {
              def sessionData = SessionData.empty.copy(
                subscriptionStatus = Some(
                  IndividualWithInsufficientConfidenceLevel(
                    Some(false), None, name, None))
              )

              inSequence {
                mockAuthWithAllRetrievals(L50, Some(AffinityGroup.Individual), None, Some(name), None, None, Set.empty)
                mockGetSession(Future.successful(Right(Some(sessionData))))
              }

              checkIsRedirect(performAction(), routes.InsufficientConfidenceLevelController.doYouHaveNINO())
            }

          }

          "the user has indicated that they have an SA UTR" must {

            val sautr = SAUTR("1234567890")

            val email = Email("email")

            def sessionData(email: Option[Email]) = SessionData.empty.copy(
              journeyStatus = Some(
                IndividualWithInsufficientConfidenceLevel(
                  Some(false), Some(HasSAUTR(Some(sautr))), name, email))
            )

            def individual(email: Option[Email]) =
              Individual(Left(sautr), name, None, email)

            val individualSubscriptionDetails = SubscriptionDetails(Right(name), emailAddress, bpr.address, bpr.sapNumber)

            "display an error page" when {
              "the call to get the BPR fails" in {
                inSequence {
                  mockAuthWithAllRetrievals(L50, Some(AffinityGroup.Individual), None, Some(name), None, None, Set.empty)
                  mockGetSession(Future.successful(Right(Some(sessionData(None)))))
                  mockGetBusinessPartnerRecord(Right(individual(None)), true)(Left(Error("error")))
                }
                checkIsTechnicalErrorPage(performAction())
              }

              "the call to get BPR succeeds but it cannot be written to session" in {
                val session = SessionData.empty.copy(journeyStatus = Some(SubscriptionReady(individualSubscriptionDetails)))

                inSequence {
                  mockAuthWithAllRetrievals(L50, Some(AffinityGroup.Individual), None, Some(name), None, None, Set.empty)
                  mockGetSession(Future.successful(Right(Some(sessionData(None)))))
                  mockGetBusinessPartnerRecord(Right(individual(None)), true)(Right(bpr))
                  mockStoreSession(session)(Future.successful(Left(Error("Oh no!"))))
                }

                checkIsTechnicalErrorPage(performAction())
              }

            }

            "redirect to check subscription details" when {

              "it is successfully retrieved" in {
                val session = SessionData.empty.copy(journeyStatus = Some(
                  SubscriptionReady(individualSubscriptionDetails)
                ))

                inSequence {
                  mockAuthWithAllRetrievals(L50, Some(AffinityGroup.Individual), None, Some(name), None, None, Set.empty)
                  mockGetSession(Future.successful(Right(Some(sessionData(Some(email))))))
                  mockGetBusinessPartnerRecord(Right(individual(Some(email))), true)(Right(bpr))
                  mockStoreSession(session)(Future.successful(Right(())))
                }

                checkIsRedirect(performAction(), routes.SubscriptionController.checkYourDetails())
              }

              "an email does not exist in the retrieved BPR but one has been retrieved in the auth record" in {
                val bprWithNoEmail = bpr.copy(emailAddress = None)
                val ggEmail = Email("gg-email")
                val updatedSession = SessionData.empty.copy(journeyStatus = Some(
                  SubscriptionReady(individualSubscriptionDetails.copy(emailAddress = ggEmail.value))
                ))

                inSequence {
                  mockAuthWithAllRetrievals(L50, Some(AffinityGroup.Individual), None, Some(name), None, None, Set.empty)
                  mockGetSession(Future.successful(Right(Some(sessionData(Some(ggEmail))))))
                  mockGetBusinessPartnerRecord(Right(individual(Some(ggEmail))), true)(Right(bprWithNoEmail))
                  mockStoreSession(updatedSession)(Future.successful(Right(())))
                }

                checkIsRedirect(performAction(), routes.SubscriptionController.checkYourDetails())
              }

            }

            "redirect to enter email" when {

              "there is no email in the BPR or the auth record" in {
                val bprWithNoEmail = bpr.copy(emailAddress = None)
                val updatedSession =
                  SessionData.empty.copy(journeyStatus = Some(SubscriptionMissingData(bprWithNoEmail, Right(name))))

                inSequence {
                  mockAuthWithAllRetrievals(L50, Some(AffinityGroup.Individual), None, Some(name), None, None, Set.empty)
                  mockGetSession(Future.successful(Right(Some(sessionData(None)))))
                  mockGetBusinessPartnerRecord(Right(individual(None)), true)(Right(bprWithNoEmail))
                  mockStoreSession(updatedSession)(Future.successful(Right(())))
                }

                checkIsRedirect(performAction(), routes.EmailController.enterEmail().url)
              }

            }
          }

        }

        "the session data indicates that some subscription details are missing" must {

          "redirect to check your details" when {

            "the session data indicates there is subscription data missing and there is now enough " +
              "data to proceed to the check your details page" in {
              val individualSubscriptionDetails = SubscriptionDetails(Right(name), emailAddress, bpr.address, bpr.sapNumber)
                val session = SessionData.empty.copy(subscriptionStatus = Some(SubscriptionMissingData(bpr, Right(name))))
                val updatedSession =
                  SessionData.empty.copy(subscriptionStatus = Some(SubscriptionReady(individualSubscriptionDetails)))

                inSequence {
                  mockAuthWithAllRetrievals(ConfidenceLevel.L50, Some(AffinityGroup.Individual), None, Some(name), None, None, Set.empty)
                  mockGetSession(Future.successful(Right(Some(session))))
                  mockStoreSession(updatedSession)(Future.successful(Right(())))
                }
                checkIsRedirect(performAction(), routes.SubscriptionController.checkYourDetails())
              }
            }


          "redirect to enter email" when {

            "the email address is still missing" in {
                val bprWithNoEmail = bpr.copy(emailAddress = None)
                val sessionData =
                  SessionData.empty.copy(subscriptionStatus = Some(SubscriptionMissingData(bprWithNoEmail, Right(name))))

                inSequence {
                  mockAuthWithAllRetrievals(ConfidenceLevel.L50, Some(AffinityGroup.Individual), None, Some(name), None, None, Set.empty)
                  mockGetSession(Future.successful(Right(Some(sessionData))))
                }

                checkIsRedirect(performAction(), routes.EmailController.enterEmail().url)
            }

          }

        }

      }

      "the user is not enrolled and is not subscribed in ETMP" when {

        "handling individuals" must {

          val individualSubscriptionDetails = SubscriptionDetails(Right(name), emailAddress, bpr.address, bpr.sapNumber)

          "redirect to check subscription details" when {

            "there are subscription details in session" in {
              val session = SessionData.empty.copy(journeyStatus = Some(SubscriptionReady(individualSubscriptionDetails)))
              inSequence {
                mockAuthWithCl200AndWithAllIndividualRetrievals(nino.value, name, retrievedDateOfBirth, None)
                mockGetSession(Future.successful(Right(Some(session))))
              }

              checkIsRedirect(performAction(), routes.SubscriptionController.checkYourDetails())
            }

          }

          "redirect to the subscription confirmation page" when {

            "the session data indicates the user has already subscribed" in {
              val subscriptionStatus = SubscriptionComplete(individualSubscriptionDetails, SubscriptionResponse(""))
              val session = SessionData.empty.copy(journeyStatus = Some(subscriptionStatus))

              inSequence {
                mockAuthWithCl200AndWithAllIndividualRetrievals(nino.value, name, retrievedDateOfBirth, None)
                mockGetSession(Future.successful(Right(Some(session))))
              }

              checkIsRedirect(performAction(), routes.SubscriptionController.subscribed())
            }

          }

          "redirect to the register start page" when {

            "the session data indicates that someone has started the registration journey" in {
              List(
                RegistrationStatus.IndividualWantsToRegisterTrust,
                sample[RegistrationStatus.IndividualSupplyingInformation]
              ).foreach { registrationStatus =>
                withClue(s"For registration status $registrationStatus: ") {
                  val session = SessionData.empty.copy(journeyStatus = Some(registrationStatus))

                  inSequence {
                    mockAuthWithAllRetrievals(ConfidenceLevel.L50, Some(AffinityGroup.Individual), None, Some(name), None, None, Set.empty)
                    mockGetSession(Future.successful(Right(Some(session))))
                  }

                  checkIsRedirect(performAction(), routes.RegistrationController.startRegistration())
                }

              }
            }


          }

          "display an error page" when {
            "the call to get the BPR fails" in {
              inSequence {
                mockAuthWithCl200AndWithAllIndividualRetrievals(nino.value, name, retrievedDateOfBirth, None)
                mockGetSession(Future.successful(Right(Some(SessionData.empty))))
                mockGetBusinessPartnerRecord(Right(individual), false)(Left(Error("error")))
              }
              checkIsTechnicalErrorPage(performAction())
            }

            "the call to get BPR succeeds but it cannot be written to session" in {
              val session = SessionData.empty.copy(journeyStatus = Some(SubscriptionReady(individualSubscriptionDetails)))

              inSequence {
                mockAuthWithCl200AndWithAllIndividualRetrievals(nino.value, name, retrievedDateOfBirth, None)
                mockGetSession(Future.successful(Right(Some(SessionData.empty))))
                mockGetBusinessPartnerRecord(Right(individual), false)(Right(bpr))
                mockStoreSession(session)(Future.successful(Left(Error("Oh no!"))))
              }

              checkIsTechnicalErrorPage(performAction())
            }

          }

          "redirect to check subscription details" when {

            "there is no session data and a bpr is successfully retrieved using the retrieved auth NINO, name and date of birth" in {
              List(
                Some(SessionData.empty),
                None
              ).foreach { maybeSession =>
                val session = SessionData.empty.copy(journeyStatus = Some(SubscriptionReady(individualSubscriptionDetails)))

                inSequence {
                  mockAuthWithCl200AndWithAllIndividualRetrievals(nino.value, name, retrievedDateOfBirth, None)
                  mockGetSession(Future.successful(Right(maybeSession)))
                  mockGetBusinessPartnerRecord(Right(individual), false)(Right(bpr))
                  mockStoreSession(session)(Future.successful(Right(())))
                }

                checkIsRedirect(performAction(), routes.SubscriptionController.checkYourDetails())
              }
            }

            "an email does not exist in the retrieved BPR but one has been retrieved in the auth record" in {
              val bprWithNoEmail = bpr.copy(emailAddress = None)
              val ggEmail = "email"
              val session = SessionData.empty.copy(journeyStatus = Some(
                SubscriptionReady(individualSubscriptionDetails.copy(emailAddress = ggEmail))
              ))

              inSequence {
                mockAuthWithCl200AndWithAllIndividualRetrievals(nino.value, name, retrievedDateOfBirth, Some(ggEmail))
                mockGetSession(Future.successful(Right(Some(SessionData.empty))))
                mockGetBusinessPartnerRecord(Right(individual.copy(email = Some(Email(ggEmail)))), false)(Right(bprWithNoEmail))
                mockStoreSession(session)(Future.successful(Right(())))
              }

              checkIsRedirect(performAction(), routes.SubscriptionController.checkYourDetails())
            }

<<<<<<< HEAD
            "one doesn't exist in session and it is successfully retrieved using the retrieved auth NINO and " +
              "there is a BPR already in session" in {
              val session = SessionData.empty.copy(journeyStatus = Some(SubscriptionMissingData(bpr, Right(name))))
              val updatedSession =
                SessionData.empty.copy(journeyStatus = Some(SubscriptionReady(individualSubscriptionDetails)))

              inSequence {
                mockAuthWithCl200AndWithAllIndividualRetrievals(nino.value, name, retrievedDateOfBirth, None)
                mockGetSession(Future.successful(Right(Some(session))))
                mockStoreSession(updatedSession)(Future.successful(Right(())))
              }
              checkIsRedirect(performAction(), routes.SubscriptionController.checkYourDetails())
=======
            "the session data indicates there is subscription data missing and there is now enough data to proceed" in {
                  val session = SessionData.empty.copy(subscriptionStatus = Some(SubscriptionMissingData(bpr, Right(name))))
                  val updatedSession =
                    SessionData.empty.copy(subscriptionStatus = Some(SubscriptionReady(individualSubscriptionDetails)))

                  inSequence {
                    mockAuthWithCl200AndWithAllIndividualRetrievals(nino.value, name, retrievedDateOfBirth, None)
                    mockGetSession(Future.successful(Right(Some(session))))
                    mockStoreSession(updatedSession)(Future.successful(Right(())))
                  }
                  checkIsRedirect(performAction(), routes.SubscriptionController.checkYourDetails())
>>>>>>> 73fede05
            }

          }

          "redirect to enter email" when {

            "there is no email in the BPR or the auth record" in {
              val bprWithNoEmail = bpr.copy(emailAddress = None)
              val updatedSession =
                SessionData.empty.copy(journeyStatus = Some(SubscriptionMissingData(bprWithNoEmail, Right(name))))

              inSequence {
                mockAuthWithCl200AndWithAllIndividualRetrievals(nino.value, name, retrievedDateOfBirth, None)
                mockGetSession(Future.successful(Right(Some(SessionData.empty))))
                mockGetBusinessPartnerRecord(Right(individual), false)(Right(bprWithNoEmail))
                mockStoreSession(updatedSession)(Future.successful(Right(())))
              }

              checkIsRedirect(performAction(), routes.EmailController.enterEmail().url)
            }

            "the session data indicates there is data missing for subscription and the email address " +
              "is still missing" in {
                val bprWithNoEmail = bpr.copy(emailAddress = None)
                val sessionData =
                  SessionData.empty.copy(subscriptionStatus = Some(SubscriptionMissingData(bprWithNoEmail, Right(name))))

                inSequence {
                  mockAuthWithCl200AndWithAllIndividualRetrievals(nino.value, name, retrievedDateOfBirth, None)
                  mockGetSession(Future.successful(Right(Some(sessionData))))
                }

                checkIsRedirect(performAction(), routes.EmailController.enterEmail().url)
              }

          }

        }

        "handling trusts" must {

          val sautr = SAUTR("sautr")
          val trust = Trust(sautr, None)
          val trustName = TrustName("trustname")
          val address = UkAddress("line 1", None, None, None, "postcode")
          val sapNumber = "sap"
          val bpr = BusinessPartnerRecord(Some(emailAddress), address, sapNumber, Some(trustName.value))
          val trustSubscriptionDetails = SubscriptionDetails(Left(trustName), emailAddress, bpr.address, bpr.sapNumber)

<<<<<<< HEAD
          "redirect to check subscription details" when {

            "there are subscription details in session" in {
              val session = SessionData.empty.copy(journeyStatus = Some(SubscriptionReady(trustSubscriptionDetails)))
              inSequence {
                mockAuthWithAllTrustRetrievals(sautr, None)
                mockGetSession(Future.successful(Right(Some(session))))
              }

              checkIsRedirect(performAction(), routes.SubscriptionController.checkYourDetails())
            }

          }

=======
>>>>>>> 73fede05
          "redirect to the subscription confirmation page" when {

            "the session data indicates the user has already subscribed" in {
              val subscriptionStatus = SubscriptionComplete(trustSubscriptionDetails, SubscriptionResponse(""))
              val session = SessionData.empty.copy(journeyStatus = Some(subscriptionStatus))

              inSequence {
                mockAuthWithAllTrustRetrievals(sautr, None)
                mockGetSession(Future.successful(Right(Some(session))))
              }

              checkIsRedirect(performAction(), routes.SubscriptionController.subscribed())
            }

          }

          "show an error page" when {

            "there is an error getting the BPR" in {
              inSequence {
                mockAuthWithAllTrustRetrievals(sautr, None)
                mockGetSession(Future.successful(Right(None)))
                mockGetBusinessPartnerRecord(Left(trust), false)(Left(Error("")))
              }

              checkIsTechnicalErrorPage(performAction())
            }

            "the BPR doesn't contain an organisation name" in {
              inSequence {
                mockAuthWithAllTrustRetrievals(sautr, None)
                mockGetSession(Future.successful(Right(None)))
                mockGetBusinessPartnerRecord(Left(trust), false)(Right(bpr.copy(organisationName = None)))
              }

              checkIsTechnicalErrorPage(performAction())
            }

            "there is an error updating the session" in {
              inSequence {
                mockAuthWithAllTrustRetrievals(sautr, None)
                mockGetSession(Future.successful(Right(None)))
                mockGetBusinessPartnerRecord(Left(trust), false)(Right(bpr))
                mockStoreSession(
                  SessionData.empty.copy(journeyStatus = Some(SubscriptionReady(trustSubscriptionDetails)))
                )(Future.successful(Left(Error(""))))
              }

              checkIsTechnicalErrorPage(performAction())
            }

            "the session data indicates there is data missing for subscription and the trust name" +
              "is missing" in {
              val bprWithNoTrustName = bpr.copy(organisationName = None)
              val sessionData =
                SessionData.empty.copy(subscriptionStatus = Some(SubscriptionMissingData(bprWithNoTrustName, Right(name))))

              inSequence {
                mockAuthWithAllTrustRetrievals(sautr, None)
                mockGetSession(Future.successful(Right(Some(sessionData))))
              }

              checkIsTechnicalErrorPage(performAction())
            }

          }

          "redirect to check your details" when {

            "there is an email and organisation name in the BPR and the session has been updated" in {
              inSequence {
                mockAuthWithAllTrustRetrievals(sautr, None)
                mockGetSession(Future.successful(Right(None)))
                mockGetBusinessPartnerRecord(Left(trust), false)(Right(bpr))
                mockStoreSession(
                  SessionData.empty.copy(journeyStatus = Some(SubscriptionReady(trustSubscriptionDetails)))
                )(Future.successful(Right(())))
              }

              checkIsRedirect(performAction(), routes.SubscriptionController.checkYourDetails())
            }

            "there is an organisation name in the BPR but no email but there is an email in the " +
              "auth record" in {
              inSequence {
                mockAuthWithAllTrustRetrievals(sautr, Some("email"))
                mockGetSession(Future.successful(Right(None)))
                mockGetBusinessPartnerRecord(Left(trust.copy(email = Some(Email("email")))), false)(Right(bpr.copy(emailAddress = None)))
                mockStoreSession(
                  SessionData.empty.copy(journeyStatus = Some(
                    SubscriptionReady(trustSubscriptionDetails.copy(emailAddress = "email"))))
                )(Future.successful(Right(())))
              }

              checkIsRedirect(performAction(), routes.SubscriptionController.checkYourDetails())
            }


            "there are subscription details in session" in {
              val session = SessionData.empty.copy(subscriptionStatus = Some(SubscriptionReady(trustSubscriptionDetails)))
              inSequence {
                mockAuthWithAllTrustRetrievals(sautr, None)
                mockGetSession(Future.successful(Right(Some(session))))
              }

              checkIsRedirect(performAction(), routes.SubscriptionController.checkYourDetails())
            }

            "the session data indicates there is subscription data missing and there is now enough data to proceed" in {
              val session = SessionData.empty.copy(subscriptionStatus = Some(SubscriptionMissingData(bpr, Left(trustName))))
              val updatedSession =
                SessionData.empty.copy(subscriptionStatus = Some(SubscriptionReady(trustSubscriptionDetails)))

              inSequence {
                mockAuthWithAllTrustRetrievals(sautr, None)
                mockGetSession(Future.successful(Right(Some(session))))
                mockStoreSession(updatedSession)(Future.successful(Right(())))
              }
              checkIsRedirect(performAction(), routes.SubscriptionController.checkYourDetails())
            }
          }

          "redirect to the enter email page" when {

            "there is no email in the BPR or in the auth record" in {
              val bprWithNoEmail = bpr.copy(emailAddress = None)

              inSequence {
                mockAuthWithAllTrustRetrievals(sautr, None)
                mockGetSession(Future.successful(Right(None)))
                mockGetBusinessPartnerRecord(Left(trust), false)(Right(bprWithNoEmail))
                mockStoreSession(
                  SessionData.empty.copy(journeyStatus = Some(
                    SubscriptionMissingData(bprWithNoEmail, Left(trustName))))
                )(Future.successful(Right(())))
              }

              checkIsRedirect(performAction(), routes.EmailController.enterEmail())
            }

            "the session data indicates there is data missing for subscription and the email address " +
              "is still missing" in {
              val bprWithNoEmail = bpr.copy(emailAddress = None)
              val sessionData =
                SessionData.empty.copy(subscriptionStatus = Some(SubscriptionMissingData(bprWithNoEmail, Right(name))))

              inSequence {
                mockAuthWithAllTrustRetrievals(sautr, None)
                mockGetSession(Future.successful(Right(Some(sessionData))))
              }

              checkIsRedirect(performAction(), routes.EmailController.enterEmail().url)
            }

          }

        }

      }
    }

  }
}
<|MERGE_RESOLUTION|>--- conflicted
+++ resolved
@@ -226,7 +226,7 @@
 
             "redirect to the do you have a nino page" in {
               def sessionData = SessionData.empty.copy(
-                subscriptionStatus = Some(
+                journeyStatus = Some(
                   IndividualWithInsufficientConfidenceLevel(
                     Some(false), None, name, None))
               )
@@ -348,9 +348,9 @@
             "the session data indicates there is subscription data missing and there is now enough " +
               "data to proceed to the check your details page" in {
               val individualSubscriptionDetails = SubscriptionDetails(Right(name), emailAddress, bpr.address, bpr.sapNumber)
-                val session = SessionData.empty.copy(subscriptionStatus = Some(SubscriptionMissingData(bpr, Right(name))))
+                val session = SessionData.empty.copy(journeyStatus = Some(SubscriptionMissingData(bpr, Right(name))))
                 val updatedSession =
-                  SessionData.empty.copy(subscriptionStatus = Some(SubscriptionReady(individualSubscriptionDetails)))
+                  SessionData.empty.copy(journeyStatus = Some(SubscriptionReady(individualSubscriptionDetails)))
 
                 inSequence {
                   mockAuthWithAllRetrievals(ConfidenceLevel.L50, Some(AffinityGroup.Individual), None, Some(name), None, None, Set.empty)
@@ -367,7 +367,7 @@
             "the email address is still missing" in {
                 val bprWithNoEmail = bpr.copy(emailAddress = None)
                 val sessionData =
-                  SessionData.empty.copy(subscriptionStatus = Some(SubscriptionMissingData(bprWithNoEmail, Right(name))))
+                  SessionData.empty.copy(journeyStatus = Some(SubscriptionMissingData(bprWithNoEmail, Right(name))))
 
                 inSequence {
                   mockAuthWithAllRetrievals(ConfidenceLevel.L50, Some(AffinityGroup.Individual), None, Some(name), None, None, Set.empty)
@@ -505,24 +505,10 @@
               checkIsRedirect(performAction(), routes.SubscriptionController.checkYourDetails())
             }
 
-<<<<<<< HEAD
-            "one doesn't exist in session and it is successfully retrieved using the retrieved auth NINO and " +
-              "there is a BPR already in session" in {
-              val session = SessionData.empty.copy(journeyStatus = Some(SubscriptionMissingData(bpr, Right(name))))
-              val updatedSession =
-                SessionData.empty.copy(journeyStatus = Some(SubscriptionReady(individualSubscriptionDetails)))
-
-              inSequence {
-                mockAuthWithCl200AndWithAllIndividualRetrievals(nino.value, name, retrievedDateOfBirth, None)
-                mockGetSession(Future.successful(Right(Some(session))))
-                mockStoreSession(updatedSession)(Future.successful(Right(())))
-              }
-              checkIsRedirect(performAction(), routes.SubscriptionController.checkYourDetails())
-=======
             "the session data indicates there is subscription data missing and there is now enough data to proceed" in {
-                  val session = SessionData.empty.copy(subscriptionStatus = Some(SubscriptionMissingData(bpr, Right(name))))
+                  val session = SessionData.empty.copy(journeyStatus = Some(SubscriptionMissingData(bpr, Right(name))))
                   val updatedSession =
-                    SessionData.empty.copy(subscriptionStatus = Some(SubscriptionReady(individualSubscriptionDetails)))
+                    SessionData.empty.copy(journeyStatus = Some(SubscriptionReady(individualSubscriptionDetails)))
 
                   inSequence {
                     mockAuthWithCl200AndWithAllIndividualRetrievals(nino.value, name, retrievedDateOfBirth, None)
@@ -530,7 +516,6 @@
                     mockStoreSession(updatedSession)(Future.successful(Right(())))
                   }
                   checkIsRedirect(performAction(), routes.SubscriptionController.checkYourDetails())
->>>>>>> 73fede05
             }
 
           }
@@ -556,7 +541,7 @@
               "is still missing" in {
                 val bprWithNoEmail = bpr.copy(emailAddress = None)
                 val sessionData =
-                  SessionData.empty.copy(subscriptionStatus = Some(SubscriptionMissingData(bprWithNoEmail, Right(name))))
+                  SessionData.empty.copy(journeyStatus = Some(SubscriptionMissingData(bprWithNoEmail, Right(name))))
 
                 inSequence {
                   mockAuthWithCl200AndWithAllIndividualRetrievals(nino.value, name, retrievedDateOfBirth, None)
@@ -580,23 +565,6 @@
           val bpr = BusinessPartnerRecord(Some(emailAddress), address, sapNumber, Some(trustName.value))
           val trustSubscriptionDetails = SubscriptionDetails(Left(trustName), emailAddress, bpr.address, bpr.sapNumber)
 
-<<<<<<< HEAD
-          "redirect to check subscription details" when {
-
-            "there are subscription details in session" in {
-              val session = SessionData.empty.copy(journeyStatus = Some(SubscriptionReady(trustSubscriptionDetails)))
-              inSequence {
-                mockAuthWithAllTrustRetrievals(sautr, None)
-                mockGetSession(Future.successful(Right(Some(session))))
-              }
-
-              checkIsRedirect(performAction(), routes.SubscriptionController.checkYourDetails())
-            }
-
-          }
-
-=======
->>>>>>> 73fede05
           "redirect to the subscription confirmation page" when {
 
             "the session data indicates the user has already subscribed" in {
@@ -652,7 +620,7 @@
               "is missing" in {
               val bprWithNoTrustName = bpr.copy(organisationName = None)
               val sessionData =
-                SessionData.empty.copy(subscriptionStatus = Some(SubscriptionMissingData(bprWithNoTrustName, Right(name))))
+                SessionData.empty.copy(journeyStatus = Some(SubscriptionMissingData(bprWithNoTrustName, Right(name))))
 
               inSequence {
                 mockAuthWithAllTrustRetrievals(sautr, None)
@@ -696,7 +664,7 @@
 
 
             "there are subscription details in session" in {
-              val session = SessionData.empty.copy(subscriptionStatus = Some(SubscriptionReady(trustSubscriptionDetails)))
+              val session = SessionData.empty.copy(journeyStatus = Some(SubscriptionReady(trustSubscriptionDetails)))
               inSequence {
                 mockAuthWithAllTrustRetrievals(sautr, None)
                 mockGetSession(Future.successful(Right(Some(session))))
@@ -706,9 +674,9 @@
             }
 
             "the session data indicates there is subscription data missing and there is now enough data to proceed" in {
-              val session = SessionData.empty.copy(subscriptionStatus = Some(SubscriptionMissingData(bpr, Left(trustName))))
+              val session = SessionData.empty.copy(journeyStatus = Some(SubscriptionMissingData(bpr, Left(trustName))))
               val updatedSession =
-                SessionData.empty.copy(subscriptionStatus = Some(SubscriptionReady(trustSubscriptionDetails)))
+                SessionData.empty.copy(journeyStatus = Some(SubscriptionReady(trustSubscriptionDetails)))
 
               inSequence {
                 mockAuthWithAllTrustRetrievals(sautr, None)
@@ -741,7 +709,7 @@
               "is still missing" in {
               val bprWithNoEmail = bpr.copy(emailAddress = None)
               val sessionData =
-                SessionData.empty.copy(subscriptionStatus = Some(SubscriptionMissingData(bprWithNoEmail, Right(name))))
+                SessionData.empty.copy(journeyStatus = Some(SubscriptionMissingData(bprWithNoEmail, Right(name))))
 
               inSequence {
                 mockAuthWithAllTrustRetrievals(sautr, None)
