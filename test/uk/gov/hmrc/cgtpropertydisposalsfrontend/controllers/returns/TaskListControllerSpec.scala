/*
 * Copyright 2020 HM Revenue & Customs
 *
 * Licensed under the Apache License, Version 2.0 (the "License");
 * you may not use this file except in compliance with the License.
 * You may obtain a copy of the License at
 *
 *     http://www.apache.org/licenses/LICENSE-2.0
 *
 * Unless required by applicable law or agreed to in writing, software
 * distributed under the License is distributed on an "AS IS" BASIS,
 * WITHOUT WARRANTIES OR CONDITIONS OF ANY KIND, either express or implied.
 * See the License for the specific language governing permissions and
 * limitations under the License.
 */

package uk.gov.hmrc.cgtpropertydisposalsfrontend.controllers.returns

import java.time.LocalDate

import org.jsoup.Jsoup.parse
import org.jsoup.nodes.Document
import org.scalatestplus.scalacheck.ScalaCheckDrivenPropertyChecks
import play.api.i18n.MessagesApi
import play.api.inject.bind
import play.api.inject.guice.GuiceableModule
import play.api.mvc.{Call, Result}
import play.api.test.FakeRequest
import play.api.test.Helpers._
import uk.gov.hmrc.auth.core.AuthConnector
import uk.gov.hmrc.cgtpropertydisposalsfrontend.controllers.onboarding.RedirectToStartBehaviour
import uk.gov.hmrc.cgtpropertydisposalsfrontend.controllers.{AuthSupport, ControllerSpec, SessionSupport}
import uk.gov.hmrc.cgtpropertydisposalsfrontend.models.Generators._
import uk.gov.hmrc.cgtpropertydisposalsfrontend.models.JourneyStatus.FillingOutReturn
import uk.gov.hmrc.cgtpropertydisposalsfrontend.models.{SessionData, TimeUtils}
import uk.gov.hmrc.cgtpropertydisposalsfrontend.models.address.Address.UkAddress
import uk.gov.hmrc.cgtpropertydisposalsfrontend.models.address.{Address, Country}
import uk.gov.hmrc.cgtpropertydisposalsfrontend.models.finance.AmountInPence
import uk.gov.hmrc.cgtpropertydisposalsfrontend.models.returns.AcquisitionDetailsAnswers.{CompleteAcquisitionDetailsAnswers, IncompleteAcquisitionDetailsAnswers}
import uk.gov.hmrc.cgtpropertydisposalsfrontend.models.returns.DisposalDetailsAnswers.{CompleteDisposalDetailsAnswers, IncompleteDisposalDetailsAnswers}
import uk.gov.hmrc.cgtpropertydisposalsfrontend.models.returns.ExamplePropertyDetailsAnswers.{CompleteExamplePropertyDetailsAnswers, IncompleteExamplePropertyDetailsAnswers}
import uk.gov.hmrc.cgtpropertydisposalsfrontend.models.returns.ExemptionAndLossesAnswers.{CompleteExemptionAndLossesAnswers, IncompleteExemptionAndLossesAnswers}
import uk.gov.hmrc.cgtpropertydisposalsfrontend.models.returns.IndividualUserType.{PersonalRepresentative, Self}
import uk.gov.hmrc.cgtpropertydisposalsfrontend.models.returns.MultipleDisposalsTriageAnswers.{CompleteMultipleDisposalsTriageAnswers, IncompleteMultipleDisposalsTriageAnswers}
import uk.gov.hmrc.cgtpropertydisposalsfrontend.models.returns.ReliefDetailsAnswers.{CompleteReliefDetailsAnswers, IncompleteReliefDetailsAnswers}
import uk.gov.hmrc.cgtpropertydisposalsfrontend.models.returns.RepresenteeAnswers.{CompleteRepresenteeAnswers, IncompleteRepresenteeAnswers}
import uk.gov.hmrc.cgtpropertydisposalsfrontend.models.returns.SingleDisposalTriageAnswers.{CompleteSingleDisposalTriageAnswers, IncompleteSingleDisposalTriageAnswers}
import uk.gov.hmrc.cgtpropertydisposalsfrontend.models.returns.SupportingEvidenceAnswers.CompleteSupportingEvidenceAnswers
import uk.gov.hmrc.cgtpropertydisposalsfrontend.models.returns.YearToDateLiabilityAnswers.CalculatedYTDAnswers._
import uk.gov.hmrc.cgtpropertydisposalsfrontend.models.returns.YearToDateLiabilityAnswers.{CalculatedYTDAnswers, NonCalculatedYTDAnswers}
import uk.gov.hmrc.cgtpropertydisposalsfrontend.models.returns._
import uk.gov.hmrc.cgtpropertydisposalsfrontend.repos.SessionStore
import uk.gov.hmrc.cgtpropertydisposalsfrontend.views.returns.TaskListStatus

import scala.concurrent.Future

class TaskListControllerSpec
    extends ControllerSpec
    with AuthSupport
    with SessionSupport
    with ScalaCheckDrivenPropertyChecks
    with RedirectToStartBehaviour {

  override val overrideBindings =
    List[GuiceableModule](
      bind[AuthConnector].toInstance(mockAuthConnector),
      bind[SessionStore].toInstance(mockSessionStore)
    )

  lazy val controller = instanceOf[TaskListController]

  implicit lazy val messagesApi: MessagesApi = controller.messagesApi

  def removeEvidence(u: SupportingEvidenceAnswers): SupportingEvidenceAnswers =
    u.fold(
      _.copy(evidences = List.empty),
      _.copy(evidences = List.empty)
    )

  def removeEvidence(
    y: YearToDateLiabilityAnswers
  ): YearToDateLiabilityAnswers =
    y match {
      case c: CalculatedYTDAnswers    =>
        c.fold(
          _.copy(mandatoryEvidence = None),
          _.copy(mandatoryEvidence = None)
        )
      case n: NonCalculatedYTDAnswers =>
        n.fold(
          _.copy(mandatoryEvidence = None),
          _.copy(mandatoryEvidence = sample[MandatoryEvidence].copy(uploadedOn = TimeUtils.now()))
        )
    }

  "TaskListController" when {

    "handling requests to display the single disposal task list page" must {

      def performAction(): Future[Result] = controller.taskList()(FakeRequest())

      behave like redirectToStartWhenInvalidJourney(
        performAction,
        {
          case _: FillingOutReturn => true
          case _                   => false
        }
      )

      def testStateOfSection(draftReturn: DraftSingleDisposalReturn)(
        sectionLinkId: String,
        sectionLinkText: String,
        sectionLinkHref: Call,
        sectionsStatus: TaskListStatus,
        extraChecks: Document => Unit = _ => ()
      ): Unit = {
        val fillingOutReturn = sample[FillingOutReturn].copy(draftReturn =
          draftReturn.copy(
            supportingEvidenceAnswers = draftReturn.supportingEvidenceAnswers.map(removeEvidence),
            yearToDateLiabilityAnswers = draftReturn.yearToDateLiabilityAnswers.map(removeEvidence)
          )
        )

        inSequence {
          mockAuthWithNoRetrievals()
          mockGetSession(
            SessionData.empty.copy(
              journeyStatus = Some(fillingOutReturn)
            )
          )
        }

        checkPageIsDisplayed(
          performAction(),
          messageFromMessageKey("service.title"),
          { doc =>
            sectionsStatus match {
              case TaskListStatus.CannotStart =>
                doc
                  .select(s"li#$sectionLinkId > span")
                  .text shouldBe sectionLinkText

              case _                          =>
                doc
                  .select(s"li#$sectionLinkId > a")
                  .text         shouldBe sectionLinkText
                doc
                  .select(s"li#$sectionLinkId > a")
                  .attr("href") shouldBe sectionLinkHref.url
            }

            doc
              .select(s"li#$sectionLinkId > strong")
              .text shouldBe messageFromMessageKey(s"task-list.$sectionsStatus")
            extraChecks(doc)
          }
        )
      }

      def testSectionNonExistent(draftReturn: DraftSingleDisposalReturn)(
        sectionLinkId: String
      ): Unit = {
        val fillingOutReturn = sample[FillingOutReturn].copy(draftReturn =
          draftReturn.copy(
            supportingEvidenceAnswers = draftReturn.supportingEvidenceAnswers.map(removeEvidence),
            yearToDateLiabilityAnswers = draftReturn.yearToDateLiabilityAnswers.map(removeEvidence)
          )
        )

        inSequence {
          mockAuthWithNoRetrievals()
          mockGetSession(
            SessionData.empty.copy(
              journeyStatus = Some(fillingOutReturn)
            )
          )
        }

        checkPageIsDisplayed(
          performAction(),
          messageFromMessageKey("service.title"),
          doc => doc.select(s"li#$sectionLinkId > span").isEmpty shouldBe true
        )
      }

      "display the page with the proper person represented section status" when {

        "the individual user type is personal representative or capacitor and" when {

          "the section has not been started" in {
            val draftReturn =
              sample[DraftSingleDisposalReturn].copy(
                triageAnswers = sample[CompleteSingleDisposalTriageAnswers]
                  .copy(individualUserType = Some(PersonalRepresentative)),
                representeeAnswers = None
              )

            testStateOfSection(
              draftReturn
            )(
              "representee",
              messageFromMessageKey("task-list.representee.link"),
              representee.routes.RepresenteeController.checkYourAnswers(),
              TaskListStatus.ToDo,
              _.select("div.notice")
                .contains(messageFromMessageKey("task-list.incompleteTriage"))
            )
          }

          "the section is incomplete" in {
            val draftReturn =
              sample[DraftSingleDisposalReturn].copy(
                triageAnswers = sample[CompleteSingleDisposalTriageAnswers]
                  .copy(individualUserType = Some(PersonalRepresentative)),
                representeeAnswers = Some(sample[IncompleteRepresenteeAnswers])
              )

            testStateOfSection(
              draftReturn
            )(
              "representee",
              messageFromMessageKey("task-list.representee.link"),
              representee.routes.RepresenteeController.checkYourAnswers(),
              TaskListStatus.InProgress,
              _.select("div.notice")
                .contains(messageFromMessageKey("task-list.incompleteTriage"))
            )
          }

          "the section is complete" in {
            val draftReturn =
              sample[DraftSingleDisposalReturn].copy(
                triageAnswers = sample[CompleteSingleDisposalTriageAnswers]
                  .copy(individualUserType = Some(PersonalRepresentative)),
                representeeAnswers = Some(sample[CompleteRepresenteeAnswers])
              )

            testStateOfSection(
              draftReturn
            )(
              "representee",
              messageFromMessageKey("task-list.representee.link"),
              representee.routes.RepresenteeController.checkYourAnswers(),
              TaskListStatus.Complete
            )
          }

        }

      }

      "display the page with the proper single disposal triage section status" when {

        "the session data indicates that they are filling in a return and the triage section is incomplete" in {
          val incompleteTriage =
            sample[DraftSingleDisposalReturn].copy(
              triageAnswers = sample[IncompleteSingleDisposalTriageAnswers]
                .copy(individualUserType = None)
            )
          testStateOfSection(
            incompleteTriage
          )(
            "canTheyUseOurService",
            messageFromMessageKey("task-list.triage.link"),
            triage.routes.SingleDisposalsTriageController.checkYourAnswers(),
            TaskListStatus.InProgress,
            _.select("div.notice")
              .contains(messageFromMessageKey("task-list.incompleteTriage"))
          )

        }

        "the session data indicates that they are filling in a return and the triage section is complete" in {
          testStateOfSection(
            sample[DraftSingleDisposalReturn]
              .copy(triageAnswers =
                sample[CompleteSingleDisposalTriageAnswers]
                  .copy(individualUserType = None)
              )
          )(
            "canTheyUseOurService",
            messageFromMessageKey("task-list.triage.link"),
            triage.routes.SingleDisposalsTriageController.checkYourAnswers(),
            TaskListStatus.Complete
          )
        }

      }

      "display the page with the proper Enter property address section status" when {

        "the session data indicates that they are filling in a return and enter property address is todo" in {
          testStateOfSection(
            sample[DraftSingleDisposalReturn]
              .copy(
                triageAnswers = sample[CompleteSingleDisposalTriageAnswers]
                  .copy(individualUserType = Some(Self)),
                propertyAddress = None
              )
          )(
            "propertyAddress",
            messageFromMessageKey("task-list.enter-property-address.link"),
            address.routes.PropertyDetailsController.checkYourAnswers(),
            TaskListStatus.ToDo
          )
        }

        "the session data indicates that they are filling in a return and enter property address is complete" in {
          testStateOfSection(
            sample[DraftSingleDisposalReturn].copy(
              triageAnswers = sample[CompleteSingleDisposalTriageAnswers]
                .copy(individualUserType = None),
              propertyAddress = Some(sample[UkAddress])
            )
          )(
            "propertyAddress",
            messageFromMessageKey("task-list.enter-property-address.link"),
            address.routes.PropertyDetailsController.checkYourAnswers(),
            TaskListStatus.Complete
          )
        }

      }

      "display the page with the proper disposal details section status" when {

        "the session data indicates that they are filling in a return and the section has not been started yet is todo" in {
          testStateOfSection(
            sample[DraftSingleDisposalReturn]
              .copy(
                triageAnswers = sample[CompleteSingleDisposalTriageAnswers]
                  .copy(individualUserType = None),
                disposalDetailsAnswers = None
              )
          )(
            "disposalDetails",
            messageFromMessageKey("task-list.disposals-details.link"),
            disposaldetails.routes.DisposalDetailsController.checkYourAnswers(),
            TaskListStatus.ToDo
          )
        }

        "the session data indicates that they are filling in a return and they have started the section but not complete it yet" in {
          testStateOfSection(
            sample[DraftSingleDisposalReturn]
              .copy(
                triageAnswers = sample[CompleteSingleDisposalTriageAnswers]
                  .copy(individualUserType = None),
                disposalDetailsAnswers = Some(sample[IncompleteDisposalDetailsAnswers])
              )
          )(
            "disposalDetails",
            messageFromMessageKey("task-list.disposals-details.link"),
            disposaldetails.routes.DisposalDetailsController.checkYourAnswers(),
            TaskListStatus.InProgress
          )
        }

        "the session data indicates that they are filling in a return and they have completed the section" in {
          testStateOfSection(
            sample[DraftSingleDisposalReturn].copy(
              triageAnswers = sample[CompleteSingleDisposalTriageAnswers]
                .copy(individualUserType = None),
              disposalDetailsAnswers = Some(sample[CompleteDisposalDetailsAnswers])
            )
          )(
            "disposalDetails",
            messageFromMessageKey("task-list.disposals-details.link"),
            disposaldetails.routes.DisposalDetailsController.checkYourAnswers(),
            TaskListStatus.Complete
          )
        }

      }

      "display the page with the proper acquisition details section status" when {

        "the session data indicates that they are filling in a return and the section has not been started yet is todo" in {
          testStateOfSection(
            sample[DraftSingleDisposalReturn]
              .copy(
                triageAnswers = sample[CompleteSingleDisposalTriageAnswers]
                  .copy(individualUserType = None),
                acquisitionDetailsAnswers = None
              )
          )(
            "acquisitionDetails",
            messageFromMessageKey("task-list.acquisition-details.link"),
            acquisitiondetails.routes.AcquisitionDetailsController
              .checkYourAnswers(),
            TaskListStatus.ToDo
          )
        }

        "the session data indicates that they are filling in a return and they have started the section but not complete it yet" in {
          testStateOfSection(
            sample[DraftSingleDisposalReturn]
              .copy(
                triageAnswers = sample[CompleteSingleDisposalTriageAnswers]
                  .copy(individualUserType = None),
                acquisitionDetailsAnswers = Some(sample[IncompleteAcquisitionDetailsAnswers])
              )
          )(
            "acquisitionDetails",
            messageFromMessageKey("task-list.acquisition-details.link"),
            acquisitiondetails.routes.AcquisitionDetailsController
              .checkYourAnswers(),
            TaskListStatus.InProgress
          )
        }

        "the session data indicates that they are filling in a return and they have completed the section" in {
          testStateOfSection(
            sample[DraftSingleDisposalReturn]
              .copy(
                triageAnswers = sample[CompleteSingleDisposalTriageAnswers]
                  .copy(individualUserType = None),
                acquisitionDetailsAnswers = Some(sample[CompleteAcquisitionDetailsAnswers])
              )
          )(
            "acquisitionDetails",
            messageFromMessageKey("task-list.acquisition-details.link"),
            acquisitiondetails.routes.AcquisitionDetailsController
              .checkYourAnswers(),
            TaskListStatus.Complete
          )
        }

      }

      "display the page with the proper reliefs details section status" when {

        def test(
          draftReturn: DraftSingleDisposalReturn,
          expectedStatus: TaskListStatus
        ) =
          testStateOfSection(draftReturn)(
            "reliefDetails",
            messageFromMessageKey("task-list.relief-details.link"),
            reliefdetails.routes.ReliefDetailsController.checkYourAnswers(),
            expectedStatus
          )

        "the session data indicates that the property address has not been entered in" in {
          test(
            sample[DraftSingleDisposalReturn].copy(
              triageAnswers = sample[CompleteSingleDisposalTriageAnswers]
                .copy(individualUserType = None),
              propertyAddress = None,
              disposalDetailsAnswers = Some(sample[CompleteDisposalDetailsAnswers]),
              acquisitionDetailsAnswers = Some(sample[CompleteAcquisitionDetailsAnswers]),
              reliefDetailsAnswers = None,
              exemptionAndLossesAnswers = None,
              initialGainOrLoss = Some(sample[AmountInPence])
            ),
            TaskListStatus.ToDo
          )
        }

        "the session data indicates that the disposal details section is not yet complete" in {
          List(None, Some(sample[IncompleteDisposalDetailsAnswers])).foreach { disposalDetailsState =>
            test(
              sample[DraftSingleDisposalReturn].copy(
                triageAnswers = sample[CompleteSingleDisposalTriageAnswers]
                  .copy(individualUserType = None),
                propertyAddress = Some(sample[UkAddress]),
                disposalDetailsAnswers = disposalDetailsState,
                acquisitionDetailsAnswers = Some(sample[CompleteAcquisitionDetailsAnswers]),
                reliefDetailsAnswers = None,
                exemptionAndLossesAnswers = None,
                initialGainOrLoss = None
              ),
              TaskListStatus.CannotStart
            )
          }
        }

        "the session data indicates that the acquisition details section is not yet complete" in {
          List(None, Some(sample[IncompleteAcquisitionDetailsAnswers]))
            .foreach { acquisitionDetailsAnswers =>
              test(
                sample[DraftSingleDisposalReturn].copy(
                  triageAnswers = sample[CompleteSingleDisposalTriageAnswers]
                    .copy(individualUserType = None),
                  propertyAddress = Some(sample[UkAddress]),
                  disposalDetailsAnswers = Some(sample[CompleteDisposalDetailsAnswers]),
                  acquisitionDetailsAnswers = acquisitionDetailsAnswers,
                  reliefDetailsAnswers = None,
                  exemptionAndLossesAnswers = None,
                  initialGainOrLoss = None
                ),
                TaskListStatus.CannotStart
              )
            }
        }

        "the property address, disposal details and acquisition details section have all " +
          "been completed and the reliefs section has not been started yet" in {
          test(
            sample[DraftSingleDisposalReturn].copy(
              triageAnswers = sample[CompleteSingleDisposalTriageAnswers]
                .copy(individualUserType = None),
              propertyAddress = Some(sample[UkAddress]),
              disposalDetailsAnswers = Some(sample[CompleteDisposalDetailsAnswers]),
              acquisitionDetailsAnswers = Some(sample[CompleteAcquisitionDetailsAnswers]),
              reliefDetailsAnswers = None,
              exemptionAndLossesAnswers = None,
              initialGainOrLoss = Some(sample[AmountInPence])
            ),
            TaskListStatus.ToDo
          )
        }

        "the property address, disposal details and acquisition details section have all " +
          "been completed and the reliefs section has been started but not completed yet" in {
          test(
            sample[DraftSingleDisposalReturn].copy(
              triageAnswers = sample[CompleteSingleDisposalTriageAnswers]
                .copy(individualUserType = None),
              propertyAddress = Some(sample[UkAddress]),
              disposalDetailsAnswers = Some(sample[CompleteDisposalDetailsAnswers]),
              acquisitionDetailsAnswers = Some(sample[CompleteAcquisitionDetailsAnswers]),
              reliefDetailsAnswers = Some(sample[IncompleteReliefDetailsAnswers]),
              exemptionAndLossesAnswers = None,
              initialGainOrLoss = Some(sample[AmountInPence])
            ),
            TaskListStatus.InProgress
          )
        }

        "the session data indicates that they are filling in a return and they have completed the section" in {
          test(
            sample[DraftSingleDisposalReturn].copy(
              triageAnswers = sample[CompleteSingleDisposalTriageAnswers]
                .copy(individualUserType = None),
              propertyAddress = Some(sample[UkAddress]),
              disposalDetailsAnswers = Some(sample[CompleteDisposalDetailsAnswers]),
              acquisitionDetailsAnswers = Some(sample[CompleteAcquisitionDetailsAnswers]),
              reliefDetailsAnswers = Some(sample[CompleteReliefDetailsAnswers]),
              exemptionAndLossesAnswers = None,
              initialGainOrLoss = Some(sample[AmountInPence])
            ),
            TaskListStatus.Complete
          )
        }

        "the initial gain or loss section is not completed, " +
          " the property address, disposal details & acquisition details sections have been completed" in {
          val (countryCode, countryName) = "HK" -> "Hong Kong"
          val country                    = Country(countryCode, Some(countryName))

          test(
            sample[DraftSingleDisposalReturn].copy(
              triageAnswers = sample[CompleteSingleDisposalTriageAnswers].copy(
                individualUserType = None,
                countryOfResidence = country,
                assetType = AssetType.Residential
              ),
              propertyAddress = None,
              disposalDetailsAnswers = Some(sample[CompleteDisposalDetailsAnswers]),
              acquisitionDetailsAnswers = Some(
                sample[CompleteAcquisitionDetailsAnswers].copy(
                  acquisitionDate = AcquisitionDate(LocalDate.of(1200, 1, 1))
                )
              ),
              reliefDetailsAnswers = None,
              exemptionAndLossesAnswers = None,
              initialGainOrLoss = None
            ),
            TaskListStatus.CannotStart
          )
        }

      }

      "display the page with the proper exemptions and losses section status" when {

        def test(
          draftReturn: DraftSingleDisposalReturn,
          expectedStatus: TaskListStatus
        ) =
          testStateOfSection(draftReturn)(
            "exemptionsAndLosses",
            messageFromMessageKey("task-list.exemptions-and-losses.link"),
            exemptionandlosses.routes.ExemptionAndLossesController
              .checkYourAnswers(),
            expectedStatus
          )

        "the session data indicates that the reliefs section is has not yet been started" in {
          test(
            sample[DraftSingleDisposalReturn].copy(
              triageAnswers = sample[CompleteSingleDisposalTriageAnswers]
                .copy(individualUserType = None),
              propertyAddress = Some(sample[UkAddress]),
              disposalDetailsAnswers = Some(sample[CompleteDisposalDetailsAnswers]),
              acquisitionDetailsAnswers = Some(sample[CompleteAcquisitionDetailsAnswers]),
              reliefDetailsAnswers = None,
              exemptionAndLossesAnswers = None
            ),
            TaskListStatus.CannotStart
          )
        }

        "the session data indicates that the reliefs section is has not yet been completed" in {
          test(
            sample[DraftSingleDisposalReturn].copy(
              triageAnswers = sample[CompleteSingleDisposalTriageAnswers]
                .copy(individualUserType = None),
              propertyAddress = Some(sample[UkAddress]),
              disposalDetailsAnswers = Some(sample[CompleteDisposalDetailsAnswers]),
              acquisitionDetailsAnswers = Some(sample[CompleteAcquisitionDetailsAnswers]),
              reliefDetailsAnswers = Some(sample[IncompleteReliefDetailsAnswers]),
              exemptionAndLossesAnswers = None
            ),
            TaskListStatus.CannotStart
          )
        }

        "the reliefs section has been completed and the section has not been started yet" in {
          test(
            sample[DraftSingleDisposalReturn].copy(
              triageAnswers = sample[CompleteSingleDisposalTriageAnswers]
                .copy(individualUserType = None),
              propertyAddress = Some(sample[UkAddress]),
              disposalDetailsAnswers = Some(sample[CompleteDisposalDetailsAnswers]),
              acquisitionDetailsAnswers = Some(sample[CompleteAcquisitionDetailsAnswers]),
              reliefDetailsAnswers = Some(sample[CompleteReliefDetailsAnswers]),
              exemptionAndLossesAnswers = None
            ),
            TaskListStatus.ToDo
          )
        }

        "the session data indicates that they are filling in a return and they have started the section but not complete it yet" in {
          test(
            sample[DraftSingleDisposalReturn].copy(
              triageAnswers = sample[CompleteSingleDisposalTriageAnswers]
                .copy(individualUserType = None),
              propertyAddress = None,
              disposalDetailsAnswers = Some(sample[CompleteDisposalDetailsAnswers]),
              acquisitionDetailsAnswers = Some(sample[CompleteAcquisitionDetailsAnswers]),
              reliefDetailsAnswers = Some(sample[CompleteReliefDetailsAnswers]),
              exemptionAndLossesAnswers = Some(sample[IncompleteExemptionAndLossesAnswers])
            ),
            TaskListStatus.InProgress
          )
        }

        "the session data indicates that they are filling in a return and they have completed the section" in {
          test(
            sample[DraftSingleDisposalReturn].copy(
              triageAnswers = sample[CompleteSingleDisposalTriageAnswers]
                .copy(
                  individualUserType = None,
                  countryOfResidence = Country.uk
                ),
              propertyAddress = Some(sample[UkAddress]),
              disposalDetailsAnswers = Some(sample[CompleteDisposalDetailsAnswers]),
              acquisitionDetailsAnswers = Some(sample[CompleteAcquisitionDetailsAnswers]),
              reliefDetailsAnswers = Some(sample[CompleteReliefDetailsAnswers]),
              exemptionAndLossesAnswers = Some(sample[CompleteExemptionAndLossesAnswers])
            ),
            TaskListStatus.Complete
          )
        }

      }

      "display the page with the proper year to date liability section status" when {

        def test(
          draftReturn: DraftSingleDisposalReturn,
          expectedStatus: TaskListStatus
        ) =
          testStateOfSection(draftReturn)(
            "enterCgtLiability",
            messageFromMessageKey("task-list.enter-cgt-liability.link"),
            yeartodatelliability.routes.YearToDateLiabilityController
              .checkYourAnswers(),
            expectedStatus
          )

        "the session data indicates that the exemptions and losses section has not yet been started" in {
          test(
            sample[DraftSingleDisposalReturn].copy(
              triageAnswers = sample[CompleteSingleDisposalTriageAnswers]
                .copy(individualUserType = None),
              propertyAddress = Some(sample[UkAddress]),
              disposalDetailsAnswers = Some(sample[CompleteDisposalDetailsAnswers]),
              acquisitionDetailsAnswers = Some(sample[CompleteAcquisitionDetailsAnswers]),
              reliefDetailsAnswers = Some(sample[CompleteReliefDetailsAnswers]),
              exemptionAndLossesAnswers = None,
              yearToDateLiabilityAnswers = None
            ),
            TaskListStatus.CannotStart
          )
        }

        "the session data indicates that the reliefs section is has not yet been completed" in {
          test(
            sample[DraftSingleDisposalReturn].copy(
              triageAnswers = sample[CompleteSingleDisposalTriageAnswers]
                .copy(individualUserType = None),
              propertyAddress = Some(sample[UkAddress]),
              disposalDetailsAnswers = Some(sample[CompleteDisposalDetailsAnswers]),
              acquisitionDetailsAnswers = Some(sample[CompleteAcquisitionDetailsAnswers]),
              reliefDetailsAnswers = Some(sample[CompleteReliefDetailsAnswers]),
              exemptionAndLossesAnswers = Some(sample[IncompleteExemptionAndLossesAnswers]),
              yearToDateLiabilityAnswers = None
            ),
            TaskListStatus.CannotStart
          )
        }

        "the reliefs section has been completed and the section has not been started yet" in {
          test(
            sample[DraftSingleDisposalReturn].copy(
              triageAnswers = sample[CompleteSingleDisposalTriageAnswers]
                .copy(individualUserType = None),
              propertyAddress = Some(sample[UkAddress]),
              disposalDetailsAnswers = Some(sample[CompleteDisposalDetailsAnswers]),
              acquisitionDetailsAnswers = Some(sample[CompleteAcquisitionDetailsAnswers]),
              reliefDetailsAnswers = Some(sample[CompleteReliefDetailsAnswers]),
              exemptionAndLossesAnswers = Some(sample[CompleteExemptionAndLossesAnswers]),
              yearToDateLiabilityAnswers = None
            ),
            TaskListStatus.ToDo
          )
        }

        "the session data indicates that they are filling in a return and they have started the section but not complete it yet" in {
          test(
            sample[DraftSingleDisposalReturn].copy(
              triageAnswers = sample[CompleteSingleDisposalTriageAnswers]
                .copy(individualUserType = None),
              propertyAddress = Some(sample[UkAddress]),
              disposalDetailsAnswers = Some(sample[CompleteDisposalDetailsAnswers]),
              acquisitionDetailsAnswers = Some(sample[CompleteAcquisitionDetailsAnswers]),
              reliefDetailsAnswers = Some(sample[CompleteReliefDetailsAnswers]),
              exemptionAndLossesAnswers = Some(sample[CompleteExemptionAndLossesAnswers]),
              yearToDateLiabilityAnswers = Some(sample[IncompleteCalculatedYTDAnswers])
            ),
            TaskListStatus.InProgress
          )
        }

        "the session data indicates that they are filling in a return and they have completed the section" in {
          test(
            sample[DraftSingleDisposalReturn].copy(
              triageAnswers = sample[CompleteSingleDisposalTriageAnswers]
                .copy(individualUserType = None),
              propertyAddress = None,
              disposalDetailsAnswers = Some(sample[CompleteDisposalDetailsAnswers]),
              acquisitionDetailsAnswers = Some(sample[CompleteAcquisitionDetailsAnswers]),
              reliefDetailsAnswers = Some(sample[CompleteReliefDetailsAnswers]),
              exemptionAndLossesAnswers = Some(sample[CompleteExemptionAndLossesAnswers]),
              yearToDateLiabilityAnswers = Some(sample[CompleteCalculatedYTDAnswers])
            ),
            TaskListStatus.Complete
          )
        }
      }

      "display the page with the PROPER initial gains and losses section STATUS" when {

        def test(
          draftReturn: DraftSingleDisposalReturn,
          expectedStatus: TaskListStatus
        ) =
          testStateOfSection(draftReturn)(
            "initialGainOrLoss",
            messageFromMessageKey("task-list.enter-initial-gain-or-loss.link"),
            initialgainorloss.routes.InitialGainOrLossController
              .enterInitialGainOrLoss(),
            expectedStatus
          )

        "the session data indicates that the country of residence is United Kingdom" in {

          testSectionNonExistent(
            sample[DraftSingleDisposalReturn].copy(
              triageAnswers = sample[CompleteSingleDisposalTriageAnswers]
                .copy(
                  assetType = AssetType.Residential,
                  countryOfResidence = Country("GB", Some("United Kingdom")),
                  individualUserType = None
                ),
              reliefDetailsAnswers = Some(sample[IncompleteReliefDetailsAnswers]),
              acquisitionDetailsAnswers = Some(sample[CompleteAcquisitionDetailsAnswers]).map(answers =>
                answers.copy(acquisitionDate = AcquisitionDate(LocalDate.of(2014, 10, 1)))
              )
            )
          )(
            "initialGainOrLoss"
          )
        }

        "the session data indicates that the country of residence is NOT United Kingdom and RESIDENTIAL property was bought BEFORE 01/04/2015" in {
          test(
            sample[DraftSingleDisposalReturn].copy(
              triageAnswers = sample[CompleteSingleDisposalTriageAnswers]
                .copy(
                  assetType = AssetType.Residential,
                  countryOfResidence = Country("TR", Some("Turkey")),
                  individualUserType = None
                ),
              disposalDetailsAnswers = Some(sample[CompleteDisposalDetailsAnswers]),
              acquisitionDetailsAnswers = Some(sample[CompleteAcquisitionDetailsAnswers]).map(answers =>
                answers.copy(acquisitionDate = AcquisitionDate(LocalDate.of(2014, 10, 1)))
              ),
              initialGainOrLoss = None
            ),
            TaskListStatus.ToDo
          )
        }

        "the session data indicates that the country of residence is NOT United Kingdom and NON-RESIDENTIAL property was bought" in {
          testSectionNonExistent(
            sample[DraftSingleDisposalReturn].copy(
              triageAnswers = sample[CompleteSingleDisposalTriageAnswers]
                .copy(
                  assetType = AssetType.NonResidential,
                  countryOfResidence = Country("TR", Some("Turkey")),
                  individualUserType = None
                ),
              disposalDetailsAnswers = Some(sample[CompleteDisposalDetailsAnswers]),
              acquisitionDetailsAnswers = Some(sample[CompleteAcquisitionDetailsAnswers]).map(answers =>
                answers.copy(acquisitionDate = AcquisitionDate(LocalDate.of(2014, 10, 1)))
              ),
              initialGainOrLoss = None
            )
          )("initialGainOrLoss")
        }

        "the session data indicates that the country of residence is NOT United Kingdom but acquisition date is AFTER 01/04/2015 for RESIDENTIAL property" in {
          testSectionNonExistent(
            sample[DraftSingleDisposalReturn].copy(
              triageAnswers = sample[CompleteSingleDisposalTriageAnswers]
                .copy(
                  assetType = AssetType.Residential,
                  countryOfResidence = Country("TR", Some("Turkey")),
                  individualUserType = None
                ),
              disposalDetailsAnswers = Some(sample[CompleteDisposalDetailsAnswers]),
              acquisitionDetailsAnswers = Some(sample[CompleteAcquisitionDetailsAnswers]).map(answers =>
                answers.copy(acquisitionDate = AcquisitionDate(LocalDate.of(2020, 10, 1)))
              )
            )
          )("initialGainOrLoss")
        }
      }

      "display the page with Save and come back later link" when {

        "the session data indicates that they are filling in a return" in {
          inSequence {
            mockAuthWithNoRetrievals()
            mockGetSession(
              SessionData.empty.copy(
                journeyStatus = Some(
                  sample[FillingOutReturn].copy(draftReturn =
                    sample[DraftSingleDisposalReturn].copy(
                      supportingEvidenceAnswers = None,
                      yearToDateLiabilityAnswers = None
                    )
                  )
                )
              )
            )
          }

          val result = performAction()
          status(result) shouldBe OK

          val doc: Document = parse(contentAsString(result))
          doc.select("h1").text shouldBe messageFromMessageKey("service.title")
          doc
            .select("a#saveAndComeBackLater")
            .attr("href")       shouldBe routes.DraftReturnSavedController
            .draftReturnSaved()
            .url
        }

      }

    }

    "handling requests to display the multiple disposal task list page" must {

      def performAction(): Future[Result] = controller.taskList()(FakeRequest())

      behave like redirectToStartWhenInvalidJourney(
        performAction,
        {
          case _: FillingOutReturn => true
          case _                   => false
        }
      )

      def testStateOfSection(draftReturn: DraftMultipleDisposalsReturn)(
        sectionLinkId: String,
        sectionLinkText: String,
        sectionLinkHref: Call,
        sectionsStatus: TaskListStatus,
        extraChecks: Document => Unit = _ => ()
      ): Unit = {
        val fillingOutReturn = sample[FillingOutReturn].copy(draftReturn =
          draftReturn.copy(
            supportingEvidenceAnswers = draftReturn.supportingEvidenceAnswers.map(removeEvidence),
            yearToDateLiabilityAnswers = draftReturn.yearToDateLiabilityAnswers.map(removeEvidence)
          )
        )

        inSequence {
          mockAuthWithNoRetrievals()
          mockGetSession(
            SessionData.empty.copy(
              journeyStatus = Some(fillingOutReturn)
            )
          )
        }

        checkPageIsDisplayed(
          performAction(),
          messageFromMessageKey("service.title"),
          { doc =>
            sectionsStatus match {
              case TaskListStatus.CannotStart =>
                doc
                  .select(s"li#$sectionLinkId > span")
                  .text shouldBe sectionLinkText

              case _                          =>
                doc
                  .select(s"li#$sectionLinkId > a")
                  .text         shouldBe sectionLinkText
                doc
                  .select(s"li#$sectionLinkId > a")
                  .attr("href") shouldBe sectionLinkHref.url
            }

            doc
              .select(s"li#$sectionLinkId > strong")
              .text shouldBe messageFromMessageKey(s"task-list.$sectionsStatus")
            extraChecks(doc)
          }
        )
      }

      "display the page with the proper person represented section status" when {

        "the individual user type is personal representative or capacitor and" when {

          "the section has not been started" in {
            val draftReturn =
              sample[DraftMultipleDisposalsReturn].copy(
                triageAnswers = sample[CompleteMultipleDisposalsTriageAnswers]
                  .copy(individualUserType = Some(PersonalRepresentative)),
                representeeAnswers = None
              )

            testStateOfSection(
              draftReturn
            )(
              "representee",
              messageFromMessageKey("task-list.representee.link"),
              representee.routes.RepresenteeController.checkYourAnswers(),
              TaskListStatus.ToDo,
              _.select("div.notice")
                .contains(messageFromMessageKey("task-list.incompleteTriage"))
            )
          }

          "the section is incomplete" in {
            val draftReturn =
              sample[DraftMultipleDisposalsReturn].copy(
                triageAnswers = sample[CompleteMultipleDisposalsTriageAnswers]
                  .copy(individualUserType = Some(PersonalRepresentative)),
                representeeAnswers = Some(sample[IncompleteRepresenteeAnswers])
              )

            testStateOfSection(
              draftReturn
            )(
              "representee",
              messageFromMessageKey("task-list.representee.link"),
              representee.routes.RepresenteeController.checkYourAnswers(),
              TaskListStatus.InProgress,
              _.select("div.notice")
                .contains(messageFromMessageKey("task-list.incompleteTriage"))
            )
          }

          "the section is complete" in {
            val draftReturn =
              sample[DraftMultipleDisposalsReturn].copy(
                triageAnswers = sample[CompleteMultipleDisposalsTriageAnswers]
                  .copy(individualUserType = Some(PersonalRepresentative)),
                representeeAnswers = Some(sample[CompleteRepresenteeAnswers])
              )

            testStateOfSection(
              draftReturn
            )(
              "representee",
              messageFromMessageKey("task-list.representee.link"),
              representee.routes.RepresenteeController.checkYourAnswers(),
              TaskListStatus.Complete
            )
          }

        }

      }

      "display the page with the proper multiple disposal triage section status" when {

        "the session data indicates that they are filling in a return and the triage section is incomplete" in {
          val incompleteTriage = sample[DraftMultipleDisposalsReturn].copy(
            triageAnswers = sample[IncompleteMultipleDisposalsTriageAnswers]
              .copy(individualUserType = None)
          )

          testStateOfSection(
            incompleteTriage
          )(
            "canTheyUseOurService",
            messageFromMessageKey("task-list.triage.link"),
            triage.routes.MultipleDisposalsTriageController.checkYourAnswers(),
            TaskListStatus.InProgress,
            _.select("div.notice")
              .contains(messageFromMessageKey("task-list.incompleteTriage"))
          )

        }

        "the session data indicates that they are filling in a return and the triage section is complete" in {
          val completeTriage = sample[DraftMultipleDisposalsReturn].copy(
            triageAnswers = sample[CompleteMultipleDisposalsTriageAnswers]
              .copy(individualUserType = None)
          )

          testStateOfSection(
            completeTriage
          )(
            "canTheyUseOurService",
            messageFromMessageKey("task-list.triage.link"),
            triage.routes.MultipleDisposalsTriageController.checkYourAnswers(),
            TaskListStatus.Complete
          )
        }

      }

      "display the page with the enter details of one property section status" when {

        "the session data indicates that they are filling in a return and the enter details of one property section is incomplete" in {
<<<<<<< HEAD
          val incompletePropertyDetails =
            sample[DraftMultipleDisposalsReturn].copy(
              triageAnswers = sample[CompleteMultipleDisposalsTriageAnswers]
                .copy(individualUserType = None),
              examplePropertyDetailsAnswers = Some(sample[IncompleteExamplePropertyDetailsAnswers])
            )
=======
          val incompletePropertyDetails = sample[DraftMultipleDisposalsReturn].copy(
            triageAnswers = sample[CompleteMultipleDisposalsTriageAnswers].copy(
              assetTypes         = List(AssetType.Residential),
              individualUserType = None
            ),
            examplePropertyDetailsAnswers = Some(sample[IncompleteExamplePropertyDetailsAnswers])
          )
>>>>>>> 11fe12a7

          testStateOfSection(
            incompletePropertyDetails
          )(
            "examplePropertyDetails",
            messageFromMessageKey(
              "task-list.enter-example-property-address.link"
            ),
            address.routes.PropertyDetailsController.checkYourAnswers(),
            TaskListStatus.InProgress,
            _.select("div.notice")
              .contains(messageFromMessageKey("task-list.incompleteTriage"))
          )

        }

        "the session data indicates that they are filling in a return and the enter details of one property section is complete" in {
<<<<<<< HEAD
          val completePropertyDetails =
            sample[DraftMultipleDisposalsReturn].copy(
              triageAnswers = sample[CompleteMultipleDisposalsTriageAnswers]
                .copy(individualUserType = None),
              examplePropertyDetailsAnswers = Some(sample[CompleteExamplePropertyDetailsAnswers])
            )
=======
          val completePropertyDetails = sample[DraftMultipleDisposalsReturn].copy(
            triageAnswers = sample[CompleteMultipleDisposalsTriageAnswers].copy(
              assetTypes         = List(AssetType.Residential),
              individualUserType = None
            ),
            examplePropertyDetailsAnswers = Some(sample[CompleteExamplePropertyDetailsAnswers])
          )
>>>>>>> 11fe12a7

          testStateOfSection(
            completePropertyDetails
          )(
            "examplePropertyDetails",
            messageFromMessageKey(
              "task-list.enter-example-property-address.link"
            ),
            address.routes.PropertyDetailsController.checkYourAnswers(),
            TaskListStatus.Complete
          )

        }

      }

      "display the page with the enter details of one company section status" when {

        "the session data indicates that they are filling in a return and the enter details of one company section is incomplete" in {
          val incompletePropertyDetails = sample[DraftMultipleDisposalsReturn].copy(
            triageAnswers = sample[CompleteMultipleDisposalsTriageAnswers].copy(
              assetTypes         = List(AssetType.IndirectDisposal),
              individualUserType = None
            ),
            examplePropertyDetailsAnswers = Some(sample[IncompleteExamplePropertyDetailsAnswers])
          )

          testStateOfSection(
            incompletePropertyDetails
          )(
            "examplePropertyDetails",
            messageFromMessageKey("task-list.indirect.enter-example-property-address.link"),
            address.routes.PropertyDetailsController.checkYourAnswers(),
            TaskListStatus.InProgress,
            _.select("div.notice").contains(messageFromMessageKey("task-list.incompleteTriage"))
          )

        }

        "the session data indicates that they are filling in a return and the enter details of one company section is complete" in {
          val completePropertyDetails = sample[DraftMultipleDisposalsReturn].copy(
            triageAnswers = sample[CompleteMultipleDisposalsTriageAnswers].copy(
              assetTypes         = List(AssetType.IndirectDisposal),
              individualUserType = None
            ),
            examplePropertyDetailsAnswers = Some(sample[CompleteExamplePropertyDetailsAnswers])
          )

          testStateOfSection(
            completePropertyDetails
          )(
            "examplePropertyDetails",
            messageFromMessageKey("task-list.indirect.enter-example-property-address.link"),
            address.routes.PropertyDetailsController.checkYourAnswers(),
            TaskListStatus.Complete
          )

        }

      }

      "display the page with the enter losses and exemptions section status" when {

        "the session data indicates that they are filling in a return and the enter losses and exemptions section is incomplete" in {
          val incompleteExemptionAndLossesAnswers =
            sample[DraftMultipleDisposalsReturn].copy(
              triageAnswers = sample[CompleteMultipleDisposalsTriageAnswers]
                .copy(individualUserType = None),
              examplePropertyDetailsAnswers = Some(sample[CompleteExamplePropertyDetailsAnswers]),
              exemptionAndLossesAnswers = Some(sample[IncompleteExemptionAndLossesAnswers])
            )

          testStateOfSection(
            incompleteExemptionAndLossesAnswers
          )(
            "exemptionsAndLosses",
            messageFromMessageKey("task-list.exemptions-and-losses.link"),
            exemptionandlosses.routes.ExemptionAndLossesController
              .checkYourAnswers(),
            TaskListStatus.InProgress,
            _.select("div.notice")
              .contains(messageFromMessageKey("task-list.incompleteTriage"))
          )

        }

        "the session data indicates that they are filling in a return and the enter losses and exemptions section is complete" in {
          val completeExemptionAndLossesAnswers =
            sample[DraftMultipleDisposalsReturn].copy(
              triageAnswers = sample[CompleteMultipleDisposalsTriageAnswers]
                .copy(individualUserType = None),
              examplePropertyDetailsAnswers = Some(sample[CompleteExamplePropertyDetailsAnswers]),
              exemptionAndLossesAnswers = Some(sample[CompleteExemptionAndLossesAnswers])
            )

          testStateOfSection(
            completeExemptionAndLossesAnswers
          )(
            "exemptionsAndLosses",
            messageFromMessageKey("task-list.exemptions-and-losses.link"),
            exemptionandlosses.routes.ExemptionAndLossesController
              .checkYourAnswers(),
            TaskListStatus.Complete
          )

        }

      }

      "display the page with the enter capital gains tax liability so far this tax year section status" when {

        "the session data indicates that they are filling in a return and" +
          " the enter capital gains tax liability so far this tax year section is incomplete" in {
          val incompleteNonCalculatedYTDAnswers =
            sample[DraftMultipleDisposalsReturn].copy(
              triageAnswers = sample[CompleteMultipleDisposalsTriageAnswers]
                .copy(individualUserType = None),
              examplePropertyDetailsAnswers = Some(sample[CompleteExamplePropertyDetailsAnswers]),
              exemptionAndLossesAnswers = Some(sample[CompleteExemptionAndLossesAnswers]),
              yearToDateLiabilityAnswers = Some(sample[NonCalculatedYTDAnswers])
            )

          testStateOfSection(
            incompleteNonCalculatedYTDAnswers
          )(
            "enterCgtLiability",
            messageFromMessageKey("task-list.enter-cgt-liability.link"),
            yeartodatelliability.routes.YearToDateLiabilityController
              .checkYourAnswers(),
            TaskListStatus.Complete
          )

        }

      }

      "display the page with the check and send return, pay any tax due section status" when {

        "the session data indicates that they are filling in a return and" +
          " the check and send return, pay any tax due section is incomplete" in {
          val checkAllAnswersAndSubmitAnswers =
            sample[DraftMultipleDisposalsReturn].copy(
              triageAnswers = sample[CompleteMultipleDisposalsTriageAnswers]
                .copy(individualUserType = None),
              examplePropertyDetailsAnswers = Some(sample[CompleteExamplePropertyDetailsAnswers]),
              exemptionAndLossesAnswers = Some(sample[CompleteExemptionAndLossesAnswers]),
              yearToDateLiabilityAnswers = Some(sample[CompleteCalculatedYTDAnswers]),
              supportingEvidenceAnswers = Some(sample[CompleteSupportingEvidenceAnswers])
            )

          testStateOfSection(
            checkAllAnswersAndSubmitAnswers
          )(
            "checkAndSendReturn",
            messageFromMessageKey("task-list.check-and-send-return.link"),
            routes.CheckAllAnswersAndSubmitController.checkAllAnswers(),
            TaskListStatus.ToDo
          )

        }

      }

    }

    "handling requests to display the single indirect disposal task list page" must {

      def performAction(): Future[Result] = controller.taskList()(FakeRequest())

      behave like redirectToStartWhenInvalidJourney(
        performAction,
        {
          case _: FillingOutReturn => true
          case _                   => false
        }
      )

      def testStateOfSection(draftReturn: DraftSingleIndirectDisposalReturn)(
        sectionLinkId: String,
        sectionLinkText: String,
        sectionLinkHref: Call,
        sectionsStatus: TaskListStatus,
        extraChecks: Document => Unit = _ => ()
      ): Unit = {
        val fillingOutReturn = sample[FillingOutReturn].copy(draftReturn =
          draftReturn.copy(
            supportingEvidenceAnswers = draftReturn.supportingEvidenceAnswers.map(removeEvidence),
            yearToDateLiabilityAnswers = draftReturn.yearToDateLiabilityAnswers.map(removeEvidence)
          )
        )

        inSequence {
          mockAuthWithNoRetrievals()
          mockGetSession(
            SessionData.empty.copy(
              journeyStatus = Some(fillingOutReturn)
            )
          )
        }

        checkPageIsDisplayed(
          performAction(),
          messageFromMessageKey("service.title"),
          { doc =>
            sectionsStatus match {
              case TaskListStatus.CannotStart =>
                doc
                  .select(s"li#$sectionLinkId > span")
                  .text shouldBe sectionLinkText

              case _                          =>
                doc
                  .select(s"li#$sectionLinkId > a")
                  .text         shouldBe sectionLinkText
                doc
                  .select(s"li#$sectionLinkId > a")
                  .attr("href") shouldBe sectionLinkHref.url
            }

            doc
              .select(s"li#$sectionLinkId > strong")
              .text shouldBe messageFromMessageKey(s"task-list.$sectionsStatus")
            extraChecks(doc)
          }
        )
      }

      "display the page with the proper person represented section status" when {

        "the individual user type is personal representative or capacitor and" when {

          "the section has not been started" in {
            val draftReturn =
              sample[DraftSingleIndirectDisposalReturn].copy(
                triageAnswers = sample[CompleteSingleDisposalTriageAnswers]
                  .copy(individualUserType = Some(PersonalRepresentative)),
                representeeAnswers = None
              )

            testStateOfSection(
              draftReturn
            )(
              "representee",
              messageFromMessageKey("task-list.representee.link"),
              representee.routes.RepresenteeController.checkYourAnswers(),
              TaskListStatus.ToDo,
              _.select("div.notice")
                .contains(messageFromMessageKey("task-list.incompleteTriage"))
            )
          }

          "the section is incomplete" in {
            val draftReturn =
              sample[DraftSingleIndirectDisposalReturn].copy(
                triageAnswers = sample[CompleteSingleDisposalTriageAnswers]
                  .copy(individualUserType = Some(PersonalRepresentative)),
                representeeAnswers = Some(sample[IncompleteRepresenteeAnswers])
              )

            testStateOfSection(
              draftReturn
            )(
              "representee",
              messageFromMessageKey("task-list.representee.link"),
              representee.routes.RepresenteeController.checkYourAnswers(),
              TaskListStatus.InProgress,
              _.select("div.notice")
                .contains(messageFromMessageKey("task-list.incompleteTriage"))
            )
          }

          "the section is complete" in {
            val draftReturn =
              sample[DraftSingleIndirectDisposalReturn].copy(
                triageAnswers = sample[CompleteSingleDisposalTriageAnswers]
                  .copy(individualUserType = Some(PersonalRepresentative)),
                representeeAnswers = Some(sample[CompleteRepresenteeAnswers])
              )

            testStateOfSection(
              draftReturn
            )(
              "representee",
              messageFromMessageKey("task-list.representee.link"),
              representee.routes.RepresenteeController.checkYourAnswers(),
              TaskListStatus.Complete
            )
          }

        }

      }

      "display the page with the proper single disposal triage section status" when {

        "the session data indicates that they are filling in a return and the triage section is incomplete" in {
          val incompleteTriage =
            sample[DraftSingleIndirectDisposalReturn].copy(
              triageAnswers = sample[IncompleteSingleDisposalTriageAnswers]
                .copy(individualUserType = None)
            )
          testStateOfSection(
            incompleteTriage
          )(
            "canTheyUseOurService",
            messageFromMessageKey("task-list.triage.link"),
            triage.routes.SingleDisposalsTriageController.checkYourAnswers(),
            TaskListStatus.InProgress,
            _.select("div.notice")
              .contains(messageFromMessageKey("task-list.incompleteTriage"))
          )

        }

        "the session data indicates that they are filling in a return and the triage section is complete" in {
          testStateOfSection(
            sample[DraftSingleIndirectDisposalReturn]
              .copy(triageAnswers =
                sample[CompleteSingleDisposalTriageAnswers]
                  .copy(individualUserType = None)
              )
          )(
            "canTheyUseOurService",
            messageFromMessageKey("task-list.triage.link"),
            triage.routes.SingleDisposalsTriageController.checkYourAnswers(),
            TaskListStatus.Complete
          )
        }

      }

      "display the page with the proper Enter company details section status" when {

        "the session data indicates that they are filling in a return and enter company details is todo" in {
          testStateOfSection(
            sample[DraftSingleIndirectDisposalReturn]
              .copy(
                triageAnswers = sample[CompleteSingleDisposalTriageAnswers]
                  .copy(individualUserType = Some(Self)),
                companyAddress = None
              )
          )(
            "companyDetails",
            messageFromMessageKey("task-list.enter-company-details.link"),
            address.routes.CompanyDetailsController.checkYourAnswers(),
            TaskListStatus.ToDo
          )
        }

        "the session data indicates that they are filling in a return and enter property address is complete" in {
          testStateOfSection(
            sample[DraftSingleIndirectDisposalReturn].copy(
              triageAnswers = sample[CompleteSingleDisposalTriageAnswers]
                .copy(individualUserType = None),
              companyAddress = Some(sample[Address])
            )
          )(
            "companyDetails",
            messageFromMessageKey("task-list.enter-company-details.link"),
            address.routes.CompanyDetailsController.checkYourAnswers(),
            TaskListStatus.Complete
          )
        }

      }

      "display the page with the proper disposal details section status" when {

        "the session data indicates that they are filling in a return and the section has not been started yet is todo" in {
          testStateOfSection(
            sample[DraftSingleIndirectDisposalReturn]
              .copy(
                triageAnswers = sample[CompleteSingleDisposalTriageAnswers]
                  .copy(individualUserType = None),
                disposalDetailsAnswers = None
              )
          )(
            "disposalDetails",
            messageFromMessageKey("task-list.disposals-details.link"),
            disposaldetails.routes.DisposalDetailsController.checkYourAnswers(),
            TaskListStatus.ToDo
          )
        }

        "the session data indicates that they are filling in a return and they have started the section but not complete it yet" in {
          testStateOfSection(
            sample[DraftSingleIndirectDisposalReturn]
              .copy(
                triageAnswers = sample[CompleteSingleDisposalTriageAnswers]
                  .copy(individualUserType = None),
                disposalDetailsAnswers = Some(sample[IncompleteDisposalDetailsAnswers])
              )
          )(
            "disposalDetails",
            messageFromMessageKey("task-list.disposals-details.link"),
            disposaldetails.routes.DisposalDetailsController.checkYourAnswers(),
            TaskListStatus.InProgress
          )
        }

        "the session data indicates that they are filling in a return and they have completed the section" in {
          testStateOfSection(
            sample[DraftSingleIndirectDisposalReturn].copy(
              triageAnswers = sample[CompleteSingleDisposalTriageAnswers]
                .copy(individualUserType = None),
              disposalDetailsAnswers = Some(sample[CompleteDisposalDetailsAnswers])
            )
          )(
            "disposalDetails",
            messageFromMessageKey("task-list.disposals-details.link"),
            disposaldetails.routes.DisposalDetailsController.checkYourAnswers(),
            TaskListStatus.Complete
          )
        }

      }

      "display the page with the proper acquisition details section status" when {

        "the session data indicates that they are filling in a return and the section has not been started yet is todo" in {
          testStateOfSection(
            sample[DraftSingleIndirectDisposalReturn]
              .copy(
                triageAnswers = sample[CompleteSingleDisposalTriageAnswers]
                  .copy(individualUserType = None),
                acquisitionDetailsAnswers = None
              )
          )(
            "acquisitionDetails",
            messageFromMessageKey("task-list.acquisition-details.link"),
            acquisitiondetails.routes.AcquisitionDetailsController
              .checkYourAnswers(),
            TaskListStatus.ToDo
          )
        }

        "the session data indicates that they are filling in a return and they have started the section but not complete it yet" in {
          testStateOfSection(
            sample[DraftSingleIndirectDisposalReturn]
              .copy(
                triageAnswers = sample[CompleteSingleDisposalTriageAnswers]
                  .copy(individualUserType = None),
                acquisitionDetailsAnswers = Some(sample[IncompleteAcquisitionDetailsAnswers])
              )
          )(
            "acquisitionDetails",
            messageFromMessageKey("task-list.acquisition-details.link"),
            acquisitiondetails.routes.AcquisitionDetailsController
              .checkYourAnswers(),
            TaskListStatus.InProgress
          )
        }

        "the session data indicates that they are filling in a return and they have completed the section" in {
          testStateOfSection(
            sample[DraftSingleIndirectDisposalReturn]
              .copy(
                triageAnswers = sample[CompleteSingleDisposalTriageAnswers]
                  .copy(individualUserType = None),
                acquisitionDetailsAnswers = Some(sample[CompleteAcquisitionDetailsAnswers])
              )
          )(
            "acquisitionDetails",
            messageFromMessageKey("task-list.acquisition-details.link"),
            acquisitiondetails.routes.AcquisitionDetailsController
              .checkYourAnswers(),
            TaskListStatus.Complete
          )
        }

      }

      "display the page with the proper exemptions and losses section status" when {

        def test(
          draftReturn: DraftSingleIndirectDisposalReturn,
          expectedStatus: TaskListStatus
        ) =
          testStateOfSection(draftReturn)(
            "exemptionsAndLosses",
            messageFromMessageKey("task-list.exemptions-and-losses.link"),
            exemptionandlosses.routes.ExemptionAndLossesController
              .checkYourAnswers(),
            expectedStatus
          )

        "the session data indicates that the company address details, disposal details and acquisition details have not yet been completed" in {
          List(
            None                                           -> None,
            Some(sample[IncompleteDisposalDetailsAnswers]) -> None,
            None                                           -> Some(sample[IncompleteAcquisitionDetailsAnswers]),
            Some(sample[IncompleteDisposalDetailsAnswers]) -> Some(
              sample[IncompleteAcquisitionDetailsAnswers]
            ),
            Some(sample[IncompleteDisposalDetailsAnswers]) -> Some(
              sample[CompleteAcquisitionDetailsAnswers]
            ),
            Some(sample[CompleteDisposalDetailsAnswers])   -> Some(
              sample[IncompleteAcquisitionDetailsAnswers]
            )
          ).foreach {
            case (disposalDetailsAnswers, acquisitionDetailsAnswers) =>
              withClue(
                s"For $disposalDetailsAnswers and $acquisitionDetailsAnswers:"
              ) {
                test(
                  sample[DraftSingleIndirectDisposalReturn].copy(
                    triageAnswers = sample[CompleteSingleDisposalTriageAnswers]
                      .copy(individualUserType = None),
                    companyAddress = Some(sample[Address]),
                    disposalDetailsAnswers = disposalDetailsAnswers,
                    acquisitionDetailsAnswers = acquisitionDetailsAnswers,
                    exemptionAndLossesAnswers = None
                  ),
                  TaskListStatus.CannotStart
                )
              }
          }
        }

        "the company address details, disposal details and acquisition details sections have been completed and the section has not been started yet" in {
          test(
            sample[DraftSingleIndirectDisposalReturn].copy(
              triageAnswers = sample[CompleteSingleDisposalTriageAnswers]
                .copy(individualUserType = None),
              companyAddress = Some(sample[Address]),
              disposalDetailsAnswers = Some(sample[CompleteDisposalDetailsAnswers]),
              acquisitionDetailsAnswers = Some(sample[CompleteAcquisitionDetailsAnswers]),
              exemptionAndLossesAnswers = None
            ),
            TaskListStatus.ToDo
          )
        }

        "the session data indicates that they are filling in a return and they have started the section but not complete it yet" in {
          test(
            sample[DraftSingleIndirectDisposalReturn].copy(
              triageAnswers = sample[CompleteSingleDisposalTriageAnswers]
                .copy(individualUserType = None),
              companyAddress = Some(sample[Address]),
              disposalDetailsAnswers = Some(sample[CompleteDisposalDetailsAnswers]),
              acquisitionDetailsAnswers = Some(sample[CompleteAcquisitionDetailsAnswers]),
              exemptionAndLossesAnswers = Some(sample[IncompleteExemptionAndLossesAnswers])
            ),
            TaskListStatus.InProgress
          )
        }

        "the session data indicates that they are filling in a return and they have completed the section" in {
          test(
            sample[DraftSingleIndirectDisposalReturn].copy(
              triageAnswers = sample[CompleteSingleDisposalTriageAnswers]
                .copy(individualUserType = None),
              companyAddress = Some(sample[Address]),
              disposalDetailsAnswers = Some(sample[CompleteDisposalDetailsAnswers]),
              acquisitionDetailsAnswers = Some(sample[CompleteAcquisitionDetailsAnswers]),
              exemptionAndLossesAnswers = Some(sample[CompleteExemptionAndLossesAnswers])
            ),
            TaskListStatus.Complete
          )
        }

      }

      "display the page with the proper year to date liability section status" when {

        def test(
          draftReturn: DraftSingleIndirectDisposalReturn,
          expectedStatus: TaskListStatus
        ) =
          testStateOfSection(draftReturn)(
            "enterCgtLiability",
            messageFromMessageKey("task-list.enter-cgt-liability.link"),
            yeartodatelliability.routes.YearToDateLiabilityController
              .checkYourAnswers(),
            expectedStatus
          )

        "the session data indicates that the exemptions and losses section has not yet been started" in {
          test(
            sample[DraftSingleIndirectDisposalReturn].copy(
              triageAnswers = sample[CompleteSingleDisposalTriageAnswers]
                .copy(individualUserType = None),
              companyAddress = Some(sample[Address]),
              disposalDetailsAnswers = Some(sample[CompleteDisposalDetailsAnswers]),
              acquisitionDetailsAnswers = Some(sample[CompleteAcquisitionDetailsAnswers]),
              exemptionAndLossesAnswers = None,
              yearToDateLiabilityAnswers = None
            ),
            TaskListStatus.CannotStart
          )
        }

        "the session data indicates that the exemptions and losses section has not yet been completed" in {
          test(
            sample[DraftSingleIndirectDisposalReturn].copy(
              triageAnswers = sample[CompleteSingleDisposalTriageAnswers]
                .copy(individualUserType = None),
              companyAddress = Some(sample[Address]),
              disposalDetailsAnswers = Some(sample[CompleteDisposalDetailsAnswers]),
              acquisitionDetailsAnswers = Some(sample[CompleteAcquisitionDetailsAnswers]),
              exemptionAndLossesAnswers = Some(sample[IncompleteExemptionAndLossesAnswers]),
              yearToDateLiabilityAnswers = None
            ),
            TaskListStatus.CannotStart
          )
        }

        "the losses and exemption section has not started yet so we cannot start the section" in {
          test(
            sample[DraftSingleIndirectDisposalReturn].copy(
              triageAnswers = sample[CompleteSingleDisposalTriageAnswers]
                .copy(individualUserType = None),
              companyAddress = Some(sample[Address]),
              disposalDetailsAnswers = Some(sample[CompleteDisposalDetailsAnswers]),
              acquisitionDetailsAnswers = Some(sample[CompleteAcquisitionDetailsAnswers]),
              exemptionAndLossesAnswers = None,
              yearToDateLiabilityAnswers = None
            ),
            TaskListStatus.CannotStart
          )
        }

        "the losses and exemption section has been completed and the section has not been started yet" in {
          test(
            sample[DraftSingleIndirectDisposalReturn].copy(
              triageAnswers = sample[CompleteSingleDisposalTriageAnswers]
                .copy(individualUserType = None),
              companyAddress = Some(sample[Address]),
              disposalDetailsAnswers = Some(sample[CompleteDisposalDetailsAnswers]),
              acquisitionDetailsAnswers = Some(sample[CompleteAcquisitionDetailsAnswers]),
              exemptionAndLossesAnswers = Some(sample[CompleteExemptionAndLossesAnswers]),
              yearToDateLiabilityAnswers = None
            ),
            TaskListStatus.ToDo
          )
        }

        "the session data indicates that they are filling in a return and they have started the section but not complete it yet" in {
          test(
            sample[DraftSingleIndirectDisposalReturn].copy(
              triageAnswers = sample[CompleteSingleDisposalTriageAnswers]
                .copy(individualUserType = None),
              companyAddress = Some(sample[Address]),
              disposalDetailsAnswers = Some(sample[CompleteDisposalDetailsAnswers]),
              acquisitionDetailsAnswers = Some(sample[CompleteAcquisitionDetailsAnswers]),
              exemptionAndLossesAnswers = Some(sample[CompleteExemptionAndLossesAnswers]),
              yearToDateLiabilityAnswers = Some(sample[IncompleteCalculatedYTDAnswers])
            ),
            TaskListStatus.InProgress
          )
        }

        "the session data indicates that they are filling in a return and they have completed the section" in {
          test(
            sample[DraftSingleIndirectDisposalReturn].copy(
              triageAnswers = sample[CompleteSingleDisposalTriageAnswers]
                .copy(individualUserType = None),
              companyAddress = Some(sample[Address]),
              disposalDetailsAnswers = Some(sample[CompleteDisposalDetailsAnswers]),
              acquisitionDetailsAnswers = Some(sample[CompleteAcquisitionDetailsAnswers]),
              exemptionAndLossesAnswers = Some(sample[CompleteExemptionAndLossesAnswers]),
              yearToDateLiabilityAnswers = Some(sample[CompleteCalculatedYTDAnswers])
            ),
            TaskListStatus.Complete
          )
        }

      }

      "display the page with Save and come back later link" when {

        "the session data indicates that they are filling in a return" in {
          inSequence {
            mockAuthWithNoRetrievals()
            mockGetSession(
              SessionData.empty.copy(
                journeyStatus = Some(
                  sample[FillingOutReturn].copy(draftReturn =
                    sample[DraftSingleIndirectDisposalReturn].copy(
                      supportingEvidenceAnswers = None,
                      yearToDateLiabilityAnswers = None
                    )
                  )
                )
              )
            )
          }

          val result = performAction()
          status(result) shouldBe OK

          val doc: Document = parse(contentAsString(result))
          doc.select("h1").text shouldBe messageFromMessageKey("service.title")
          doc
            .select("a#saveAndComeBackLater")
            .attr("href")       shouldBe routes.DraftReturnSavedController
            .draftReturnSaved()
            .url
        }

      }

    }

  }

}<|MERGE_RESOLUTION|>--- conflicted
+++ resolved
@@ -1056,63 +1056,42 @@
       "display the page with the enter details of one property section status" when {
 
         "the session data indicates that they are filling in a return and the enter details of one property section is incomplete" in {
-<<<<<<< HEAD
-          val incompletePropertyDetails =
-            sample[DraftMultipleDisposalsReturn].copy(
-              triageAnswers = sample[CompleteMultipleDisposalsTriageAnswers]
-                .copy(individualUserType = None),
-              examplePropertyDetailsAnswers = Some(sample[IncompleteExamplePropertyDetailsAnswers])
-            )
-=======
+
           val incompletePropertyDetails = sample[DraftMultipleDisposalsReturn].copy(
             triageAnswers = sample[CompleteMultipleDisposalsTriageAnswers].copy(
-              assetTypes         = List(AssetType.Residential),
+              assetTypes = List(AssetType.Residential),
               individualUserType = None
             ),
             examplePropertyDetailsAnswers = Some(sample[IncompleteExamplePropertyDetailsAnswers])
           )
->>>>>>> 11fe12a7
 
           testStateOfSection(
             incompletePropertyDetails
           )(
             "examplePropertyDetails",
-            messageFromMessageKey(
-              "task-list.enter-example-property-address.link"
-            ),
+            messageFromMessageKey("task-list.enter-example-property-address.link"),
             address.routes.PropertyDetailsController.checkYourAnswers(),
             TaskListStatus.InProgress,
-            _.select("div.notice")
-              .contains(messageFromMessageKey("task-list.incompleteTriage"))
+            _.select("div.notice").contains(messageFromMessageKey("task-list.incompleteTriage"))
           )
 
         }
 
         "the session data indicates that they are filling in a return and the enter details of one property section is complete" in {
-<<<<<<< HEAD
-          val completePropertyDetails =
-            sample[DraftMultipleDisposalsReturn].copy(
-              triageAnswers = sample[CompleteMultipleDisposalsTriageAnswers]
-                .copy(individualUserType = None),
-              examplePropertyDetailsAnswers = Some(sample[CompleteExamplePropertyDetailsAnswers])
-            )
-=======
+
           val completePropertyDetails = sample[DraftMultipleDisposalsReturn].copy(
             triageAnswers = sample[CompleteMultipleDisposalsTriageAnswers].copy(
-              assetTypes         = List(AssetType.Residential),
+              assetTypes = List(AssetType.Residential),
               individualUserType = None
             ),
             examplePropertyDetailsAnswers = Some(sample[CompleteExamplePropertyDetailsAnswers])
           )
->>>>>>> 11fe12a7
 
           testStateOfSection(
             completePropertyDetails
           )(
             "examplePropertyDetails",
-            messageFromMessageKey(
-              "task-list.enter-example-property-address.link"
-            ),
+            messageFromMessageKey("task-list.enter-example-property-address.link"),
             address.routes.PropertyDetailsController.checkYourAnswers(),
             TaskListStatus.Complete
           )
@@ -1126,7 +1105,7 @@
         "the session data indicates that they are filling in a return and the enter details of one company section is incomplete" in {
           val incompletePropertyDetails = sample[DraftMultipleDisposalsReturn].copy(
             triageAnswers = sample[CompleteMultipleDisposalsTriageAnswers].copy(
-              assetTypes         = List(AssetType.IndirectDisposal),
+              assetTypes = List(AssetType.IndirectDisposal),
               individualUserType = None
             ),
             examplePropertyDetailsAnswers = Some(sample[IncompleteExamplePropertyDetailsAnswers])
@@ -1147,7 +1126,7 @@
         "the session data indicates that they are filling in a return and the enter details of one company section is complete" in {
           val completePropertyDetails = sample[DraftMultipleDisposalsReturn].copy(
             triageAnswers = sample[CompleteMultipleDisposalsTriageAnswers].copy(
-              assetTypes         = List(AssetType.IndirectDisposal),
+              assetTypes = List(AssetType.IndirectDisposal),
               individualUserType = None
             ),
             examplePropertyDetailsAnswers = Some(sample[CompleteExamplePropertyDetailsAnswers])
