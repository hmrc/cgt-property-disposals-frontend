/*
 * Copyright 2020 HM Revenue & Customs
 *
 * Licensed under the Apache License, Version 2.0 (the "License");
 * you may not use this file except in compliance with the License.
 * You may obtain a copy of the License at
 *
 *     http://www.apache.org/licenses/LICENSE-2.0
 *
 * Unless required by applicable law or agreed to in writing, software
 * distributed under the License is distributed on an "AS IS" BASIS,
 * WITHOUT WARRANTIES OR CONDITIONS OF ANY KIND, either express or implied.
 * See the License for the specific language governing permissions and
 * limitations under the License.
 */

/*
 * Copyright 2020 HM Revenue & Customs
 *
 * Licensed under the Apache License, Version 2.0 (the "License");
 * you may not use this file except in compliance with the License.
 * You may obtain a copy of the License at
 *
 *     http://www.apache.org/licenses/LICENSE-2.0
 *
 * Unless required by applicable law or agreed to in writing, software
 * distributed under the License is distributed on an "AS IS" BASIS,
 * WITHOUT WARRANTIES OR CONDITIONS OF ANY KIND, either express or implied.
 * See the License for the specific language governing permissions and
 * limitations under the License.
 */

package uk.gov.hmrc.cgtpropertydisposalsfrontend.controllers.returns

import java.time.LocalDate

import org.jsoup.Jsoup.parse
import org.jsoup.nodes.Document
import org.scalatestplus.scalacheck.ScalaCheckDrivenPropertyChecks
import play.api.i18n.MessagesApi
import play.api.inject.bind
import play.api.inject.guice.GuiceableModule
import play.api.mvc.{Call, Result}
import play.api.test.FakeRequest
import play.api.test.Helpers._
import uk.gov.hmrc.auth.core.AuthConnector
import uk.gov.hmrc.cgtpropertydisposalsfrontend.controllers.onboarding.RedirectToStartBehaviour
import uk.gov.hmrc.cgtpropertydisposalsfrontend.controllers.{AuthSupport, ControllerSpec, SessionSupport}
import uk.gov.hmrc.cgtpropertydisposalsfrontend.models.Generators._
import uk.gov.hmrc.cgtpropertydisposalsfrontend.models.JourneyStatus.FillingOutReturn
import uk.gov.hmrc.cgtpropertydisposalsfrontend.models.SessionData
import uk.gov.hmrc.cgtpropertydisposalsfrontend.models.address.Address.UkAddress
import uk.gov.hmrc.cgtpropertydisposalsfrontend.models.address.Country
import uk.gov.hmrc.cgtpropertydisposalsfrontend.models.finance.AmountInPence
import uk.gov.hmrc.cgtpropertydisposalsfrontend.models.returns.AcquisitionDetailsAnswers.{CompleteAcquisitionDetailsAnswers, IncompleteAcquisitionDetailsAnswers}
import uk.gov.hmrc.cgtpropertydisposalsfrontend.models.returns.DisposalDetailsAnswers.{CompleteDisposalDetailsAnswers, IncompleteDisposalDetailsAnswers}
import uk.gov.hmrc.cgtpropertydisposalsfrontend.models.returns.ExamplePropertyDetailsAnswers.{CompleteExamplePropertyDetailsAnswers, IncompleteExamplePropertyDetailsAnswers}
import uk.gov.hmrc.cgtpropertydisposalsfrontend.models.returns.ExemptionAndLossesAnswers.{CompleteExemptionAndLossesAnswers, IncompleteExemptionAndLossesAnswers}
import uk.gov.hmrc.cgtpropertydisposalsfrontend.models.returns.MultipleDisposalsTriageAnswers.{CompleteMultipleDisposalsTriageAnswers, IncompleteMultipleDisposalsTriageAnswers}
import uk.gov.hmrc.cgtpropertydisposalsfrontend.models.returns.ReliefDetailsAnswers.{CompleteReliefDetailsAnswers, IncompleteReliefDetailsAnswers}
import uk.gov.hmrc.cgtpropertydisposalsfrontend.models.returns.SingleDisposalTriageAnswers.{CompleteSingleDisposalTriageAnswers, IncompleteSingleDisposalTriageAnswers}
import uk.gov.hmrc.cgtpropertydisposalsfrontend.models.returns.YearToDateLiabilityAnswers.CalculatedYTDAnswers._
import uk.gov.hmrc.cgtpropertydisposalsfrontend.models.returns.YearToDateLiabilityAnswers.{CalculatedYTDAnswers, NonCalculatedYTDAnswers}
import uk.gov.hmrc.cgtpropertydisposalsfrontend.models.returns.{AcquisitionDate, AssetType, DraftMultipleDisposalsReturn, DraftSingleDisposalReturn, UploadSupportingDocuments}
import uk.gov.hmrc.cgtpropertydisposalsfrontend.repos.SessionStore
import uk.gov.hmrc.cgtpropertydisposalsfrontend.views.returns.TaskListStatus

import scala.concurrent.Future

class TaskListControllerSpec
    extends ControllerSpec
    with AuthSupport
    with SessionSupport
    with ScalaCheckDrivenPropertyChecks
    with RedirectToStartBehaviour {

  override val overrideBindings =
    List[GuiceableModule](
      bind[AuthConnector].toInstance(mockAuthConnector),
      bind[SessionStore].toInstance(mockSessionStore)
    )

  lazy val controller = instanceOf[TaskListController]

  implicit lazy val messagesApi: MessagesApi = controller.messagesApi

  "TaskListController" when {

    "handling requests to display the single disposal task list page" must {

      def performAction(): Future[Result] = controller.taskList()(FakeRequest())

      behave like redirectToStartWhenInvalidJourney(
        performAction, {
          case _: FillingOutReturn => true
          case _                   => false
        }
      )

      def testStateOfSection(draftReturn: DraftSingleDisposalReturn)(
        sectionLinkId: String,
        sectionLinkText: String,
        sectionLinkHref: Call,
        sectionsStatus: TaskListStatus,
        extraChecks: Document => Unit = _ => ()
      ): Unit = {
        val fillingOutReturn = sample[FillingOutReturn].copy(draftReturn = draftReturn)

        inSequence {
          mockAuthWithNoRetrievals()
          mockGetSession(
            SessionData.empty.copy(
              journeyStatus = Some(fillingOutReturn)
            )
          )
        }

        checkPageIsDisplayed(
          performAction(),
          messageFromMessageKey("service.title"), { doc =>
            sectionsStatus match {
              case TaskListStatus.CannotStart =>
                doc.select(s"li#$sectionLinkId > span").text shouldBe sectionLinkText

              case _ =>
                doc.select(s"li#$sectionLinkId > a").text         shouldBe sectionLinkText
                doc.select(s"li#$sectionLinkId > a").attr("href") shouldBe sectionLinkHref.url
            }

            doc.select(s"li#$sectionLinkId > strong").text shouldBe messageFromMessageKey(s"task-list.$sectionsStatus")
            extraChecks(doc)
          }
        )
      }

      def testSectionNonExistent(draftReturn: DraftSingleDisposalReturn)(
        sectionLinkId: String
      ): Unit = {
        val fillingOutReturn = sample[FillingOutReturn].copy(draftReturn = draftReturn)

        inSequence {
          mockAuthWithNoRetrievals()
          mockGetSession(
            SessionData.empty.copy(
              journeyStatus = Some(fillingOutReturn)
            )
          )
        }

        checkPageIsDisplayed(
          performAction(),
          messageFromMessageKey("service.title"),
          doc => doc.select(s"li#$sectionLinkId > span").isEmpty shouldBe true
        )
      }

      "display the page with the proper single disposal triage section status" when {

        "the session data indicates that they are filling in a return and the triage section is incomplete" in {
          val incompleteTriage =
            sample[DraftSingleDisposalReturn].copy(triageAnswers = sample[IncompleteSingleDisposalTriageAnswers])
          testStateOfSection(
            incompleteTriage
          )(
            "canTheyUseOurService",
            messageFromMessageKey("task-list.triage.link"),
            triage.routes.SingleDisposalsTriageController.checkYourAnswers(),
            TaskListStatus.InProgress,
            _.select("div.notice").contains(messageFromMessageKey("task-list.incompleteTriage"))
          )

        }

        "the session data indicates Enter initial gain or loss" in {
          testStateOfSection(
            sample[DraftSingleDisposalReturn]
              .copy(
                triageAnswers = sample[CompleteSingleDisposalTriageAnswers]
                  .copy(assetType = AssetType.Residential)
                  .copy(countryOfResidence = Country("TR", Some("Turkey"))),
                disposalDetailsAnswers = Some(sample[CompleteDisposalDetailsAnswers]),
                acquisitionDetailsAnswers = Some(sample[CompleteAcquisitionDetailsAnswers])
                  .map(answers => answers.copy(acquisitionDate = AcquisitionDate(LocalDate.of(2010, 10, 1))))
              )
              .copy(initialGainOrLoss = None)
          )(
            "initialGainOrLoss",
            messageFromMessageKey("task-list.enter-initial-gain-or-loss.link"),
            initialgainorloss.routes.InitialGainOrLossController.enterInitialGainOrLoss(),
            TaskListStatus.InProgress
          )
        }

        "the session data indicates Submit initial gain or loss " in {
          testStateOfSection(
            sample[DraftSingleDisposalReturn]
              .copy(
                triageAnswers = sample[CompleteSingleDisposalTriageAnswers]
                  .copy(assetType = AssetType.Residential)
                  .copy(countryOfResidence = Country("TR", Some("Turkey"))),
                disposalDetailsAnswers = Some(sample[CompleteDisposalDetailsAnswers]),
                acquisitionDetailsAnswers = Some(sample[CompleteAcquisitionDetailsAnswers])
                  .map(answers => answers.copy(acquisitionDate = AcquisitionDate(LocalDate.of(2010, 10, 1))))
              )
              .copy(initialGainOrLoss = Some(AmountInPence(0)))
          )(
            "initialGainOrLoss",
            messageFromMessageKey("task-list.enter-initial-gain-or-loss.link"),
            initialgainorloss.routes.InitialGainOrLossController.enterInitialGainOrLoss(),
            TaskListStatus.Complete
          )
        }

        "the session data indicates that they are filling in a return and the triage section is complete" in {
          testStateOfSection(
            sample[DraftSingleDisposalReturn].copy(triageAnswers = sample[CompleteSingleDisposalTriageAnswers])
          )(
            "canTheyUseOurService",
            messageFromMessageKey("task-list.triage.link"),
            triage.routes.SingleDisposalsTriageController.checkYourAnswers(),
            TaskListStatus.Complete
          )
        }

      }

      "display the page with the proper Enter property address section status" when {

        "the session data indicates that they are filling in a return and enter property address is todo" in {
          testStateOfSection(
            sample[DraftSingleDisposalReturn]
              .copy(triageAnswers = sample[CompleteSingleDisposalTriageAnswers], propertyAddress = None)
          )(
            "propertyAddress",
            messageFromMessageKey("task-list.enter-property-address.link"),
            address.routes.PropertyDetailsController.checkYourAnswers(),
            TaskListStatus.ToDo
          )
        }

        "the session data indicates that they are filling in a return and enter property address is complete" in {
          testStateOfSection(
            sample[DraftSingleDisposalReturn].copy(
              triageAnswers   = sample[CompleteSingleDisposalTriageAnswers],
              propertyAddress = Some(sample[UkAddress])
            )
          )(
            "propertyAddress",
            messageFromMessageKey("task-list.enter-property-address.link"),
            address.routes.PropertyDetailsController.checkYourAnswers(),
            TaskListStatus.Complete
          )
        }

      }

      "display the page with the proper disposal details section status" when {

        "the session data indicates that they are filling in a return and the section has not been started yet is todo" in {
          testStateOfSection(
            sample[DraftSingleDisposalReturn]
              .copy(triageAnswers = sample[CompleteSingleDisposalTriageAnswers], disposalDetailsAnswers = None)
          )(
            "disposalDetails",
            messageFromMessageKey("task-list.disposals-details.link"),
            disposaldetails.routes.DisposalDetailsController.checkYourAnswers(),
            TaskListStatus.ToDo
          )
        }

        "the session data indicates that they are filling in a return and they have started the section but not complete it yet" in {
          testStateOfSection(
            sample[DraftSingleDisposalReturn]
              .copy(
                triageAnswers          = sample[CompleteSingleDisposalTriageAnswers],
                disposalDetailsAnswers = Some(sample[IncompleteDisposalDetailsAnswers])
              )
          )(
            "disposalDetails",
            messageFromMessageKey("task-list.disposals-details.link"),
            disposaldetails.routes.DisposalDetailsController.checkYourAnswers(),
            TaskListStatus.InProgress
          )
        }

        "the session data indicates that they are filling in a return and they have completed the section" in {
          testStateOfSection(
            sample[DraftSingleDisposalReturn].copy(
              triageAnswers          = sample[CompleteSingleDisposalTriageAnswers],
              disposalDetailsAnswers = Some(sample[CompleteDisposalDetailsAnswers])
            )
          )(
            "disposalDetails",
            messageFromMessageKey("task-list.disposals-details.link"),
            disposaldetails.routes.DisposalDetailsController.checkYourAnswers(),
            TaskListStatus.Complete
          )
        }

      }

      "display the page with the proper acquisition details section status" when {

        "the session data indicates that they are filling in a return and the section has not been started yet is todo" in {
          testStateOfSection(
            sample[DraftSingleDisposalReturn]
              .copy(triageAnswers = sample[CompleteSingleDisposalTriageAnswers], acquisitionDetailsAnswers = None)
          )(
            "acquisitionDetails",
            messageFromMessageKey("task-list.acquisition-details.link"),
            acquisitiondetails.routes.AcquisitionDetailsController.checkYourAnswers(),
            TaskListStatus.ToDo
          )
        }

        "the session data indicates that they are filling in a return and they have started the section but not complete it yet" in {
          testStateOfSection(
            sample[DraftSingleDisposalReturn]
              .copy(
                triageAnswers             = sample[CompleteSingleDisposalTriageAnswers],
                acquisitionDetailsAnswers = Some(sample[IncompleteAcquisitionDetailsAnswers])
              )
          )(
            "acquisitionDetails",
            messageFromMessageKey("task-list.acquisition-details.link"),
            acquisitiondetails.routes.AcquisitionDetailsController.checkYourAnswers(),
            TaskListStatus.InProgress
          )
        }

        "the session data indicates that they are filling in a return and they have completed the section" in {
          testStateOfSection(
            sample[DraftSingleDisposalReturn]
              .copy(
                triageAnswers             = sample[CompleteSingleDisposalTriageAnswers],
                acquisitionDetailsAnswers = Some(sample[CompleteAcquisitionDetailsAnswers])
              )
          )(
            "acquisitionDetails",
            messageFromMessageKey("task-list.acquisition-details.link"),
            acquisitiondetails.routes.AcquisitionDetailsController.checkYourAnswers(),
            TaskListStatus.Complete
          )
        }

      }

      "display the page with the proper reliefs details section status" when {

        def test(draftReturn: DraftSingleDisposalReturn, expectedStatus: TaskListStatus) =
          testStateOfSection(draftReturn)(
            "reliefDetails",
            messageFromMessageKey("task-list.relief-details.link"),
            reliefdetails.routes.ReliefDetailsController.checkYourAnswers(),
            expectedStatus
          )

        "the session data indicates that the property address has not been entered in" in {
          test(
            sample[DraftSingleDisposalReturn].copy(
              triageAnswers             = sample[CompleteSingleDisposalTriageAnswers],
              propertyAddress           = None,
              disposalDetailsAnswers    = Some(sample[CompleteDisposalDetailsAnswers]),
              acquisitionDetailsAnswers = Some(sample[CompleteAcquisitionDetailsAnswers]),
              reliefDetailsAnswers      = None,
              exemptionAndLossesAnswers = None,
              initialGainOrLoss         = Some(sample[AmountInPence])
            ),
            TaskListStatus.ToDo
          )
        }

        "the session data indicates that the disposal details section is not yet complete" in {
          List(None, Some(sample[IncompleteDisposalDetailsAnswers])).foreach { disposalDetailsState =>
            test(
              sample[DraftSingleDisposalReturn].copy(
                triageAnswers             = sample[CompleteSingleDisposalTriageAnswers],
                propertyAddress           = Some(sample[UkAddress]),
                disposalDetailsAnswers    = disposalDetailsState,
                acquisitionDetailsAnswers = Some(sample[CompleteAcquisitionDetailsAnswers]),
                reliefDetailsAnswers      = None,
                exemptionAndLossesAnswers = None,
                initialGainOrLoss         = None
              ),
              TaskListStatus.CannotStart
            )
          }
        }

        "the session data indicates that the acquisition details section is not yet complete" in {
          List(None, Some(sample[IncompleteAcquisitionDetailsAnswers])).foreach { acquisitionDetailsAnswers =>
            test(
              sample[DraftSingleDisposalReturn].copy(
                triageAnswers             = sample[CompleteSingleDisposalTriageAnswers],
                propertyAddress           = Some(sample[UkAddress]),
                disposalDetailsAnswers    = Some(sample[CompleteDisposalDetailsAnswers]),
                acquisitionDetailsAnswers = acquisitionDetailsAnswers,
                reliefDetailsAnswers      = None,
                exemptionAndLossesAnswers = None,
                initialGainOrLoss         = None
              ),
              TaskListStatus.CannotStart
            )
          }
        }

        "the property address, disposal details and acquisition details section have all " +
          "been completed and the reliefs section has not been started yet" in {
          test(
            sample[DraftSingleDisposalReturn].copy(
              triageAnswers             = sample[CompleteSingleDisposalTriageAnswers],
              propertyAddress           = Some(sample[UkAddress]),
              disposalDetailsAnswers    = Some(sample[CompleteDisposalDetailsAnswers]),
              acquisitionDetailsAnswers = Some(sample[CompleteAcquisitionDetailsAnswers]),
              reliefDetailsAnswers      = None,
              exemptionAndLossesAnswers = None,
              initialGainOrLoss         = Some(sample[AmountInPence])
            ),
            TaskListStatus.ToDo
          )
        }

        "the property address, disposal details and acquisition details section have all " +
          "been completed and the reliefs section has been started but not completed yet" in {
          test(
            sample[DraftSingleDisposalReturn].copy(
              triageAnswers             = sample[CompleteSingleDisposalTriageAnswers],
              propertyAddress           = Some(sample[UkAddress]),
              disposalDetailsAnswers    = Some(sample[CompleteDisposalDetailsAnswers]),
              acquisitionDetailsAnswers = Some(sample[CompleteAcquisitionDetailsAnswers]),
              reliefDetailsAnswers      = Some(sample[IncompleteReliefDetailsAnswers]),
              exemptionAndLossesAnswers = None,
              initialGainOrLoss         = Some(sample[AmountInPence])
            ),
            TaskListStatus.InProgress
          )
        }

        "the session data indicates that they are filling in a return and they have completed the section" in {
          test(
            sample[DraftSingleDisposalReturn].copy(
              triageAnswers             = sample[CompleteSingleDisposalTriageAnswers],
              propertyAddress           = Some(sample[UkAddress]),
              disposalDetailsAnswers    = Some(sample[CompleteDisposalDetailsAnswers]),
              acquisitionDetailsAnswers = Some(sample[CompleteAcquisitionDetailsAnswers]),
              reliefDetailsAnswers      = Some(sample[CompleteReliefDetailsAnswers]),
              exemptionAndLossesAnswers = None,
              initialGainOrLoss         = Some(sample[AmountInPence])
            ),
            TaskListStatus.Complete
          )
        }

        "the initial gain or loss section is not completed, " +
          " the property address, disposal details & acquisition details sections have been completed" in {
          val (countryCode, countryName) = "HK" -> "Hong Kong"
          val country                    = Country(countryCode, Some(countryName))

          test(
            sample[DraftSingleDisposalReturn].copy(
              triageAnswers = sample[CompleteSingleDisposalTriageAnswers].copy(
                countryOfResidence = country,
                assetType          = AssetType.Residential
              ),
              propertyAddress        = None,
              disposalDetailsAnswers = Some(sample[CompleteDisposalDetailsAnswers]),
              acquisitionDetailsAnswers = Some(
                sample[CompleteAcquisitionDetailsAnswers].copy(
                  acquisitionDate = AcquisitionDate(LocalDate.of(1200, 1, 1))
                )
              ),
              reliefDetailsAnswers      = None,
              exemptionAndLossesAnswers = None,
              initialGainOrLoss         = None
            ),
            TaskListStatus.CannotStart
          )
        }

      }

      "display the page with the proper exemptions and losses section status" when {

        def test(draftReturn: DraftSingleDisposalReturn, expectedStatus: TaskListStatus) =
          testStateOfSection(draftReturn)(
            "exemptionsAndLosses",
            messageFromMessageKey("task-list.exemptions-and-losses.link"),
            exemptionandlosses.routes.ExemptionAndLossesController.checkYourAnswers(),
            expectedStatus
          )

        "the session data indicates that the reliefs section is has not yet been started" in {
          test(
            sample[DraftSingleDisposalReturn].copy(
              triageAnswers             = sample[CompleteSingleDisposalTriageAnswers],
              propertyAddress           = Some(sample[UkAddress]),
              disposalDetailsAnswers    = Some(sample[CompleteDisposalDetailsAnswers]),
              acquisitionDetailsAnswers = Some(sample[CompleteAcquisitionDetailsAnswers]),
              reliefDetailsAnswers      = None,
              exemptionAndLossesAnswers = None
            ),
            TaskListStatus.CannotStart
          )
        }

        "the session data indicates that the reliefs section is has not yet been completed" in {
          test(
            sample[DraftSingleDisposalReturn].copy(
              triageAnswers             = sample[CompleteSingleDisposalTriageAnswers],
              propertyAddress           = Some(sample[UkAddress]),
              disposalDetailsAnswers    = Some(sample[CompleteDisposalDetailsAnswers]),
              acquisitionDetailsAnswers = Some(sample[CompleteAcquisitionDetailsAnswers]),
              reliefDetailsAnswers      = Some(sample[IncompleteReliefDetailsAnswers]),
              exemptionAndLossesAnswers = None
            ),
            TaskListStatus.CannotStart
          )
        }

        "the reliefs section has been completed and the section has not been started yet" in {
          test(
            sample[DraftSingleDisposalReturn].copy(
              triageAnswers             = sample[CompleteSingleDisposalTriageAnswers],
              propertyAddress           = Some(sample[UkAddress]),
              disposalDetailsAnswers    = Some(sample[CompleteDisposalDetailsAnswers]),
              acquisitionDetailsAnswers = Some(sample[CompleteAcquisitionDetailsAnswers]),
              reliefDetailsAnswers      = Some(sample[CompleteReliefDetailsAnswers]),
              exemptionAndLossesAnswers = None
            ),
            TaskListStatus.ToDo
          )
        }

        "the losses and exemptions section section has been completed and the section has not been started yet" in {
          test(
            sample[DraftSingleDisposalReturn].copy(
              triageAnswers             = sample[CompleteSingleDisposalTriageAnswers],
              propertyAddress           = Some(sample[UkAddress]),
              disposalDetailsAnswers    = Some(sample[CompleteDisposalDetailsAnswers]),
              acquisitionDetailsAnswers = Some(sample[CompleteAcquisitionDetailsAnswers]),
              reliefDetailsAnswers      = Some(sample[CompleteReliefDetailsAnswers]),
              exemptionAndLossesAnswers = Some(sample[CompleteExemptionAndLossesAnswers])
            ),
            TaskListStatus.Complete
          )
        }

        "the session data indicates that they are filling in a return and they have started the section but not complete it yet" in {
          test(
            sample[DraftSingleDisposalReturn].copy(
              triageAnswers             = sample[CompleteSingleDisposalTriageAnswers],
              propertyAddress           = None,
              disposalDetailsAnswers    = Some(sample[CompleteDisposalDetailsAnswers]),
              acquisitionDetailsAnswers = Some(sample[CompleteAcquisitionDetailsAnswers]),
              reliefDetailsAnswers      = Some(sample[CompleteReliefDetailsAnswers]),
              exemptionAndLossesAnswers = Some(sample[IncompleteExemptionAndLossesAnswers])
            ),
            TaskListStatus.InProgress
          )
        }

        "the session data indicates that they are filling in a return and they have completed the section" in {
          test(
            sample[DraftSingleDisposalReturn].copy(
              triageAnswers             = sample[CompleteSingleDisposalTriageAnswers],
              propertyAddress           = Some(sample[UkAddress]),
              disposalDetailsAnswers    = Some(sample[CompleteDisposalDetailsAnswers]),
              acquisitionDetailsAnswers = Some(sample[CompleteAcquisitionDetailsAnswers]),
              reliefDetailsAnswers      = Some(sample[CompleteReliefDetailsAnswers]),
              exemptionAndLossesAnswers = Some(sample[CompleteExemptionAndLossesAnswers])
            ),
            TaskListStatus.Complete
          )
        }

      }

      "display the page with the proper year to date liability section status" when {

        def test(draftReturn: DraftSingleDisposalReturn, expectedStatus: TaskListStatus) =
          testStateOfSection(draftReturn)(
            "enterCgtLiability",
            messageFromMessageKey("task-list.enter-cgt-liability.link"),
            yeartodatelliability.routes.YearToDateLiabilityController.checkYourAnswers(),
            expectedStatus
          )

        "the session data indicates that the exemptions and losses section has not yet been started" in {
          test(
            sample[DraftSingleDisposalReturn].copy(
              triageAnswers              = sample[CompleteSingleDisposalTriageAnswers],
              propertyAddress            = Some(sample[UkAddress]),
              disposalDetailsAnswers     = Some(sample[CompleteDisposalDetailsAnswers]),
              acquisitionDetailsAnswers  = Some(sample[CompleteAcquisitionDetailsAnswers]),
              reliefDetailsAnswers       = Some(sample[CompleteReliefDetailsAnswers]),
              exemptionAndLossesAnswers  = None,
              yearToDateLiabilityAnswers = None
            ),
            TaskListStatus.CannotStart
          )
        }

        "the session data indicates that the reliefs section is has not yet been completed" in {
          test(
            sample[DraftSingleDisposalReturn].copy(
              triageAnswers              = sample[CompleteSingleDisposalTriageAnswers],
              propertyAddress            = Some(sample[UkAddress]),
              disposalDetailsAnswers     = Some(sample[CompleteDisposalDetailsAnswers]),
              acquisitionDetailsAnswers  = Some(sample[CompleteAcquisitionDetailsAnswers]),
              reliefDetailsAnswers       = Some(sample[CompleteReliefDetailsAnswers]),
              exemptionAndLossesAnswers  = Some(sample[IncompleteExemptionAndLossesAnswers]),
              yearToDateLiabilityAnswers = None
            ),
            TaskListStatus.CannotStart
          )
        }

        "the reliefs section has been completed and the section has not been started yet" in {
          test(
            sample[DraftSingleDisposalReturn].copy(
              triageAnswers              = sample[CompleteSingleDisposalTriageAnswers],
              propertyAddress            = Some(sample[UkAddress]),
              disposalDetailsAnswers     = Some(sample[CompleteDisposalDetailsAnswers]),
              acquisitionDetailsAnswers  = Some(sample[CompleteAcquisitionDetailsAnswers]),
              reliefDetailsAnswers       = Some(sample[CompleteReliefDetailsAnswers]),
              exemptionAndLossesAnswers  = Some(sample[CompleteExemptionAndLossesAnswers]),
              yearToDateLiabilityAnswers = None
            ),
            TaskListStatus.ToDo
          )
        }

        "the session data indicates that they are filling in a return and they have started the section but not complete it yet" in {
          test(
            sample[DraftSingleDisposalReturn].copy(
              triageAnswers              = sample[CompleteSingleDisposalTriageAnswers],
              propertyAddress            = None,
              disposalDetailsAnswers     = Some(sample[CompleteDisposalDetailsAnswers]),
              acquisitionDetailsAnswers  = Some(sample[CompleteAcquisitionDetailsAnswers]),
              reliefDetailsAnswers       = Some(sample[CompleteReliefDetailsAnswers]),
              exemptionAndLossesAnswers  = Some(sample[CompleteExemptionAndLossesAnswers]),
              yearToDateLiabilityAnswers = Some(sample[IncompleteCalculatedYTDAnswers])
            ),
            TaskListStatus.InProgress
          )
        }

        "the session data indicates that they are filling in a return and they have completed the section" in {
          test(
            sample[DraftSingleDisposalReturn].copy(
              triageAnswers              = sample[CompleteSingleDisposalTriageAnswers],
              propertyAddress            = None,
              disposalDetailsAnswers     = Some(sample[CompleteDisposalDetailsAnswers]),
              acquisitionDetailsAnswers  = Some(sample[CompleteAcquisitionDetailsAnswers]),
              reliefDetailsAnswers       = Some(sample[CompleteReliefDetailsAnswers]),
              exemptionAndLossesAnswers  = Some(sample[CompleteExemptionAndLossesAnswers]),
              yearToDateLiabilityAnswers = Some(sample[CompleteCalculatedYTDAnswers])
            ),
            TaskListStatus.Complete
          )
        }
      }

      "display the page with the PROPER initial gains and losses section STATUS" when {

        def test(draftReturn: DraftSingleDisposalReturn, expectedStatus: TaskListStatus) =
          testStateOfSection(draftReturn)(
            "initialGainOrLoss",
            messageFromMessageKey("task-list.enter-initial-gain-or-loss.link"),
            initialgainorloss.routes.InitialGainOrLossController.enterInitialGainOrLoss(),
            expectedStatus
          )

        "the session data indicates that the country of residence is United Kingdom" in {

          testSectionNonExistent(
            sample[DraftSingleDisposalReturn].copy(
              triageAnswers = sample[CompleteSingleDisposalTriageAnswers]
                .copy(assetType = AssetType.Residential, countryOfResidence = Country("GB", Some("United Kingdom"))),
              reliefDetailsAnswers = Some(sample[IncompleteReliefDetailsAnswers]),
              acquisitionDetailsAnswers = Some(sample[CompleteAcquisitionDetailsAnswers]).map(answers =>
                answers.copy(acquisitionDate = AcquisitionDate(LocalDate.of(2014, 10, 1)))
              )
            )
          )(
            "initialGainOrLoss"
          )
        }

        "the session data indicates that the country of residence is NOT United Kingdom and RESIDENTIAL property was bought BEFORE 01/04/2015" in {
          test(
            sample[DraftSingleDisposalReturn].copy(
              triageAnswers = sample[CompleteSingleDisposalTriageAnswers]
                .copy(assetType = AssetType.Residential)
                .copy(countryOfResidence = Country("TR", Some("Turkey"))),
              disposalDetailsAnswers = Some(sample[CompleteDisposalDetailsAnswers]),
              acquisitionDetailsAnswers = Some(sample[CompleteAcquisitionDetailsAnswers]).map(answers =>
                answers.copy(acquisitionDate = AcquisitionDate(LocalDate.of(2014, 10, 1)))
              ),
              initialGainOrLoss = None
            ),
            TaskListStatus.InProgress
          )
        }

        "the session data indicates that the country of residence is NOT United Kingdom and NON-RESIDENTIAL property was bought" in {
          testSectionNonExistent(
            sample[DraftSingleDisposalReturn].copy(
              triageAnswers = sample[CompleteSingleDisposalTriageAnswers]
                .copy(assetType = AssetType.NonResidential)
                .copy(countryOfResidence = Country("TR", Some("Turkey"))),
              disposalDetailsAnswers = Some(sample[CompleteDisposalDetailsAnswers]),
              acquisitionDetailsAnswers = Some(sample[CompleteAcquisitionDetailsAnswers]).map(answers =>
                answers.copy(acquisitionDate = AcquisitionDate(LocalDate.of(2014, 10, 1)))
              ),
              initialGainOrLoss = None
            )
          )("initialGainOrLoss")
        }

        "the session data indicates that the country of residence is NOT United Kingdom but acquisition date is AFTER 01/04/2015 for RESIDANTAL property" in {
          testSectionNonExistent(
            sample[DraftSingleDisposalReturn].copy(
              triageAnswers = sample[CompleteSingleDisposalTriageAnswers]
                .copy(assetType = AssetType.Residential)
                .copy(countryOfResidence = Country("TR", Some("Turkey"))),
              disposalDetailsAnswers = Some(sample[CompleteDisposalDetailsAnswers]),
              acquisitionDetailsAnswers = Some(sample[CompleteAcquisitionDetailsAnswers]).map(answers =>
                answers.copy(acquisitionDate = AcquisitionDate(LocalDate.of(2020, 10, 1)))
              )
            )
          )("initialGainOrLoss")
        }
      }

      "display the page with Save and come back later link" when {

        "the session data indicates that they are filling in a return" in {
          inSequence {
            mockAuthWithNoRetrievals()
            mockGetSession(
              SessionData.empty.copy(
                journeyStatus = Some(sample[FillingOutReturn].copy(draftReturn = sample[DraftSingleDisposalReturn]))
              )
            )
          }

          val result = performAction()
          status(result) shouldBe OK

          val doc: Document = parse(contentAsString(result))
          doc.select("h1").text shouldBe messageFromMessageKey("service.title")
          doc
            .select("a#saveAndComeBackLater")
            .attr("href") shouldBe routes.DraftReturnSavedController.draftReturnSaved().url
        }

      }
    }

    "handling requests to display the multiple disposal task list page" must {

      def performAction(): Future[Result] = controller.taskList()(FakeRequest())

      behave like redirectToStartWhenInvalidJourney(
        performAction, {
          case _: FillingOutReturn => true
          case _                   => false
        }
      )

      def testStateOfSection(draftReturn: DraftMultipleDisposalsReturn)(
        sectionLinkId: String,
        sectionLinkText: String,
        sectionLinkHref: Call,
        sectionsStatus: TaskListStatus,
        extraChecks: Document => Unit = _ => ()
      ): Unit = {
        val fillingOutReturn = sample[FillingOutReturn].copy(draftReturn = draftReturn)

        inSequence {
          mockAuthWithNoRetrievals()
          mockGetSession(
            SessionData.empty.copy(
              journeyStatus = Some(fillingOutReturn)
            )
          )
        }

        checkPageIsDisplayed(
          performAction(),
          messageFromMessageKey("service.title"), { doc =>
            sectionsStatus match {
              case TaskListStatus.CannotStart =>
                doc.select(s"li#$sectionLinkId > span").text shouldBe sectionLinkText

              case _ =>
                doc.select(s"li#$sectionLinkId > a").text         shouldBe sectionLinkText
                doc.select(s"li#$sectionLinkId > a").attr("href") shouldBe sectionLinkHref.url
            }

            doc.select(s"li#$sectionLinkId > strong").text shouldBe messageFromMessageKey(s"task-list.$sectionsStatus")
            extraChecks(doc)
          }
        )
      }

<<<<<<< HEAD
=======
      def testSectionNonExistent(draftReturn: DraftMultipleDisposalsReturn)(
        sectionLinkId: String
      ): Unit = {
        val fillingOutReturn = sample[FillingOutReturn].copy(draftReturn = draftReturn)

        inSequence {
          mockAuthWithNoRetrievals()
          mockGetSession(
            SessionData.empty.copy(
              journeyStatus = Some(fillingOutReturn)
            )
          )
        }

        checkPageIsDisplayed(
          performAction(),
          messageFromMessageKey("service.title"),
          doc => doc.select(s"li#$sectionLinkId > span").isEmpty shouldBe true
        )
      }

>>>>>>> 149a80e1
      "display the page with the proper multiple disposal triage section status" when {

        "the session data indicates that they are filling in a return and the triage section is incomplete" in {
          val incompleteTriage = sample[DraftMultipleDisposalsReturn].copy(
            triageAnswers = sample[IncompleteMultipleDisposalsTriageAnswers]
          )

          testStateOfSection(
            incompleteTriage
          )(
            "canTheyUseOurService",
            messageFromMessageKey("task-list.triage.link"),
            triage.routes.MultipleDisposalsTriageController.checkYourAnswers(),
            TaskListStatus.InProgress,
            _.select("div.notice").contains(messageFromMessageKey("task-list.incompleteTriage"))
          )

        }

        "the session data indicates that they are filling in a return and the triage section is complete" in {
          val completeTraige = sample[DraftMultipleDisposalsReturn].copy(
            triageAnswers = sample[CompleteMultipleDisposalsTriageAnswers]
          )

          testStateOfSection(
            completeTraige
          )(
            "canTheyUseOurService",
            messageFromMessageKey("task-list.triage.link"),
            triage.routes.MultipleDisposalsTriageController.checkYourAnswers(),
            TaskListStatus.Complete
          )
        }

      }

      "display the page with the enter details of one property section status" when {

        "the session data indicates that they are filling in a return and the enter details of one property section is incomplete" in {
          val incompletePropertyDetails = sample[DraftMultipleDisposalsReturn].copy(
            triageAnswers                 = sample[CompleteMultipleDisposalsTriageAnswers],
            examplePropertyDetailsAnswers = Some(sample[IncompleteExamplePropertyDetailsAnswers])
          )

          testStateOfSection(
            incompletePropertyDetails
          )(
            "examplePropertyDetails",
            messageFromMessageKey("task-list.enter-example-property-address.link"),
            address.routes.PropertyDetailsController.checkYourAnswers(),
            TaskListStatus.InProgress,
            _.select("div.notice").contains(messageFromMessageKey("task-list.incompleteTriage"))
          )

        }

        "the session data indicates that they are filling in a return and the enter details of one property section is complete" in {
          val completePropertyDetails = sample[DraftMultipleDisposalsReturn].copy(
            triageAnswers                 = sample[CompleteMultipleDisposalsTriageAnswers],
            examplePropertyDetailsAnswers = Some(sample[CompleteExamplePropertyDetailsAnswers])
          )

          testStateOfSection(
            completePropertyDetails
          )(
            "examplePropertyDetails",
            messageFromMessageKey("task-list.enter-example-property-address.link"),
            address.routes.PropertyDetailsController.checkYourAnswers(),
            TaskListStatus.Complete
          )

        }

      }

      "display the page with the enter losses and exemptions section status" when {

        "the session data indicates that they are filling in a return and the enter losses and exemptions section is incomplete" in {
          val incompleteExemptionAndLossesAnswers = sample[DraftMultipleDisposalsReturn].copy(
            triageAnswers                 = sample[CompleteMultipleDisposalsTriageAnswers],
            examplePropertyDetailsAnswers = Some(sample[CompleteExamplePropertyDetailsAnswers]),
            exemptionAndLossesAnswers     = Some(sample[IncompleteExemptionAndLossesAnswers])
          )

          testStateOfSection(
            incompleteExemptionAndLossesAnswers
          )(
            "exemptionsAndLosses",
            messageFromMessageKey("task-list.exemptions-and-losses.link"),
            exemptionandlosses.routes.ExemptionAndLossesController.checkYourAnswers(),
            TaskListStatus.InProgress,
            _.select("div.notice").contains(messageFromMessageKey("task-list.incompleteTriage"))
          )

        }

        "the session data indicates that they are filling in a return and the enter losses and exemptions section is complete" in {
          val completeExemptionAndLossesAnswers = sample[DraftMultipleDisposalsReturn].copy(
            triageAnswers                 = sample[CompleteMultipleDisposalsTriageAnswers],
            examplePropertyDetailsAnswers = Some(sample[CompleteExamplePropertyDetailsAnswers]),
            exemptionAndLossesAnswers     = Some(sample[CompleteExemptionAndLossesAnswers])
          )

          testStateOfSection(
            completeExemptionAndLossesAnswers
          )(
            "exemptionsAndLosses",
            messageFromMessageKey("task-list.exemptions-and-losses.link"),
            exemptionandlosses.routes.ExemptionAndLossesController.checkYourAnswers(),
            TaskListStatus.Complete
          )

        }

      }

      "display the page with the enter capital gains tax liability so far this tax year section status" when {

        "the session data indicates that they are filling in a return and" +
          " the enter capital gains tax liability so far this tax year section is incomplete" in {
          val incompleteNonCalculatedYTDAnswers = sample[DraftMultipleDisposalsReturn].copy(
            triageAnswers                 = sample[CompleteMultipleDisposalsTriageAnswers],
            examplePropertyDetailsAnswers = Some(sample[CompleteExamplePropertyDetailsAnswers]),
            exemptionAndLossesAnswers     = Some(sample[CompleteExemptionAndLossesAnswers]),
            yearToDateLiabilityAnswers    = Some(sample[NonCalculatedYTDAnswers])
          )

          testStateOfSection(
            incompleteNonCalculatedYTDAnswers
          )(
            "enterCgtLiability",
            messageFromMessageKey("task-list.enter-cgt-liability.link"),
            yeartodatelliability.routes.YearToDateLiabilityController.checkYourAnswers(),
            TaskListStatus.Complete
          )

        }

      }

      "display the page with the check and send return, pay any tax due section status" when {

        "the session data indicates that they are filling in a return and" +
          " the check and send return, pay any tax due section is incomplete" in {
          val checkAllAnswersAndSubmitAnswers = sample[DraftMultipleDisposalsReturn].copy(
            triageAnswers                 = sample[CompleteMultipleDisposalsTriageAnswers],
            examplePropertyDetailsAnswers = Some(sample[CompleteExamplePropertyDetailsAnswers]),
            exemptionAndLossesAnswers     = Some(sample[CompleteExemptionAndLossesAnswers]),
            yearToDateLiabilityAnswers    = Some(sample[CalculatedYTDAnswers]),
            uploadSupportingDocuments     = Some(sample[UploadSupportingEvidenceAnswers])
          )

          testStateOfSection(
            checkAllAnswersAndSubmitAnswers
          )(
            "checkAndSendReturn",
            messageFromMessageKey("task-list.check-and-send-return.link"),
            routes.CheckAllAnswersAndSubmitController.checkAllAnswers(),
            TaskListStatus.ToDo
          )

        }

      }

    }

  }
}<|MERGE_RESOLUTION|>--- conflicted
+++ resolved
@@ -61,7 +61,7 @@
 import uk.gov.hmrc.cgtpropertydisposalsfrontend.models.returns.SingleDisposalTriageAnswers.{CompleteSingleDisposalTriageAnswers, IncompleteSingleDisposalTriageAnswers}
 import uk.gov.hmrc.cgtpropertydisposalsfrontend.models.returns.YearToDateLiabilityAnswers.CalculatedYTDAnswers._
 import uk.gov.hmrc.cgtpropertydisposalsfrontend.models.returns.YearToDateLiabilityAnswers.{CalculatedYTDAnswers, NonCalculatedYTDAnswers}
-import uk.gov.hmrc.cgtpropertydisposalsfrontend.models.returns.{AcquisitionDate, AssetType, DraftMultipleDisposalsReturn, DraftSingleDisposalReturn, UploadSupportingDocuments}
+import uk.gov.hmrc.cgtpropertydisposalsfrontend.models.returns.{AcquisitionDate, AssetType, DraftMultipleDisposalsReturn, DraftSingleDisposalReturn, UploadSupportingEvidenceAnswers}
 import uk.gov.hmrc.cgtpropertydisposalsfrontend.repos.SessionStore
 import uk.gov.hmrc.cgtpropertydisposalsfrontend.views.returns.TaskListStatus
 
@@ -805,30 +805,6 @@
         )
       }
 
-<<<<<<< HEAD
-=======
-      def testSectionNonExistent(draftReturn: DraftMultipleDisposalsReturn)(
-        sectionLinkId: String
-      ): Unit = {
-        val fillingOutReturn = sample[FillingOutReturn].copy(draftReturn = draftReturn)
-
-        inSequence {
-          mockAuthWithNoRetrievals()
-          mockGetSession(
-            SessionData.empty.copy(
-              journeyStatus = Some(fillingOutReturn)
-            )
-          )
-        }
-
-        checkPageIsDisplayed(
-          performAction(),
-          messageFromMessageKey("service.title"),
-          doc => doc.select(s"li#$sectionLinkId > span").isEmpty shouldBe true
-        )
-      }
-
->>>>>>> 149a80e1
       "display the page with the proper multiple disposal triage section status" when {
 
         "the session data indicates that they are filling in a return and the triage section is incomplete" in {
