/*
 * Copyright 2020 HM Revenue & Customs
 *
 * Licensed under the Apache License, Version 2.0 (the "License");
 * you may not use this file except in compliance with the License.
 * You may obtain a copy of the License at
 *
 *     http://www.apache.org/licenses/LICENSE-2.0
 *
 * Unless required by applicable law or agreed to in writing, software
 * distributed under the License is distributed on an "AS IS" BASIS,
 * WITHOUT WARRANTIES OR CONDITIONS OF ANY KIND, either express or implied.
 * See the License for the specific language governing permissions and
 * limitations under the License.
 */

package uk.gov.hmrc.cgtpropertydisposalsfrontend.controllers.returns.triage

import java.time.{Clock, LocalDate}
import java.util.UUID

import cats.data.EitherT
import cats.instances.future._
import org.jsoup.nodes.Document
import org.scalatest.Matchers
import org.scalatestplus.scalacheck.ScalaCheckDrivenPropertyChecks
import play.api.http.Status.BAD_REQUEST
import play.api.i18n.{Lang, MessagesApi, MessagesImpl}
import play.api.inject.bind
import play.api.inject.guice.GuiceableModule
import play.api.mvc.{Call, Result}
import play.api.test.FakeRequest
import play.api.test.Helpers._
import uk.gov.hmrc.auth.core.AuthConnector
import uk.gov.hmrc.cgtpropertydisposalsfrontend.controllers
import uk.gov.hmrc.cgtpropertydisposalsfrontend.controllers.onboarding.RedirectToStartBehaviour
import uk.gov.hmrc.cgtpropertydisposalsfrontend.controllers.returns.triage.MultipleDisposalsTriageControllerSpec.{SelectorAndValue, TagAttributePairAndValue, UserTypeDisplay}
import uk.gov.hmrc.cgtpropertydisposalsfrontend.controllers.returns.{ReturnsServiceSupport, StartingToAmendToFillingOutReturnSpecBehaviour, representee, triage}
import uk.gov.hmrc.cgtpropertydisposalsfrontend.controllers.{AuthSupport, ControllerSpec, DateErrorScenarios, SessionSupport}
import uk.gov.hmrc.cgtpropertydisposalsfrontend.models.generators.Generators.{arb, sample}
import uk.gov.hmrc.cgtpropertydisposalsfrontend.models.generators.AddressGen._
import uk.gov.hmrc.cgtpropertydisposalsfrontend.models.generators.CompleteReturnGen._
import uk.gov.hmrc.cgtpropertydisposalsfrontend.models.generators.DraftReturnGen._
import uk.gov.hmrc.cgtpropertydisposalsfrontend.models.generators.IdGen._
import uk.gov.hmrc.cgtpropertydisposalsfrontend.models.generators.JourneyStatusGen._
import uk.gov.hmrc.cgtpropertydisposalsfrontend.models.generators.NameGen._
import uk.gov.hmrc.cgtpropertydisposalsfrontend.models.generators.RepresenteeAnswersGen._
import uk.gov.hmrc.cgtpropertydisposalsfrontend.models.generators.ReturnGen._
import uk.gov.hmrc.cgtpropertydisposalsfrontend.models.generators.SubscribedDetailsGen._
import uk.gov.hmrc.cgtpropertydisposalsfrontend.models.generators.TriageQuestionsGen._
import uk.gov.hmrc.cgtpropertydisposalsfrontend.models.generators.TaxYearGen._
import uk.gov.hmrc.cgtpropertydisposalsfrontend.models.generators.YearToDateLiabilityAnswersGen._
import uk.gov.hmrc.cgtpropertydisposalsfrontend.models.JourneyStatus.{FillingOutReturn, PreviousReturnData, StartingNewDraftReturn, StartingToAmendReturn}
import uk.gov.hmrc.cgtpropertydisposalsfrontend.models.address.Country
import uk.gov.hmrc.cgtpropertydisposalsfrontend.models.ids.{AgentReferenceNumber, UUIDGenerator}
import uk.gov.hmrc.cgtpropertydisposalsfrontend.models.name.{IndividualName, TrustName}
import uk.gov.hmrc.cgtpropertydisposalsfrontend.models.onboarding.SubscribedDetails
import uk.gov.hmrc.cgtpropertydisposalsfrontend.models.returns.AssetType.IndirectDisposal
import uk.gov.hmrc.cgtpropertydisposalsfrontend.models.returns.CompleteReturn.CompleteMultipleIndirectDisposalReturn
import uk.gov.hmrc.cgtpropertydisposalsfrontend.models.returns.IndividualUserType.{Capacitor, PersonalRepresentative, PersonalRepresentativeInPeriodOfAdmin, Self}
import uk.gov.hmrc.cgtpropertydisposalsfrontend.models.returns.MultipleDisposalsTriageAnswers.{IncompleteMultipleDisposalsTriageAnswers, _}
import uk.gov.hmrc.cgtpropertydisposalsfrontend.models.returns.RepresenteeAnswers.{CompleteRepresenteeAnswers, IncompleteRepresenteeAnswers}
import uk.gov.hmrc.cgtpropertydisposalsfrontend.models.returns.SingleDisposalTriageAnswers.IncompleteSingleDisposalTriageAnswers
import uk.gov.hmrc.cgtpropertydisposalsfrontend.models.returns.YearToDateLiabilityAnswers.NonCalculatedYTDAnswers.CompleteNonCalculatedYTDAnswers
import uk.gov.hmrc.cgtpropertydisposalsfrontend.models.returns.YearToDateLiabilityAnswers.{CalculatedYTDAnswers, NonCalculatedYTDAnswers}
import uk.gov.hmrc.cgtpropertydisposalsfrontend.models.returns.{IndividualUserType, _}
import uk.gov.hmrc.cgtpropertydisposalsfrontend.models.{CompleteReturnWithSummary, Error, JourneyStatus, SessionData, TaxYear, TimeUtils, UserType}
import uk.gov.hmrc.cgtpropertydisposalsfrontend.repos.SessionStore
import uk.gov.hmrc.cgtpropertydisposalsfrontend.services.returns.{ReturnsService, TaxYearService}
import uk.gov.hmrc.http.HeaderCarrier

import scala.concurrent.ExecutionContext.Implicits.global
import scala.concurrent.Future

class MultipleDisposalsTriageControllerSpec
    extends ControllerSpec
    with AuthSupport
    with SessionSupport
    with ScalaCheckDrivenPropertyChecks
    with RedirectToStartBehaviour
    with ReturnsServiceSupport
    with StartingToAmendToFillingOutReturnSpecBehaviour {

  val mockTaxYearService = mock[TaxYearService]

  val mockUUIDGenerator = mock[UUIDGenerator]

  val trustDisplay         =
    UserTypeDisplay(UserType.Organisation, None, Left(sample[TrustName]))
  val agentDisplay         =
    UserTypeDisplay(UserType.Agent, None, Right(sample[IndividualName]))
  val individualDisplay    =
    UserTypeDisplay(UserType.Individual, None, Right(sample[IndividualName]))
  val personalRepDisplay   =
    UserTypeDisplay(
      UserType.Individual,
      Some(PersonalRepresentative),
      Right(sample[IndividualName])
    )
  val capacitorDisplay     =
    UserTypeDisplay(
      UserType.Individual,
      Some(Capacitor),
      Right(sample[IndividualName])
    )
  val periodOfAdminDisplay =
    UserTypeDisplay(
      UserType.Individual,
      Some(PersonalRepresentativeInPeriodOfAdmin),
      Right(sample[IndividualName])
    )

  override val overrideBindings =
    List[GuiceableModule](
      bind[AuthConnector].toInstance(mockAuthConnector),
      bind[SessionStore].toInstance(mockSessionStore),
      bind[TaxYearService].toInstance(mockTaxYearService),
      bind[UUIDGenerator].toInstance(mockUUIDGenerator),
      bind[ReturnsService].toInstance(mockReturnsService)
    )

  lazy val controller = instanceOf[MultipleDisposalsTriageController]

  implicit lazy val messagesApi: MessagesApi = controller.messagesApi

  def mockGetTaxYear(
    date: LocalDate
  )(response: Either[Error, Option[TaxYear]]) =
    (mockTaxYearService
      .taxYear(_: LocalDate)(_: HeaderCarrier))
      .expects(date, *)
      .returning(EitherT.fromEither[Future](response))

  def isValidJourney(journeyStatus: JourneyStatus): Boolean =
    journeyStatus match {
      case r: StartingNewDraftReturn if r.newReturnTriageAnswers.isLeft             => true
      case FillingOutReturn(_, _, _, _: DraftMultipleDisposalsReturn, _, _)         => true
      case FillingOutReturn(_, _, _, _: DraftMultipleIndirectDisposalsReturn, _, _) => true
      case _: StartingToAmendReturn                                                 => true
      case _                                                                        => false
    }

  def setIndividualUserType(
    displayType: UserTypeDisplay
  ): IndividualUserType =
    displayType.representativeType.getOrElse(Self)

  def sessionDataWithStartingNewDraftReturn(
    multipleDisposalsAnswers: MultipleDisposalsTriageAnswers,
    name: Either[TrustName, IndividualName] = Right(sample[IndividualName]),
    userType: UserType = UserType.Individual,
    previousSentReturns: Option[List[ReturnSummary]] = None,
    representeeAnswers: Option[RepresenteeAnswers] = None
  ): (SessionData, StartingNewDraftReturn) = {
    val individualUserType     = multipleDisposalsAnswers.fold(_.individualUserType, _.individualUserType)
    val startingNewDraftReturn = sample[StartingNewDraftReturn].copy(
      newReturnTriageAnswers = Left(multipleDisposalsAnswers),
      subscribedDetails = sample[SubscribedDetails].copy(name = name),
      agentReferenceNumber =
        if (userType === UserType.Agent) Some(sample[AgentReferenceNumber])
        else None,
      representeeAnswers = representeeAnswers.orElse {
        if (
          individualUserType.contains(PersonalRepresentative) || individualUserType
            .contains(PersonalRepresentativeInPeriodOfAdmin)
        )
          Some(
            sample[CompleteRepresenteeAnswers]
              .copy(dateOfDeath = Some(sample[DateOfDeath]))
          )
        else if (individualUserType.contains(Capacitor))
          Some(sample[CompleteRepresenteeAnswers].copy(dateOfDeath = None))
        else None
      },
      previousSentReturns = previousSentReturns.map(PreviousReturnData(_, None))
    )
    SessionData.empty.copy(
      journeyStatus = Some(startingNewDraftReturn),
      userType = Some(userType)
    ) -> startingNewDraftReturn
  }

  def sessionDataWithFillingOutReturn(
    multipleDisposalsAnswers: MultipleDisposalsTriageAnswers,
    name: Either[TrustName, IndividualName] = Right(sample[IndividualName]),
    userType: UserType = UserType.Individual,
    representeeAnswers: Option[RepresenteeAnswers] = None,
    previousSentReturns: Option[List[ReturnSummary]] = None,
    amendReturnData: Option[AmendReturnData] = None
  ): (SessionData, FillingOutReturn, DraftMultipleDisposalsReturn) = {
    val individualUserType = multipleDisposalsAnswers.fold(_.individualUserType, _.individualUserType)
    val draftReturn        = sample[DraftMultipleDisposalsReturn].copy(
      triageAnswers = multipleDisposalsAnswers,
      representeeAnswers = representeeAnswers.orElse {
        if (
          individualUserType.contains(PersonalRepresentative) || individualUserType
            .contains(PersonalRepresentativeInPeriodOfAdmin)
        )
          Some(
            sample[CompleteRepresenteeAnswers]
              .copy(dateOfDeath = Some(sample[DateOfDeath]))
          )
        else if (individualUserType.contains(Capacitor))
          Some(sample[CompleteRepresenteeAnswers].copy(dateOfDeath = None))
        else None
      }
    )
    val journey            = sample[FillingOutReturn].copy(
      draftReturn = draftReturn,
      subscribedDetails = sample[SubscribedDetails].copy(name = name),
      agentReferenceNumber =
        if (userType === UserType.Agent) Some(sample[AgentReferenceNumber])
        else None,
      previousSentReturns = previousSentReturns.map(PreviousReturnData(_, None)),
      amendReturnData = amendReturnData
    )
    val session            = SessionData.empty.copy(
      userType = Some(userType),
      journeyStatus = Some(journey)
    )
    (session, journey, draftReturn)
  }

  def testFormError(
    data: (String, String)*
  )(
    expectedErrorMessageKey: String,
    errorArgs: String*
  )(pageTitleKey: String, titleArgs: String*)(
    performAction: Seq[(String, String)] => Future[Result],
    currentSession: SessionData = sessionDataWithStartingNewDraftReturn(
      sample[IncompleteMultipleDisposalsTriageAnswers]
    )._1
  ): Unit = {
    inSequence {
      mockAuthWithNoRetrievals()
      mockGetSession(currentSession)
    }

    checkPageIsDisplayed(
      performAction(data),
      messageFromMessageKey(pageTitleKey, titleArgs),
      { doc =>
        doc
          .select("#error-summary-display > ul > li > a")
          .text() shouldBe messageFromMessageKey(
          expectedErrorMessageKey,
          errorArgs: _*
        )
        doc.title() should startWith("Error:")
      },
      BAD_REQUEST
    )
  }

  def mockGenerateUUID(uuid: UUID): Unit =
    (mockUUIDGenerator.nextId _)
      .expects()
      .returning(uuid)

  "MultipleDisposalsTriageController" when {

    "handling requests to display the guidance page" must {

      def performAction(): Future[Result] =
        controller.guidance()(FakeRequest())

      behave like redirectToStartWhenInvalidJourney(
        performAction,
        isValidJourney
      )

      behave like amendReturnToFillingOutReturnSpecBehaviour(
        controller.guidance(),
        mockUUIDGenerator
      )

      "display the page" when {

        def test(
          session: SessionData,
          expectedBackLink: Call,
          expectReturnToSummaryLink: Boolean,
          displayType: UserTypeDisplay
        ): Unit =
          testPageIsDisplayed(
            performAction,
            session,
            s"multiple-disposals.guidance${displayType.getSubKey()}.title",
            routes.MultipleDisposalsTriageController.guidanceSubmit(),
            expectedBackLink,
            "button.continue",
            expectReturnToSummaryLink
          )

        "the user has not started a draft return yet and" when {
          "the section is incomplete" in {

            test(
              sessionDataWithStartingNewDraftReturn(
                IncompleteMultipleDisposalsTriageAnswers.empty,
                name = Right(sample[IndividualName])
              )._1,
              triage.routes.CommonTriageQuestionsController.howManyProperties(),
              expectReturnToSummaryLink = false,
              individualDisplay
            )
          }

          "the section is complete" in {
            List(
              trustDisplay,
              agentDisplay,
              individualDisplay,
              personalRepDisplay,
              capacitorDisplay,
              periodOfAdminDisplay
            ).foreach { displayType: UserTypeDisplay =>
              withClue(
                s"For user name ${displayType.name.fold(_ => "Trust name", _ => "Individual name")} ${displayType.getSubKey()} "
              ) {

                val answers = sample[CompleteMultipleDisposalsTriageAnswers]
                  .copy(individualUserType = Some(setIndividualUserType(displayType)))

                test(
                  sessionDataWithStartingNewDraftReturn(
                    answers,
                    displayType.name,
                    displayType.userType
                  )._1,
                  triage.routes.MultipleDisposalsTriageController
                    .checkYourAnswers(),
                  expectReturnToSummaryLink = false,
                  displayType
                )
              }
            }
          }
        }
        "the user has started a draft return yet and" when {

          "the section is incomplete" in {

            test(
              sessionDataWithFillingOutReturn(
                IncompleteMultipleDisposalsTriageAnswers.empty
                  .copy(individualUserType = Some(Self))
              )._1,
              triage.routes.CommonTriageQuestionsController.howManyProperties(),
              expectReturnToSummaryLink = true,
              individualDisplay
            )
          }

          "the section is complete" in {
            List(
              trustDisplay,
              agentDisplay,
              individualDisplay,
              personalRepDisplay,
              capacitorDisplay,
              periodOfAdminDisplay
            ).foreach { displayType: UserTypeDisplay =>
              withClue(
                s"For user type ${displayType.getSubKey()} "
              ) {
                test(
                  sessionDataWithFillingOutReturn(
                    sample[CompleteMultipleDisposalsTriageAnswers]
                      .copy(individualUserType = Some(setIndividualUserType(displayType))),
                    displayType.name,
                    displayType.userType
                  )._1,
                  triage.routes.MultipleDisposalsTriageController
                    .checkYourAnswers(),
                  expectReturnToSummaryLink = true,
                  displayType
                )
              }
            }
          }
        }
      }
    }

    "handling submits on the guidance page" must {

      def performAction(): Future[Result] =
        controller.guidanceSubmit()(FakeRequest())

      behave like redirectToStartWhenInvalidJourney(
        performAction,
        isValidJourney
      )

      behave like amendReturnToFillingOutReturnSpecBehaviour(
        controller.guidanceSubmit(),
        mockUUIDGenerator
      )

      "redirect to how many disposals page" when {

        "the user has not completed the section" in {
          inSequence {
            mockAuthWithNoRetrievals()
            mockGetSession(
              sessionDataWithStartingNewDraftReturn(
                IncompleteMultipleDisposalsTriageAnswers.empty
                  .copy(individualUserType = Some(Self)),
                name = Right(sample[IndividualName])
              )._1
            )
          }

          checkIsRedirect(
            performAction(),
            routes.MultipleDisposalsTriageController.howManyDisposals()
          )
        }

      }

      "redirect to check your answers page" when {

        "the user has completed the section" in {
          inSequence {
            mockAuthWithNoRetrievals()
            mockGetSession(
              sessionDataWithStartingNewDraftReturn(
                sample[CompleteMultipleDisposalsTriageAnswers]
              )._1
            )
          }

          checkIsRedirect(
            performAction(),
            routes.MultipleDisposalsTriageController.checkYourAnswers()
          )
        }
      }

    }

    "handling requests to display the how many disposals page" must {

      def performAction(): Future[Result] =
        controller.howManyDisposals()(FakeRequest())

      behave like redirectToStartWhenInvalidJourney(
        performAction,
        isValidJourney
      )

      behave like amendReturnToFillingOutReturnSpecBehaviour(
        controller.howManyDisposals(),
        mockUUIDGenerator
      )

      "display the page" when {

        def test(
          session: SessionData,
          expectedBackLink: Call,
          expectedButtonMessageKey: String,
          expectReturnToSummaryLink: Boolean
        ): Unit =
          testPageIsDisplayed(
            performAction,
            session,
            "multipleDisposalsNumberOfProperties.title",
            routes.MultipleDisposalsTriageController.howManyDisposalsSubmit(),
            expectedBackLink,
            expectedButtonMessageKey,
            expectReturnToSummaryLink
          )

        "the user has not started a new draft return and" when {

          "the journey is incomplete" in {
            test(
              sessionDataWithStartingNewDraftReturn(
                IncompleteMultipleDisposalsTriageAnswers.empty
                  .copy(individualUserType = Some(Self)),
                name = Right(sample[IndividualName])
              )._1,
              triage.routes.MultipleDisposalsTriageController.guidance(),
              "button.continue",
              expectReturnToSummaryLink = false
            )
          }

          "the journey is complete" in {
            test(
              sessionDataWithStartingNewDraftReturn(
                sample[CompleteMultipleDisposalsTriageAnswers]
                  .copy(individualUserType = Some(Self)),
                name = Right(sample[IndividualName])
              )._1,
              triage.routes.MultipleDisposalsTriageController
                .checkYourAnswers(),
              "button.continue",
              expectReturnToSummaryLink = false
            )
          }

        }

        "the user has started a new draft return and" when {

          "the journey is incomplete" in {
            test(
              sessionDataWithFillingOutReturn(
                IncompleteMultipleDisposalsTriageAnswers.empty
                  .copy(individualUserType = Some(Self)),
                name = Right(sample[IndividualName])
              )._1,
              triage.routes.MultipleDisposalsTriageController.guidance(),
              "button.saveAndContinue",
              expectReturnToSummaryLink = true
            )
          }

          "the journey is complete" in {
            test(
              sessionDataWithFillingOutReturn(
                sample[CompleteMultipleDisposalsTriageAnswers]
                  .copy(individualUserType = Some(Self)),
                name = Right(sample[IndividualName])
              )._1,
              triage.routes.MultipleDisposalsTriageController
                .checkYourAnswers(),
              "button.saveAndContinue",
              expectReturnToSummaryLink = true
            )
          }
        }

      }

    }

    "handling submits on the how many disposals page" must {

      def performAction(data: (String, String)*): Future[Result] =
        controller.howManyDisposalsSubmit()(
          FakeRequest().withFormUrlEncodedBody(data: _*)
        )

      val key = "multipleDisposalsNumberOfProperties"

      behave like amendReturnToFillingOutReturnSpecBehaviour(
        controller.howManyDisposalsSubmit(),
        mockUUIDGenerator
      )

      "redirect to single disposal cya page" when {

        "user enters number of properties as one" in {
          val (session, journey) = sessionDataWithStartingNewDraftReturn(
            IncompleteMultipleDisposalsTriageAnswers.empty
              .copy(individualUserType = Some(Self)),
            name = Right(sample[IndividualName])
          )

          inSequence {
            mockAuthWithNoRetrievals()
            mockGetSession(session)
            mockStoreSession(
              session.copy(journeyStatus =
                Some(
                  journey.copy(
                    newReturnTriageAnswers = Right(
                      IncompleteSingleDisposalTriageAnswers.empty.copy(
                        individualUserType = Some(Self),
                        hasConfirmedSingleDisposal = true
                      )
                    )
                  )
                )
              )
            )(Right(()))
          }

          checkIsRedirect(
            performAction(key -> "1"),
            routes.SingleDisposalsTriageController.checkYourAnswers()
          )

        }
      }

      "redirect to cya page" when {

        "the user has not started a draft return and" when {

          "they have not answered how many disposals section and " +
            "enters number of properties more than one" in {
              val answers            = IncompleteMultipleDisposalsTriageAnswers.empty
                .copy(individualUserType = Some(Self))
              val (session, journey) = sessionDataWithStartingNewDraftReturn(
                answers,
                name = Right(sample[IndividualName])
              )

              inSequence {
                mockAuthWithNoRetrievals()
                mockGetSession(session)
                mockStoreSession(
                  session.copy(journeyStatus =
                    Some(
                      journey.copy(
                        newReturnTriageAnswers = Left(answers.copy(numberOfProperties = Some(5)))
                      )
                    )
                  )
                )(Right(()))
              }

              checkIsRedirect(
                performAction(key -> "5"),
                routes.MultipleDisposalsTriageController.checkYourAnswers()
              )
            }

          "they have already completed the section and " +
            "re-enters different number of properties value for more than one" in {
              val answers            = sample[CompleteMultipleDisposalsTriageAnswers]
                .copy(individualUserType = Some(Self), numberOfProperties = 9)
              val newAnswers         =
                IncompleteMultipleDisposalsTriageAnswers.empty.copy(
                  individualUserType = Some(Self),
                  numberOfProperties = Some(3)
                )
              val (session, journey) = sessionDataWithStartingNewDraftReturn(
                answers,
                name = Right(sample[IndividualName])
              )

              inSequence {
                mockAuthWithNoRetrievals()
                mockGetSession(session)
                mockStoreSession(
                  session.copy(journeyStatus =
                    Some(
                      journey.copy(newReturnTriageAnswers = Left(newAnswers.copy(individualUserType = Some(Self))))
                    )
                  )
                )(Right(()))
              }

              checkIsRedirect(
                performAction(key -> "3"),
                routes.MultipleDisposalsTriageController.checkYourAnswers()
              )
            }

        }

        "the user has started a draft return and" when {

          "they have not completed the section and they enter a figure which is " +
            "different than one they have already entered" in {
              val amendReturnData                 = sample[AmendReturnData]
              val answers                         = IncompleteMultipleDisposalsTriageAnswers.empty.copy(
                individualUserType = Some(Self),
                numberOfProperties = Some(2)
              )
              val (session, journey, draftReturn) =
                sessionDataWithFillingOutReturn(
                  answers,
                  amendReturnData = Some(amendReturnData.copy(shouldDisplayGainOrLossAfterReliefs = false))
                )

              val updatedDraftReturn = draftReturn.copy(
                triageAnswers = answers.copy(numberOfProperties = Some(5)),
                examplePropertyDetailsAnswers = None,
                exemptionAndLossesAnswers = None,
                yearToDateLiabilityAnswers = None,
                supportingEvidenceAnswers = None,
                gainOrLossAfterReliefs = None,
                lastUpdatedDate = TimeUtils.today()
              )
              val updatedJourney     = journey.copy(
                draftReturn = updatedDraftReturn,
                amendReturnData = Some(amendReturnData.copy(shouldDisplayGainOrLossAfterReliefs = true))
              )

              inSequence {
                mockAuthWithNoRetrievals()
                mockGetSession(session)
                mockStoreDraftReturn(updatedJourney)(
                  Right(())
                )
                mockStoreSession(
                  session.copy(journeyStatus = Some(updatedJourney))
                )(Right(()))
              }

              checkIsRedirect(
                performAction(key -> "5"),
                routes.MultipleDisposalsTriageController.checkYourAnswers()
              )
            }

        }

      }

      "not update the session" when {

        "user has already answered how many disposals section and " +
          "re-enters same number of properties value for more than one" in {
            val answers = sample[CompleteMultipleDisposalsTriageAnswers].copy(
              individualUserType = Some(Self),
              numberOfProperties = 5
            )

            val (session, _) = sessionDataWithStartingNewDraftReturn(
              answers,
              name = Right(sample[IndividualName])
            )

            inSequence {
              mockAuthWithNoRetrievals()
              mockGetSession(session)
            }

            checkIsRedirect(
              performAction(key -> "5"),
              routes.MultipleDisposalsTriageController.checkYourAnswers()
            )
          }
      }

      "display form error" when {

        def test(data: (String, String)*)(expectedErrorMessageKey: String) =
          testFormError(data: _*)(expectedErrorMessageKey)(s"$key.title")(
            performAction
          )

        "the user submits nothing" in {
          val answers      = IncompleteMultipleDisposalsTriageAnswers.empty.copy(
            individualUserType = Some(Self)
          )
          val (session, _) = sessionDataWithStartingNewDraftReturn(
            answers,
            name = Right(sample[IndividualName])
          )

          inSequence {
            mockAuthWithNoRetrievals()
            mockGetSession(session)
          }

          val result = performAction()
          status(result) shouldBe BAD_REQUEST
        }

        "display form error when user enters numberOfProperties value <= 0" in {
          test(key -> "-5")(s"$key.error.tooSmall")

        }

        "display form error when user enters numberOfProperties value > 999" in {
          test(key -> "1000")(s"$key.error.tooLong")
        }

        "display form error when user enters invalid data" in {
          test(key -> "!@£!")(s"$key.error.invalid")
        }

      }

      "show a technical error page" when {

        val answers                         = IncompleteMultipleDisposalsTriageAnswers.empty.copy(
          individualUserType = Some(Self),
          numberOfProperties = None
        )
        val (session, journey, draftReturn) =
          sessionDataWithFillingOutReturn(answers)
        val updatedDraftReturn              = draftReturn.copy(
          triageAnswers = answers.copy(numberOfProperties = Some(5)),
          examplePropertyDetailsAnswers = None,
          exemptionAndLossesAnswers = None,
          yearToDateLiabilityAnswers = None,
          supportingEvidenceAnswers = None,
          gainOrLossAfterReliefs = None,
          lastUpdatedDate = TimeUtils.today()
        )
        val updatedJourney                  = journey.copy(draftReturn = updatedDraftReturn)

        "there is an error storing the draft return" in {
          inSequence {
            mockAuthWithNoRetrievals()
            mockGetSession(session)
            mockStoreDraftReturn(updatedJourney)(
              Left(Error(""))
            )
          }

          checkIsTechnicalErrorPage(performAction(key -> "5"))
        }

        "there is an error updating the session" in {
          inSequence {
            mockAuthWithNoRetrievals()
            mockGetSession(session)
            mockStoreDraftReturn(updatedJourney)(
              Right(())
            )
            mockStoreSession(
              session.copy(journeyStatus = Some(updatedJourney))
            )(Left(Error("")))
          }

          checkIsTechnicalErrorPage(performAction(key -> "5"))

        }

      }

    }

    "handling requests to display the were uk resident page" must {

      def performAction(): Future[Result] =
        controller.wereYouAUKResident()(FakeRequest())

      behave like redirectToStartWhenInvalidJourney(
        performAction,
        isValidJourney
      )

      behave like amendReturnToFillingOutReturnSpecBehaviour(
        controller.wereYouAUKResident(),
        mockUUIDGenerator
      )

      "display the page" when {

        def test(
          session: SessionData,
          expectedBackLink: Call,
          expectedButtonMessageKey: String,
          expectReturnToSummaryLink: Boolean,
          displayType: UserTypeDisplay = individualDisplay
        ): Unit =
          testPageIsDisplayed(
            performAction,
            session,
            s"multipleDisposalsWereYouAUKResident${displayType.getSubKey(separatePeriodOfAdminKey = true)}.title",
            routes.MultipleDisposalsTriageController.wereYouAUKResidentSubmit(),
            expectedBackLink,
            expectedButtonMessageKey,
            expectReturnToSummaryLink,
            List(
              SelectorAndValue(
                "#wrapper > div:eq(1) > article > form > p",
                messageFromMessageKey(
                  s"multipleDisposalsWereYouAUKResident${displayType.getSubKey(separatePeriodOfAdminKey = true)}.link",
                  viewConfig.workOurYouResidenceStatusUrl
                )
              )
            )
          )

        "the user has not started a new draft return and" when {

          "the journey is incomplete" in {
            List(
              trustDisplay,
              agentDisplay,
              individualDisplay,
              personalRepDisplay,
              capacitorDisplay,
              periodOfAdminDisplay
            ).foreach { displayType: UserTypeDisplay =>
              withClue(
                s"For user type ${displayType.getSubKey(separatePeriodOfAdminKey = true)}"
              ) {
                test(
                  sessionDataWithStartingNewDraftReturn(
                    IncompleteMultipleDisposalsTriageAnswers.empty
                      .copy(individualUserType = Some(setIndividualUserType(displayType))),
                    displayType.name,
                    displayType.userType
                  )._1.copy(userType = Some(displayType.userType)),
                  triage.routes.MultipleDisposalsTriageController
                    .howManyDisposals(),
                  "button.continue",
                  expectReturnToSummaryLink = false,
                  displayType
                )
              }
            }
          }
          "the journey is complete" in {
            List(
              trustDisplay,
              agentDisplay,
              individualDisplay,
              personalRepDisplay,
              capacitorDisplay,
              periodOfAdminDisplay
            ).foreach { displayType: UserTypeDisplay =>
              withClue(
                s"For user type ${displayType.getSubKey(separatePeriodOfAdminKey = true)}"
              ) {
                test(
                  sessionDataWithStartingNewDraftReturn(
                    sample[CompleteMultipleDisposalsTriageAnswers]
                      .copy(individualUserType = Some(setIndividualUserType(displayType))),
                    displayType.name,
                    displayType.userType
                  )._1.copy(userType = Some(displayType.userType)),
                  triage.routes.MultipleDisposalsTriageController
                    .checkYourAnswers(),
                  "button.continue",
                  expectReturnToSummaryLink = false,
                  displayType
                )
              }
            }
          }

        }

        "the user has started a new draft return and" when {

          "the journey is incomplete" in {
            test(
              sessionDataWithFillingOutReturn(
                IncompleteMultipleDisposalsTriageAnswers.empty
              )._1,
              triage.routes.MultipleDisposalsTriageController
                .howManyDisposals(),
              "button.saveAndContinue",
              expectReturnToSummaryLink = true
            )
          }

          "the journey is complete" in {
            List(
              trustDisplay,
              agentDisplay,
              individualDisplay,
              personalRepDisplay,
              capacitorDisplay,
              periodOfAdminDisplay
            ).foreach { displayType: UserTypeDisplay =>
              withClue(
                s"For user type ${displayType.getSubKey(separatePeriodOfAdminKey = true)}"
              ) {
                test(
                  sessionDataWithFillingOutReturn(
                    sample[CompleteMultipleDisposalsTriageAnswers]
                      .copy(individualUserType = Some(setIndividualUserType(displayType))),
                    displayType.name,
                    displayType.userType
                  )._1.copy(userType = Some(displayType.userType)),
                  triage.routes.MultipleDisposalsTriageController
                    .checkYourAnswers(),
                  "button.saveAndContinue",
                  expectReturnToSummaryLink = true,
                  displayType
                )
              }
            }
          }
        }

      }

    }

    "handling submits on the were uk resident page" must {

      def performAction(data: (String, String)*): Future[Result] =
        controller.wereYouAUKResidentSubmit()(
          FakeRequest().withFormUrlEncodedBody(data: _*)
        )

      def updateDraftReturn(
        d: DraftMultipleDisposalsReturn,
        newAnswers: MultipleDisposalsTriageAnswers
      ) =
        d.copy(
          triageAnswers = newAnswers,
          examplePropertyDetailsAnswers = d.examplePropertyDetailsAnswers.map(
            _.unset(_.address)
              .unset(_.disposalPrice)
              .unset(_.acquisitionPrice)
          ),
          yearToDateLiabilityAnswers = None,
          supportingEvidenceAnswers = None,
          gainOrLossAfterReliefs = None
        )

      val key = "multipleDisposalsWereYouAUKResident"

      behave like amendReturnToFillingOutReturnSpecBehaviour(
        controller.wereYouAUKResidentSubmit(),
        mockUUIDGenerator
      )

      "redirect to redirect to cya page" when {

        val answers = IncompleteMultipleDisposalsTriageAnswers.empty.copy(
          individualUserType = Some(Self),
          numberOfProperties = Some(2)
        )

        "the user has not started a draft return and" when {

          val (session, journey) =
            sessionDataWithStartingNewDraftReturn(answers)

          "they have not answered the were uk resident question and selects true" in {

            inSequence {
              mockAuthWithNoRetrievals()
              mockGetSession(session)
              mockStoreSession(
                session.copy(journeyStatus =
                  Some(
                    journey.copy(
                      newReturnTriageAnswers = Left(answers.copy(wasAUKResident = Some(true)))
                    )
                  )
                )
              )(Right(()))
            }

            checkIsRedirect(
              performAction(key -> "true"),
              routes.MultipleDisposalsTriageController.checkYourAnswers()
            )
          }

          "they have not answered the were uk resident question and selects false" in {

            inSequence {
              mockAuthWithNoRetrievals()
              mockGetSession(session)
              mockStoreSession(
                session.copy(journeyStatus =
                  Some(
                    journey.copy(
                      newReturnTriageAnswers = Left(answers.copy(wasAUKResident = Some(false)))
                    )
                  )
                )
              )(Right(()))
            }

            checkIsRedirect(
              performAction(key -> "false"),
              routes.MultipleDisposalsTriageController.checkYourAnswers()
            )
          }

          "they have already answered were uk resident section and re-selected different option" in {
            val answers = sample[IncompleteMultipleDisposalsTriageAnswers]
              .copy(
                individualUserType = Some(Self),
                wasAUKResident = Some(true),
                countryOfResidence = Some(Country.uk)
              )

            val (session, journey) =
              sessionDataWithStartingNewDraftReturn(answers)

            inSequence {
              mockAuthWithNoRetrievals()
              mockGetSession(session)
              mockStoreSession(
                session.copy(journeyStatus =
                  Some(
                    journey.copy(
                      newReturnTriageAnswers = Left(
                        answers.copy(
                          wasAUKResident = Some(false),
                          countryOfResidence = None,
                          wereAllPropertiesResidential = None,
                          assetTypes = None
                        )
                      )
                    )
                  )
                )
              )(Right(()))
            }

            checkIsRedirect(
              performAction(key -> "false"),
              routes.MultipleDisposalsTriageController.checkYourAnswers()
            )
          }

        }

        "the user has started a draft return and" when {

          "have completed the section and they enter a figure which is " +
            "different than one they have already entered" in {
              forAll { c: CompleteMultipleDisposalsTriageAnswers =>
                val answers                         = c.copy(countryOfResidence = sample[Country])
                val (session, journey, draftReturn) =
                  sessionDataWithFillingOutReturn(answers)

                val updatedAnswers     = IncompleteMultipleDisposalsTriageAnswers(
                  individualUserType = answers.individualUserType,
                  numberOfProperties = Some(answers.numberOfProperties),
                  wasAUKResident = Some(true),
                  countryOfResidence = None,
                  wereAllPropertiesResidential = None,
                  assetTypes = None,
                  taxYearAfter6April2020 = Some(true),
                  taxYear = Some(answers.taxYear),
                  completionDate = Some(answers.completionDate)
                )
                val updatedDraftReturn =
                  updateDraftReturn(draftReturn, updatedAnswers)
                val updatedJourney     =
                  journey.copy(draftReturn = updatedDraftReturn)

                inSequence {
                  mockAuthWithNoRetrievals()
                  mockGetSession(session)
                  mockStoreDraftReturn(updatedJourney)(
                    Right(())
                  )
                  mockStoreSession(
                    session.copy(journeyStatus = Some(updatedJourney))
                  )(Right(()))
                }

                checkIsRedirect(
                  performAction(key -> "true"),
                  routes.MultipleDisposalsTriageController.checkYourAnswers()
                )
              }
            }
        }

      }

      "show a form error" when {

        "the user submits nothing" in {
          List(
            trustDisplay,
            agentDisplay,
            individualDisplay,
            capacitorDisplay,
            personalRepDisplay,
            periodOfAdminDisplay
          ).foreach { displayType: UserTypeDisplay =>
            withClue(
              s"For user type ${displayType.getSubKey(separatePeriodOfAdminKey = true)}"
            ) {
              val answers = IncompleteMultipleDisposalsTriageAnswers.empty.copy(
                individualUserType = Some(setIndividualUserType(displayType)),
                numberOfProperties = Some(2)
              )
              val session = sessionDataWithStartingNewDraftReturn(
                answers,
                displayType.name,
                displayType.userType
              )._1.copy(userType = Some(displayType.userType))

              inSequence {
                mockAuthWithNoRetrievals()
                mockGetSession(session)
              }

              checkPageIsDisplayed(
                performAction(),
                messageFromMessageKey(s"$key${displayType.getSubKey(separatePeriodOfAdminKey = true)}.title"),
                doc =>
                  doc
                    .select("#error-summary-display > ul > li > a")
                    .text() shouldBe messageFromMessageKey(
                    s"$key${displayType.getSubKey(separatePeriodOfAdminKey = true)}.error.required"
                  ),
                BAD_REQUEST
              )
            }
          }
        }
      }

      "show an error page" when {

        val answers                         = sample[CompleteMultipleDisposalsTriageAnswers]
          .copy(countryOfResidence = sample[Country])
        val (session, journey, draftReturn) =
          sessionDataWithFillingOutReturn(answers)

        val updatedAnswers     = IncompleteMultipleDisposalsTriageAnswers(
          individualUserType = answers.individualUserType,
          numberOfProperties = Some(answers.numberOfProperties),
          wasAUKResident = Some(true),
          countryOfResidence = None,
          wereAllPropertiesResidential = None,
          assetTypes = None,
          taxYearAfter6April2020 = Some(true),
          taxYear = Some(answers.taxYear),
          completionDate = Some(answers.completionDate)
        )
        val updatedDraftReturn = updateDraftReturn(draftReturn, updatedAnswers)
        val updatedJourney     = journey.copy(draftReturn = updatedDraftReturn)

        "there is an error updating the draft return" in {
          inSequence {
            mockAuthWithNoRetrievals()
            mockGetSession(session)
            mockStoreDraftReturn(updatedJourney)(
              Left(Error(""))
            )
          }

          checkIsTechnicalErrorPage(performAction(key -> "true"))
        }

        "there is an error updating the session" in {
          inSequence {
            mockAuthWithNoRetrievals()
            mockGetSession(session)
            mockStoreDraftReturn(updatedJourney)(
              Right(())
            )
            mockStoreSession(
              session.copy(journeyStatus = Some(updatedJourney))
            )(Left(Error("")))
          }

          checkIsTechnicalErrorPage(performAction(key -> "true"))
        }

      }

    }

    "handling requests to display the were all properties residential page" must {

      def performAction(): Future[Result] =
        controller.wereAllPropertiesResidential()(FakeRequest())

      behave like redirectToStartWhenInvalidJourney(
        performAction,
        isValidJourney
      )

      behave like amendReturnToFillingOutReturnSpecBehaviour(
        controller.wereAllPropertiesResidential(),
        mockUUIDGenerator
      )

      "display the page" when {

        def test(
          session: SessionData,
          expectedBackLink: Call,
          expectedButtonMessageKey: String,
          expectReturnToSummaryLink: Boolean
        ): Unit =
          testPageIsDisplayed(
            performAction,
            session,
            "multipleDisposalsWereAllPropertiesResidential.title",
            routes.MultipleDisposalsTriageController
              .wereAllPropertiesResidentialSubmit(),
            expectedBackLink,
            expectedButtonMessageKey,
            expectReturnToSummaryLink
          )

        "the user has not started a new draft return and" when {

          "the journey is incomplete" in {
            test(
              sessionDataWithStartingNewDraftReturn(
                IncompleteMultipleDisposalsTriageAnswers.empty
              )._1,
              triage.routes.MultipleDisposalsTriageController
                .wereYouAUKResident(),
              "button.continue",
              expectReturnToSummaryLink = false
            )
          }

          "the journey is complete" in {
            test(
              sessionDataWithStartingNewDraftReturn(
                sample[CompleteMultipleDisposalsTriageAnswers]
              )._1,
              triage.routes.MultipleDisposalsTriageController
                .checkYourAnswers(),
              "button.continue",
              expectReturnToSummaryLink = false
            )
          }

        }

        "the user has started a new draft return and" when {

          "the journey is incomplete" in {
            test(
              sessionDataWithFillingOutReturn(
                IncompleteMultipleDisposalsTriageAnswers.empty
              )._1,
              triage.routes.MultipleDisposalsTriageController
                .wereYouAUKResident(),
              "button.saveAndContinue",
              expectReturnToSummaryLink = true
            )
          }

          "the journey is complete" in {
            test(
              sessionDataWithFillingOutReturn(
                sample[CompleteMultipleDisposalsTriageAnswers]
              )._1,
              triage.routes.MultipleDisposalsTriageController
                .checkYourAnswers(),
              "button.saveAndContinue",
              expectReturnToSummaryLink = true
            )
          }
        }

      }

    }

    "handling submits on the were all properties residential page" must {

      def performAction(data: (String, String)*): Future[Result] =
        controller.wereAllPropertiesResidentialSubmit()(
          FakeRequest().withFormUrlEncodedBody(data: _*)
        )

      val key = "multipleDisposalsWereAllPropertiesResidential"

      behave like amendReturnToFillingOutReturnSpecBehaviour(
        controller.wereAllPropertiesResidentialSubmit(),
        mockUUIDGenerator
      )

      "redirect to redirect to cya page" when {

        val answers = IncompleteMultipleDisposalsTriageAnswers.empty.copy(
          individualUserType = Some(Self),
          numberOfProperties = Some(2),
          wasAUKResident = Some(true),
          countryOfResidence = Some(Country.uk)
        )

        "the user has not started a draft return and" when {

          val (session, journey) =
            sessionDataWithStartingNewDraftReturn(answers)

          "user has not answered the were all properties residential section and selects true" in {

            inSequence {
              mockAuthWithNoRetrievals()
              mockGetSession(session)
              mockStoreSession(
                session.copy(journeyStatus =
                  Some(
                    journey.copy(
                      newReturnTriageAnswers = Left(
                        answers.copy(
                          wereAllPropertiesResidential = Some(true),
                          assetTypes = Some(List(AssetType.Residential))
                        )
                      )
                    )
                  )
                )
              )(Right(()))
            }

            checkIsRedirect(
              performAction(key -> "true"),
              routes.MultipleDisposalsTriageController.checkYourAnswers()
            )
          }

          "user has not answered the were all properties residential section and selects false" in {

            inSequence {
              mockAuthWithNoRetrievals()
              mockGetSession(session)
              mockStoreSession(
                session.copy(journeyStatus =
                  Some(
                    journey.copy(
                      newReturnTriageAnswers = Left(
                        answers.copy(
                          wereAllPropertiesResidential = Some(false),
                          assetTypes = Some(List(AssetType.NonResidential))
                        )
                      )
                    )
                  )
                )
              )(Right(()))
            }

            checkIsRedirect(
              performAction(key -> "false"),
              routes.MultipleDisposalsTriageController.checkYourAnswers()
            )
          }

          "user has already answered were all properties residential section and re-selected different option" in {
            val answers = sample[IncompleteMultipleDisposalsTriageAnswers]
              .copy(
                wereAllPropertiesResidential = Some(true),
                assetTypes = Some(List(AssetType.Residential))
              )

            val (session, journey) =
              sessionDataWithStartingNewDraftReturn(answers)

            inSequence {
              mockAuthWithNoRetrievals()
              mockGetSession(session)
              mockStoreSession(
                session.copy(journeyStatus =
                  Some(
                    journey.copy(
                      newReturnTriageAnswers = Left(
                        answers.copy(
                          wereAllPropertiesResidential = Some(false),
                          assetTypes = Some(List(AssetType.NonResidential))
                        )
                      )
                    )
                  )
                )
              )(Right(()))
            }

            checkIsRedirect(
              performAction(key -> "false"),
              routes.MultipleDisposalsTriageController.checkYourAnswers()
            )
          }
        }

        "the user has started a draft return and" when {

          "have completed the section and they enter a figure which is " +
            "different than one they have already entered" in {
              val answers                         = sample[CompleteMultipleDisposalsTriageAnswers].copy(
                countryOfResidence = Country.uk,
                assetTypes = List(AssetType.Residential)
              )
              val (session, journey, draftReturn) =
                sessionDataWithFillingOutReturn(answers)

              val updatedAnswers     = IncompleteMultipleDisposalsTriageAnswers(
                individualUserType = answers.individualUserType,
                numberOfProperties = Some(answers.numberOfProperties),
                wasAUKResident = Some(true),
                countryOfResidence = None,
                wereAllPropertiesResidential = Some(false),
                assetTypes = Some(List(AssetType.NonResidential)),
                taxYearAfter6April2020 = Some(true),
                taxYear = Some(answers.taxYear),
                completionDate = Some(answers.completionDate)
              )
              val updatedDraftReturn =
                draftReturn.copy(triageAnswers = updatedAnswers)
              val updatedJourney     = journey.copy(draftReturn = updatedDraftReturn)

              inSequence {
                mockAuthWithNoRetrievals()
                mockGetSession(session)
                mockStoreDraftReturn(updatedJourney)(
                  Right(())
                )
                mockStoreSession(
                  session.copy(journeyStatus = Some(updatedJourney))
                )(Right(()))
              }

              checkIsRedirect(
                performAction(key -> "false"),
                routes.MultipleDisposalsTriageController.checkYourAnswers()
              )
            }

<<<<<<< HEAD
=======
            checkIsRedirect(
              performAction(key -> "false"),
              routes.MultipleDisposalsTriageController.checkYourAnswers()
            )
          }

          "the user was on an indirect disposals journey" in {
            val draftReturn      = sample[DraftMultipleIndirectDisposalsReturn].copy(
              triageAnswers = answers
            )
            val fillingOutReturn = sample[FillingOutReturn].copy(draftReturn = draftReturn)

            val updatedDraftReturn = DraftMultipleDisposalsReturn.newDraftReturn(
              draftReturn.id,
              answers.copy(assetTypes = Some(List(AssetType.Residential)), wereAllPropertiesResidential = Some(true)),
              draftReturn.representeeAnswers
            )

            val updatedFillingOutReturn = fillingOutReturn.copy(draftReturn = updatedDraftReturn)

            inSequence {
              mockAuthWithNoRetrievals()
              mockGetSession(
                SessionData.empty.copy(
                  journeyStatus = Some(fillingOutReturn)
                )
              )
              mockStoreDraftReturn(updatedFillingOutReturn)(Right(()))
              mockStoreSession(
                SessionData.empty.copy(
                  journeyStatus = Some(updatedFillingOutReturn)
                )
              )(Right(()))
            }

            checkIsRedirect(
              performAction(key -> "true"),
              routes.MultipleDisposalsTriageController.checkYourAnswers()
            )
          }

>>>>>>> e8641e57
        }

      }

      "not update the session" when {

        "user has already answered were all properties residential section and re-selected same option" in {
          val answers = sample[IncompleteMultipleDisposalsTriageAnswers]
            .copy(
              wereAllPropertiesResidential = Some(true),
              assetTypes = Some(List(AssetType.Residential))
            )

          val (session, _) = sessionDataWithStartingNewDraftReturn(answers)

          inSequence {
            mockAuthWithNoRetrievals()
            mockGetSession(session)
          }

          checkIsRedirect(
            performAction(key -> "true"),
            routes.MultipleDisposalsTriageController.checkYourAnswers()
          )
        }

      }

      "show a form error" when {

        "the user submits nothing" in {
          val answers      = IncompleteMultipleDisposalsTriageAnswers.empty.copy(
            individualUserType = Some(Self),
            numberOfProperties = Some(2),
            wasAUKResident = Some(true),
            countryOfResidence = Some(Country.uk)
          )
          val (session, _) = sessionDataWithStartingNewDraftReturn(answers)

          inSequence {
            mockAuthWithNoRetrievals()
            mockGetSession(session)
          }

          checkPageIsDisplayed(
            performAction(),
            messageFromMessageKey(s"$key.title"),
            doc =>
              doc
                .select("#error-summary-display > ul > li > a")
                .text() shouldBe messageFromMessageKey(
                s"$key.error.required"
              ),
            BAD_REQUEST
          )
        }

      }

      "show a error page" when {

        val answers                         = sample[CompleteMultipleDisposalsTriageAnswers].copy(
          countryOfResidence = Country.uk,
          assetTypes = List(AssetType.Residential)
        )
        val (session, journey, draftReturn) =
          sessionDataWithFillingOutReturn(answers)

        val updatedAnswers     = IncompleteMultipleDisposalsTriageAnswers(
          individualUserType = answers.individualUserType,
          numberOfProperties = Some(answers.numberOfProperties),
          wasAUKResident = Some(true),
          countryOfResidence = None,
          wereAllPropertiesResidential = Some(false),
          assetTypes = Some(List(AssetType.NonResidential)),
          taxYearAfter6April2020 = Some(true),
          taxYear = Some(answers.taxYear),
          completionDate = Some(answers.completionDate)
        )
        val updatedDraftReturn =
          draftReturn.copy(triageAnswers = updatedAnswers)
        val updatedJourney     = journey.copy(draftReturn = updatedDraftReturn)

        "there is an error updating the draft return" in {
          inSequence {
            mockAuthWithNoRetrievals()
            mockGetSession(session)
            mockStoreDraftReturn(updatedJourney)(
              Left(Error(""))
            )
          }

          checkIsTechnicalErrorPage(performAction(key -> "false"))
        }

        "there is an error updating the session" in {
          inSequence {
            mockAuthWithNoRetrievals()
            mockGetSession(session)
            mockStoreDraftReturn(updatedJourney)(
              Right(())
            )
            mockStoreSession(
              session.copy(journeyStatus = Some(updatedJourney))
            )(Left(Error("")))
          }

          checkIsTechnicalErrorPage(performAction(key -> "false"))
        }

      }

    }

    "handling requests to display the tax year exchanged page" must {

      def performAction(): Future[Result] =
        controller.whenWereContractsExchanged()(FakeRequest())

      behave like redirectToStartWhenInvalidJourney(
        performAction,
        isValidJourney
      )

      behave like amendReturnToFillingOutReturnSpecBehaviour(
        controller.whenWereContractsExchanged(),
        mockUUIDGenerator
      )

      "redirect to the check your answers endpoint" when {

        "the user is on an indirect disposal journey" in {
          val incompleteAnswers =
            IncompleteMultipleDisposalsTriageAnswers.empty.copy(
              individualUserType = Some(Self),
              numberOfProperties = Some(2),
              wasAUKResident = Some(false),
              countryOfResidence = Some(sample[Country]),
              assetTypes = Some(List(AssetType.IndirectDisposal))
            )

          inSequence {
            mockAuthWithNoRetrievals()
            mockGetSession(sessionDataWithFillingOutReturn(incompleteAnswers)._1)
          }

          checkIsRedirect(performAction(), routes.MultipleDisposalsTriageController.checkYourAnswers())
        }

      }

      "display the page" when {

        def test(
          session: SessionData,
          expectedBackLink: Call,
          expectedButtonMessageKey: String,
          expectReturnToSummaryLink: Boolean
        ): Unit =
          testPageIsDisplayed(
            performAction,
            session,
            "multipleDisposalsTaxYear.title",
            routes.MultipleDisposalsTriageController
              .whenWereContractsExchangedSubmit(),
            expectedBackLink,
            expectedButtonMessageKey,
            expectReturnToSummaryLink
          )

        val incompleteAnswers =
          IncompleteMultipleDisposalsTriageAnswers.empty.copy(
            individualUserType = Some(Self),
            numberOfProperties = Some(2),
            wasAUKResident = Some(true),
            countryOfResidence = Some(Country.uk),
            wereAllPropertiesResidential = Some(true),
            assetTypes = Some(List(AssetType.Residential))
          )

        "the user has not started a new draft return and" when {

          "the journey is incomplete" in {
            test(
              sessionDataWithStartingNewDraftReturn(incompleteAnswers)._1,
              triage.routes.MultipleDisposalsTriageController
                .wereAllPropertiesResidential(),
              "button.continue",
              expectReturnToSummaryLink = false
            )
          }

          "the journey is complete" in {
            test(
              sessionDataWithStartingNewDraftReturn(
                sample[CompleteMultipleDisposalsTriageAnswers]
              )._1,
              triage.routes.MultipleDisposalsTriageController
                .checkYourAnswers(),
              "button.continue",
              expectReturnToSummaryLink = false
            )
          }

        }

        "the user has started a new draft return and" when {

          "the journey is incomplete" in {
            test(
              sessionDataWithFillingOutReturn(incompleteAnswers)._1,
              triage.routes.MultipleDisposalsTriageController
                .wereAllPropertiesResidential(),
              "button.saveAndContinue",
              expectReturnToSummaryLink = true
            )
          }

          "the journey is complete" in {
            test(
              sessionDataWithFillingOutReturn(
                sample[CompleteMultipleDisposalsTriageAnswers]
              )._1,
              triage.routes.MultipleDisposalsTriageController
                .checkYourAnswers(),
              "button.saveAndContinue",
              expectReturnToSummaryLink = true
            )
          }
        }

      }
    }

    "handling submits on the tax year exchanged page" must {

      def performAction(data: (String, String)*): Future[Result] =
        controller.whenWereContractsExchangedSubmit()(
          FakeRequest().withFormUrlEncodedBody(data: _*)
        )

      val today = LocalDate.now(Clock.systemUTC())
      val key   = "multipleDisposalsTaxYear"

      behave like amendReturnToFillingOutReturnSpecBehaviour(
        controller.whenWereContractsExchangedSubmit(),
        mockUUIDGenerator
      )

      "redirect to redirect to cya page" when {

        val answers = IncompleteMultipleDisposalsTriageAnswers.empty.copy(
          individualUserType = Some(Self),
          numberOfProperties = Some(2),
          wasAUKResident = Some(true),
          countryOfResidence = Some(Country.uk),
          wereAllPropertiesResidential = Some(true),
          assetTypes = Some(List(AssetType.Residential))
        )

        val taxYear = sample[TaxYear].copy(
          startDateInclusive = LocalDate.of(2019, 4, 6),
          endDateExclusive = LocalDate.of(2020, 4, 6)
        )

        "the user is on an indirect disposal journey" in {
          val incompleteAnswers =
            IncompleteMultipleDisposalsTriageAnswers.empty.copy(
              individualUserType = Some(Self),
              numberOfProperties = Some(2),
              wasAUKResident = Some(false),
              countryOfResidence = Some(sample[Country]),
              assetTypes = Some(List(AssetType.IndirectDisposal))
            )

          inSequence {
            mockAuthWithNoRetrievals()
            mockGetSession(sessionDataWithFillingOutReturn(incompleteAnswers)._1)
          }

          checkIsRedirect(performAction(), routes.MultipleDisposalsTriageController.checkYourAnswers())
        }

        "the user has not started a draft return and" when {

          val (session, journey) =
            sessionDataWithStartingNewDraftReturn(answers)

          "user has not answered the tax year exchanged section and selects after April 06th, 2020" in {

            inSequence {
              mockAuthWithNoRetrievals()
              mockGetSession(session)
              mockGetTaxYear(today)(Right(Some(taxYear)))
              mockStoreSession(
                session.copy(journeyStatus =
                  Some(
                    journey.copy(
                      newReturnTriageAnswers = Left(
                        answers.copy(
                          taxYearAfter6April2020 = Some(true),
                          taxYear = Some(taxYear)
                        )
                      )
                    )
                  )
                )
              )(Right(()))
            }

            checkIsRedirect(
              performAction(key -> "0"),
              routes.MultipleDisposalsTriageController.checkYourAnswers()
            )
          }

          "user has not answered the tax year exchanged section and selects before April 06th, 2020" in {
            inSequence {
              mockAuthWithNoRetrievals()
              mockGetSession(session)
              mockStoreSession(
                session.copy(journeyStatus =
                  Some(
                    journey.copy(
                      newReturnTriageAnswers = Left(
                        answers.copy(
                          taxYearAfter6April2020 = Some(false),
                          taxYear = None
                        )
                      )
                    )
                  )
                )
              )(Right(()))
            }

            checkIsRedirect(
              performAction(key -> "1"),
              routes.MultipleDisposalsTriageController.checkYourAnswers()
            )
          }

          "user has already answered were all properties residential section and re-selected different option" in {
            val answers = sample[IncompleteMultipleDisposalsTriageAnswers]
              .copy(
                individualUserType = Some(Self),
                numberOfProperties = Some(2),
                wasAUKResident = Some(true),
                countryOfResidence = Some(Country.uk),
                wereAllPropertiesResidential = Some(true),
                assetTypes = Some(List(AssetType.Residential)),
                taxYearAfter6April2020 = Some(true),
                taxYear = Some(taxYear),
                completionDate = Some(sample[CompletionDate])
              )

            val (session, journey) =
              sessionDataWithStartingNewDraftReturn(answers)

            inSequence {
              mockAuthWithNoRetrievals()
              mockGetSession(session)
              mockStoreSession(
                session.copy(journeyStatus =
                  Some(
                    journey.copy(
                      newReturnTriageAnswers = Left(
                        answers.copy(
                          taxYearAfter6April2020 = Some(false),
                          taxYear = None,
                          completionDate = None
                        )
                      )
                    )
                  )
                )
              )(Right(()))
            }

            checkIsRedirect(
              performAction(key -> "1"),
              routes.MultipleDisposalsTriageController.checkYourAnswers()
            )
          }
        }

        "the user has started a draft return and" when {

          "have completed the section and they enter a figure which is " +
            "different than one they have already entered" in {
              forAll { c: CompleteMultipleDisposalsTriageAnswers =>
                val amendReturnData                 = sample[AmendReturnData]
                val answers                         = c.copy(taxYear = taxYear, assetTypes = List(AssetType.Residential))
                val (session, journey, draftReturn) =
                  sessionDataWithFillingOutReturn(
                    answers,
                    amendReturnData = Some(amendReturnData.copy(shouldDisplayGainOrLossAfterReliefs = false))
                  )

                val updatedAnswers     = IncompleteMultipleDisposalsTriageAnswers
                  .fromCompleteAnswers(answers)
                  .copy(
                    taxYearAfter6April2020 = Some(false),
                    taxYear = None,
                    completionDate = None
                  )
                val updatedDraftReturn = draftReturn.copy(
                  triageAnswers = updatedAnswers,
                  examplePropertyDetailsAnswers = draftReturn.examplePropertyDetailsAnswers.map(
                    _.unset(_.disposalDate)
                  )
                )
                val updatedJourney     =
                  journey.copy(
                    draftReturn = updatedDraftReturn,
                    amendReturnData = Some(amendReturnData.copy(shouldDisplayGainOrLossAfterReliefs = true))
                  )

                inSequence {
                  mockAuthWithNoRetrievals()
                  mockGetSession(session)
                  mockStoreDraftReturn(updatedJourney)(
                    Right(())
                  )
                  mockStoreSession(
                    session.copy(journeyStatus = Some(updatedJourney))
                  )(Right(()))
                }

                checkIsRedirect(
                  performAction(key -> "1"),
                  routes.MultipleDisposalsTriageController.checkYourAnswers()
                )
              }
            }

        }
      }

      "not update the session" when {

        "user has already answered the tax year exchanged section and re-selected same option" in {
          val taxYear = sample[TaxYear].copy(
            startDateInclusive = LocalDate.of(2019, 4, 6),
            endDateExclusive = LocalDate.of(2020, 4, 6)
          )
          val answers = sample[IncompleteMultipleDisposalsTriageAnswers]
            .copy(
              individualUserType = Some(Self),
              numberOfProperties = Some(2),
              wasAUKResident = Some(true),
              countryOfResidence = Some(Country.uk),
              wereAllPropertiesResidential = Some(true),
              assetTypes = Some(List(AssetType.Residential)),
              taxYearAfter6April2020 = Some(true),
              taxYear = Some(taxYear)
            )

          val (session, _) = sessionDataWithStartingNewDraftReturn(answers)

          inSequence {
            mockAuthWithNoRetrievals()
            mockGetSession(session)
          }

          checkIsRedirect(
            performAction(key -> "0"),
            routes.MultipleDisposalsTriageController.checkYourAnswers()
          )
        }

      }

      "show a form error" when {

        "the user submits nothing" in {
          val answers      = IncompleteMultipleDisposalsTriageAnswers.empty.copy(
            individualUserType = Some(Self),
            numberOfProperties = Some(2),
            wasAUKResident = Some(true),
            countryOfResidence = Some(Country.uk),
            wereAllPropertiesResidential = Some(true)
          )
          val (session, _) = sessionDataWithStartingNewDraftReturn(answers)

          inSequence {
            mockAuthWithNoRetrievals()
            mockGetSession(session)
          }

          checkPageIsDisplayed(
            performAction(),
            messageFromMessageKey(s"$key.title"),
            { doc =>
              doc
                .select("#error-summary-display > ul > li > a")
                .text() shouldBe messageFromMessageKey(
                s"$key.error.required"
              )
              doc.title() should startWith("Error:")
            },
            BAD_REQUEST
          )
        }

      }

      "show an error page" when {

        val answers                         = sample[CompleteMultipleDisposalsTriageAnswers].copy(
          assetTypes = List(AssetType.Residential),
          taxYear = sample[TaxYear]
        )
        val (session, journey, draftReturn) =
          sessionDataWithFillingOutReturn(answers)

        val updatedAnswers     = IncompleteMultipleDisposalsTriageAnswers
          .fromCompleteAnswers(answers)
          .copy(
            taxYearAfter6April2020 = Some(false),
            taxYear = None,
            completionDate = None
          )
        val updatedDraftReturn = draftReturn.copy(
          triageAnswers = updatedAnswers,
          examplePropertyDetailsAnswers = draftReturn.examplePropertyDetailsAnswers.map(
            _.unset(_.disposalDate)
          )
        )
        val updatedJourney     = journey.copy(draftReturn = updatedDraftReturn)

        "there is an error updating the draft return" in {
          inSequence {
            mockAuthWithNoRetrievals()
            mockGetSession(session)
            mockStoreDraftReturn(updatedJourney)(
              Left(Error(""))
            )
          }

          checkIsTechnicalErrorPage(performAction(key -> "1"))
        }

        "there is an error updating the session data" in {
          inSequence {
            mockAuthWithNoRetrievals()
            mockGetSession(session)
            mockStoreDraftReturn(updatedJourney)(
              Right(())
            )
            mockStoreSession(
              session.copy(journeyStatus = Some(updatedJourney))
            )(Left(Error("")))
          }

          checkIsTechnicalErrorPage(performAction(key -> "1"))
        }

        "a tax year cannot be found when the user selects after April 2020" in {
          inSequence {
            mockAuthWithNoRetrievals()
            mockGetSession(
              sessionDataWithFillingOutReturn(
                IncompleteMultipleDisposalsTriageAnswers.empty
              )._1
            )
            mockGetTaxYear(TimeUtils.today())(Right(None))
          }

          checkIsTechnicalErrorPage(performAction(key -> "0"))
        }

        "there is an error while getting the tax year when the user selects after April 2020" in {
          inSequence {
            mockAuthWithNoRetrievals()
            mockGetSession(
              sessionDataWithFillingOutReturn(
                IncompleteMultipleDisposalsTriageAnswers.empty
              )._1
            )
            mockGetTaxYear(TimeUtils.today())(Left(Error("")))
          }

          checkIsTechnicalErrorPage(performAction(key -> "0"))
        }

      }
    }

    "handling requests to display the country of residence page" must {

      def performAction(): Future[Result] =
        controller.countryOfResidence()(FakeRequest())

      behave like redirectToStartWhenInvalidJourney(
        performAction,
        isValidJourney
      )

      behave like amendReturnToFillingOutReturnSpecBehaviour(
        controller.countryOfResidence(),
        mockUUIDGenerator
      )

      "display the page" when {

        def test(
          session: SessionData,
          expectedBackLink: Call,
          expectedButtonMessageKey: String,
          expectReturnToSummaryLink: Boolean,
          displayType: UserTypeDisplay,
          representeeAnswers: Option[RepresenteeAnswers]
        ): Unit = {
          val userKey         = displayType.getSubKey(separatePeriodOfAdminKey = true)
          val isPeriodOfAdmin = displayType.representativeType.contains(PersonalRepresentativeInPeriodOfAdmin)
          val titleArgs       =
            if (isPeriodOfAdmin)
              representeeAnswers
                .flatMap(_.fold(_.dateOfDeath, _.dateOfDeath))
                .map { dateOfDeath =>
                  val taxYear = TimeUtils.taxYearStart(dateOfDeath.value)
                  List(
                    taxYear.getYear.toString,
                    (taxYear.getYear + 1).toString
                  )
                }
                .getOrElse(sys.error("Could not find date of death for period of admin"))
            else
              List.empty

          testPageIsDisplayed(
            performAction,
            session,
            s"multipleDisposalsCountryOfResidence$userKey.title",
            routes.MultipleDisposalsTriageController.countryOfResidenceSubmit(),
            expectedBackLink,
            expectedButtonMessageKey,
            expectReturnToSummaryLink,
            List(
              SelectorAndValue(
                "#countryCode-form-hint",
                if (isPeriodOfAdmin) ""
                else
                  messageFromMessageKey(
                    s"multipleDisposalsCountryOfResidence$userKey.helpText"
                  )
              ),
              SelectorAndValue(
                "#wrapper > div:eq(1) > article > form > p",
                messageFromMessageKey(
                  s"triage.enterCountry$userKey.link",
                  viewConfig.workOurYouResidenceStatusUrl
                )
              )
            ),
            titleMessageArgs = titleArgs
          )
        }
        val incompleteAnswers =
          IncompleteMultipleDisposalsTriageAnswers.empty.copy(
            individualUserType = Some(Self),
            numberOfProperties = Some(2),
            wasAUKResident = Some(false)
          )
        "the user has not started a new draft return and" when {

          "the journey is incomplete" in {
            List(
              trustDisplay,
              agentDisplay,
              individualDisplay,
              capacitorDisplay,
              personalRepDisplay,
              periodOfAdminDisplay
            ).foreach { displayType: UserTypeDisplay =>
              withClue(
                s"For user type ${displayType.getSubKey(separatePeriodOfAdminKey = true)}"
              ) {
                val (session, startingNewDraftReturn) =
                  sessionDataWithStartingNewDraftReturn(
                    incompleteAnswers.copy(
                      individualUserType = Some(setIndividualUserType(displayType)),
                      numberOfProperties = Some(2),
                      wasAUKResident = Some(false)
                    ),
                    displayType.name,
                    displayType.userType
                  )

                test(
                  session,
                  triage.routes.MultipleDisposalsTriageController
                    .wereYouAUKResident(),
                  "button.continue",
                  expectReturnToSummaryLink = false,
                  displayType,
                  startingNewDraftReturn.representeeAnswers
                )
              }
            }
          }

          "the journey is complete" in {
            List(
              trustDisplay,
              agentDisplay,
              individualDisplay,
              personalRepDisplay,
              capacitorDisplay,
              periodOfAdminDisplay
            ).foreach { displayType: UserTypeDisplay =>
              withClue(
                s"For user type ${displayType.getSubKey(separatePeriodOfAdminKey = true)}"
              ) {
                val (session, startingNewDraftReturn) =
                  sessionDataWithStartingNewDraftReturn(
                    sample[CompleteMultipleDisposalsTriageAnswers]
                      .copy(individualUserType = Some(setIndividualUserType(displayType))),
                    displayType.name,
                    displayType.userType
                  )
                test(
                  session,
                  triage.routes.MultipleDisposalsTriageController
                    .checkYourAnswers(),
                  "button.continue",
                  expectReturnToSummaryLink = false,
                  displayType,
                  startingNewDraftReturn.representeeAnswers
                )
              }
            }
          }

        }

        "the user has started a new draft return and" when {

          "the journey is incomplete" in {
            test(
              sessionDataWithFillingOutReturn(incompleteAnswers)._1,
              triage.routes.MultipleDisposalsTriageController
                .wereYouAUKResident(),
              "button.saveAndContinue",
              expectReturnToSummaryLink = true,
              individualDisplay,
              None
            )
          }

          "the journey is complete" in {
            test(
              sessionDataWithFillingOutReturn(
                sample[CompleteMultipleDisposalsTriageAnswers]
                  .copy(individualUserType = Some(Self))
              )._1,
              triage.routes.MultipleDisposalsTriageController
                .checkYourAnswers(),
              "button.saveAndContinue",
              expectReturnToSummaryLink = true,
              individualDisplay,
              None
            )
          }
        }

      }

      "redirect to the cya page" in {
        mockAuthWithNoRetrievals()
        mockGetSession(
          sessionDataWithStartingNewDraftReturn(
            IncompleteMultipleDisposalsTriageAnswers.empty.copy(
              individualUserType = Some(Self),
              numberOfProperties = Some(2),
              wasAUKResident = Some(true)
            )
          )._1
        )

        checkIsRedirect(
          performAction(),
          routes.MultipleDisposalsTriageController.checkYourAnswers()
        )
      }

    }

    "handling submits on the country of residence page" must {

      def performAction(data: (String, String)*): Future[Result] =
        controller.countryOfResidenceSubmit()(
          FakeRequest().withFormUrlEncodedBody(data: _*)
        )

      def updateDraftReturn(
        d: DraftMultipleDisposalsReturn,
        newAnswers: MultipleDisposalsTriageAnswers
      ) =
        d.copy(
          triageAnswers = newAnswers,
          yearToDateLiabilityAnswers = None
        )

      val key     = "countryCode"
      val country = Country("HK")

      behave like amendReturnToFillingOutReturnSpecBehaviour(
        controller.countryOfResidenceSubmit(),
        mockUUIDGenerator
      )

      "redirect to redirect to cya page" when {

        val answers = IncompleteMultipleDisposalsTriageAnswers.empty.copy(
          individualUserType = Some(Self),
          numberOfProperties = Some(2),
          wasAUKResident = Some(false),
          countryOfResidence = None
        )

        "the user has not started a draft return and" when {

          val (session, journey) =
            sessionDataWithStartingNewDraftReturn(answers)

          "user has not answered the country of residence section and " +
            "enters valid country" in {

              inSequence {
                mockAuthWithNoRetrievals()
                mockGetSession(session)
                mockStoreSession(
                  session.copy(journeyStatus =
                    Some(
                      journey.copy(
                        newReturnTriageAnswers = Left(
                          answers.copy(
                            countryOfResidence = Some(country)
                          )
                        )
                      )
                    )
                  )
                )(Right(()))
              }

              checkIsRedirect(
                performAction(key -> country.code),
                routes.MultipleDisposalsTriageController.checkYourAnswers()
              )
            }

          "user has already answered the country of residence section and " +
            "re-selected different option" in {
              val answers = sample[IncompleteMultipleDisposalsTriageAnswers]
                .copy(
                  individualUserType = Some(Self),
                  countryOfResidence = Some(country),
                  wereAllPropertiesResidential = None,
                  assetTypes = None
                )

              val (session, journey) =
                sessionDataWithStartingNewDraftReturn(answers)

              val newCountry = Country("CH")

              inSequence {
                mockAuthWithNoRetrievals()
                mockGetSession(session)
                mockStoreSession(
                  session.copy(journeyStatus =
                    Some(
                      journey.copy(
                        newReturnTriageAnswers = Left(
                          answers.copy(
                            countryOfResidence = Some(newCountry)
                          )
                        )
                      )
                    )
                  )
                )(Right(()))
              }

              checkIsRedirect(
                performAction(key -> newCountry.code),
                routes.MultipleDisposalsTriageController.checkYourAnswers()
              )
            }

        }

        "the user has started a draft return and" when {

          "have completed the section and they enter a country which is " +
            "different than one they have already entered" in {
              forAll { c: CompleteMultipleDisposalsTriageAnswers =>
                val answers = c.copy(countryOfResidence = Country("FI"))

                val (session, journey, draftReturn) =
                  sessionDataWithFillingOutReturn(answers)

                val updatedAnswers     = answers.copy(countryOfResidence = country)
                val updatedDraftReturn =
                  updateDraftReturn(draftReturn, updatedAnswers)
                val updatedJourney     =
                  journey.copy(draftReturn = updatedDraftReturn)

                inSequence {
                  mockAuthWithNoRetrievals()
                  mockGetSession(session)
                  mockStoreDraftReturn(updatedJourney)(
                    Right(())
                  )
                  mockStoreSession(
                    session.copy(journeyStatus = Some(updatedJourney))
                  )(Right(()))
                }

                checkIsRedirect(
                  performAction(key -> country.code),
                  routes.MultipleDisposalsTriageController.checkYourAnswers()
                )
              }

            }

          "the user is on an amend journey where the estimates answer should be preserved" in {
            forAll { c: CompleteMultipleDisposalsTriageAnswers =>
              val answers = c.copy(countryOfResidence = Country("FI"))

              val (session, journey, draftReturn) =
                sessionDataWithFillingOutReturn(
                  answers,
                  amendReturnData = Some(
                    sample[AmendReturnData].copy(
                      originalReturn = sample[CompleteReturnWithSummary].copy(
                        completeReturn = sample[CompleteMultipleIndirectDisposalReturn].copy(
                          yearToDateLiabilityAnswers = sample[CompleteNonCalculatedYTDAnswers].copy(
                            hasEstimatedDetails = false
                          )
                        )
                      )
                    )
                  )
                )

              val updatedAnswers     = answers.copy(countryOfResidence = country)
              val updatedDraftReturn =
                updateDraftReturn(draftReturn, updatedAnswers)
              val updatedJourney     =
                journey.copy(draftReturn = updatedDraftReturn)

              inSequence {
                mockAuthWithNoRetrievals()
                mockGetSession(session)
                mockStoreDraftReturn(updatedJourney)(
                  Right(())
                )
                mockStoreSession(
                  session.copy(journeyStatus = Some(updatedJourney))
                )(Right(()))
              }

              checkIsRedirect(
                performAction(key -> country.code),
                routes.MultipleDisposalsTriageController.checkYourAnswers()
              )
            }

          }

        }

      }

      "not update the session" when {

        "user has already answered country of residence section and" +
          "re-selected same option" in {
            val answers = sample[IncompleteMultipleDisposalsTriageAnswers]
              .copy(
                numberOfProperties = Some(2),
                wasAUKResident = Some(false),
                countryOfResidence = Some(country)
              )

            val (session, _) = sessionDataWithStartingNewDraftReturn(answers)

            inSequence {
              mockAuthWithNoRetrievals()
              mockGetSession(session)
            }

            checkIsRedirect(
              performAction(key -> "HK"),
              routes.MultipleDisposalsTriageController.checkYourAnswers()
            )
          }

      }

      "show a form error" when {

        "the user submits nothing" in {
          val answers      = IncompleteMultipleDisposalsTriageAnswers.empty.copy(
            individualUserType = Some(Self),
            numberOfProperties = Some(2),
            wasAUKResident = Some(false),
            countryOfResidence = None
          )
          val (session, _) = sessionDataWithStartingNewDraftReturn(answers)

          inSequence {
            mockAuthWithNoRetrievals()
            mockGetSession(session)
          }

          checkPageIsDisplayed(
            performAction(),
            messageFromMessageKey(s"multipleDisposalsCountryOfResidence.title"),
            { doc =>
              doc
                .select("#error-summary-display > ul > li > a")
                .text() shouldBe messageFromMessageKey(
                s"$key.error.required"
              )
              doc.title() should startWith("Error:")
            },
            BAD_REQUEST
          )
        }

        "the option is not recognised" in {
          val answers = IncompleteMultipleDisposalsTriageAnswers.empty
            .copy(
              numberOfProperties = Some(2),
              wasAUKResident = Some(false),
              countryOfResidence = None
            )

          val (session, _) = sessionDataWithStartingNewDraftReturn(answers)

          inSequence {
            mockAuthWithNoRetrievals()
            mockGetSession(session)
          }

          checkPageIsDisplayed(
            performAction(key -> "XX"),
            messageFromMessageKey(s"multipleDisposalsCountryOfResidence.title"),
            { doc =>
              doc
                .select("#error-summary-display > ul > li > a")
                .text() shouldBe messageFromMessageKey(
                s"$key.error.notFound"
              )
              doc.title() should startWith("Error:")
            },
            BAD_REQUEST
          )
        }

      }

      "show an error page" when {

        val answers                         = sample[CompleteMultipleDisposalsTriageAnswers].copy(
          countryOfResidence = sample[Country]
        )
        val (session, journey, draftReturn) =
          sessionDataWithFillingOutReturn(answers)

        val updatedAnswers     = answers.copy(countryOfResidence = country)
        val updatedDraftReturn = updateDraftReturn(draftReturn, updatedAnswers)
        val updatedJourney     = journey.copy(draftReturn = updatedDraftReturn)

        "there is an error updating the draft return" in {
          inSequence {
            mockAuthWithNoRetrievals()
            mockGetSession(session)
            mockStoreDraftReturn(updatedJourney)(
              Left(Error(""))
            )
          }

          checkIsTechnicalErrorPage(performAction(key -> country.code))
        }

        "there is an error updating the session" in {
          inSequence {
            mockAuthWithNoRetrievals()
            mockGetSession(session)
            mockStoreDraftReturn(updatedJourney)(
              Right(())
            )
            mockStoreSession(
              session.copy(journeyStatus = Some(updatedJourney))
            )(Left(Error("")))
          }

          checkIsTechnicalErrorPage(performAction(key -> country.code))
        }

      }

    }

    "handling requests to display the asset type for non-uk residents page" must {

      def performAction(): Future[Result] =
        controller.assetTypeForNonUkResidents()(FakeRequest())

      behave like redirectToStartWhenInvalidJourney(
        performAction,
        isValidJourney
      )

      behave like amendReturnToFillingOutReturnSpecBehaviour(
        controller.assetTypeForNonUkResidents(),
        mockUUIDGenerator
      )

      "display the page" when {

        def test(
          session: SessionData,
          expectedBackLink: Call,
          expectedButtonMessageKey: String,
          expectReturnToSummaryLink: Boolean,
          displayType: UserTypeDisplay
        ): Unit =
          testPageIsDisplayed(
            performAction,
            session,
            s"multipleDisposalsAssetTypeForNonUkResidents${displayType.getSubKey(separatePeriodOfAdminKey = true)}.title",
            routes.MultipleDisposalsTriageController
              .assetTypeForNonUkResidentsSubmit(),
            expectedBackLink,
            expectedButtonMessageKey,
            expectReturnToSummaryLink,
            List(
              SelectorAndValue(
                "#content > article > form > div > #multipleDisposalsAssetTypeForNonUkResidents > div:eq(4) > span",
                messageFromMessageKey(
                  s"multipleDisposalsAssetTypeForNonUkResidents.MixedUse${displayType.getSubKey(separatePeriodOfAdminKey = true)}.helpText"
                )
              )
            ),
            List(
              TagAttributePairAndValue(
                "label",
                "for",
                "multipleDisposalsAssetTypeForNonUkResidents-3",
                s"Residential Non-residential Mixed use ${messageFromMessageKey(
                  s"multipleDisposalsAssetTypeForNonUkResidents${displayType.getSubKey(separatePeriodOfAdminKey = true)}.IndirectDisposal"
                )}"
              )
            )
          )

        "the user has not started a new draft return and" when {

          "the journey is incomplete" in {
            List(
              trustDisplay,
              agentDisplay,
              individualDisplay,
              capacitorDisplay,
              personalRepDisplay,
              periodOfAdminDisplay
            ).foreach { displayType: UserTypeDisplay =>
              withClue(
                s"For user type ${displayType.getSubKey(separatePeriodOfAdminKey = true)}"
              ) {
                test(
                  sessionDataWithStartingNewDraftReturn(
                    IncompleteMultipleDisposalsTriageAnswers.empty
                      .copy(individualUserType = Some(setIndividualUserType(displayType))),
                    displayType.name,
                    displayType.userType
                  )._1.copy(userType = Some(displayType.userType)),
                  triage.routes.MultipleDisposalsTriageController
                    .countryOfResidence(),
                  "button.continue",
                  expectReturnToSummaryLink = false,
                  displayType
                )
              }
            }
          }

          "the journey is complete" in {
            List(
              trustDisplay,
              agentDisplay,
              individualDisplay,
              personalRepDisplay,
              capacitorDisplay,
              periodOfAdminDisplay
            ).foreach { displayType: UserTypeDisplay =>
              withClue(
                s"For user type ${displayType.getSubKey(separatePeriodOfAdminKey = true)}"
              ) {
                test(
                  sessionDataWithStartingNewDraftReturn(
                    sample[CompleteMultipleDisposalsTriageAnswers]
                      .copy(individualUserType = Some(setIndividualUserType(displayType))),
                    displayType.name,
                    displayType.userType
                  )._1,
                  triage.routes.MultipleDisposalsTriageController
                    .checkYourAnswers(),
                  "button.continue",
                  expectReturnToSummaryLink = false,
                  displayType
                )
              }
            }
          }

        }

        "the user has started a new draft return and" when {

          "the journey is incomplete" in {
            test(
              sessionDataWithFillingOutReturn(
                IncompleteMultipleDisposalsTriageAnswers.empty
                  .copy(individualUserType = Some(Self))
              )._1,
              triage.routes.MultipleDisposalsTriageController
                .countryOfResidence(),
              "button.saveAndContinue",
              expectReturnToSummaryLink = true,
              individualDisplay
            )
          }

          "the journey is complete" in {
            test(
              sessionDataWithFillingOutReturn(
                sample[CompleteMultipleDisposalsTriageAnswers]
                  .copy(individualUserType = Some(Self))
              )._1,
              triage.routes.MultipleDisposalsTriageController
                .checkYourAnswers(),
              "button.saveAndContinue",
              expectReturnToSummaryLink = true,
              individualDisplay
            )
          }
        }

      }

    }

    "handling submits on the asset type for non-uk residents page" must {

      def performAction(data: (String, String)*): Future[Result] =
        controller.assetTypeForNonUkResidentsSubmit()(
          FakeRequest().withFormUrlEncodedBody(data: _*)
        )

      def updateDraftReturn(
        d: DraftMultipleDisposalsReturn,
        newAnswers: MultipleDisposalsTriageAnswers,
        isFurtherReturn: Boolean
      ) =
        d.copy(
          triageAnswers = newAnswers,
          examplePropertyDetailsAnswers = None,
          yearToDateLiabilityAnswers = if (isFurtherReturn) d.yearToDateLiabilityAnswers.map {
            case answers: CalculatedYTDAnswers    => answers.unset(_.hasEstimatedDetails)
            case answers: NonCalculatedYTDAnswers => answers.unset(_.hasEstimatedDetails)
          }
          else None,
          supportingEvidenceAnswers = None
        )

      val country = Country("HK")

      val key = "multipleDisposalsAssetTypeForNonUkResidents"

      behave like amendReturnToFillingOutReturnSpecBehaviour(
        controller.assetTypeForNonUkResidentsSubmit(),
        mockUUIDGenerator
      )

      "redirect to redirect to cya page" when {

        "the user has not started a draft return and" when {

          val answers = IncompleteMultipleDisposalsTriageAnswers.empty.copy(
            individualUserType = Some(Self),
            numberOfProperties = Some(2),
            wasAUKResident = Some(false),
            countryOfResidence = Some(country)
          )

          val (session, journey) =
            sessionDataWithStartingNewDraftReturn(answers)

          "user has not answered the asset type for non-uk residents section and " +
            "selects residential checkbox" in {

              inSequence {
                mockAuthWithNoRetrievals()
                mockGetSession(session)
                mockStoreSession(
                  session.copy(journeyStatus =
                    Some(
                      journey.copy(
                        newReturnTriageAnswers = Left(
                          answers.copy(
                            assetTypes = Some(List(AssetType.Residential))
                          )
                        )
                      )
                    )
                  )
                )(Right(()))
              }

              checkIsRedirect(
                performAction(s"$key[]" -> "0"),
                routes.MultipleDisposalsTriageController.checkYourAnswers()
              )
            }

          "user has not answered the asset type for non-uk residents section and " +
            "selects mixed use checkbox" in {

              inSequence {
                mockAuthWithNoRetrievals()
                mockGetSession(session)
                mockStoreSession(
                  session.copy(journeyStatus =
                    Some(
                      journey.copy(
                        newReturnTriageAnswers = Left(
                          answers.copy(
                            assetTypes = Some(List(AssetType.MixedUse))
                          )
                        )
                      )
                    )
                  )
                )(Right(()))
              }

              checkIsRedirect(
                performAction(s"$key[]" -> "2"),
                routes.MultipleDisposalsTriageController.checkYourAnswers()
              )
            }

          "user has not answered the asset type for non-uk residents section and " +
            "selects more than one asset type checkboxes" in {

              inSequence {
                mockAuthWithNoRetrievals()
                mockGetSession(session)
                mockStoreSession(
                  session.copy(journeyStatus =
                    Some(
                      journey.copy(
                        newReturnTriageAnswers = Left(
                          answers.copy(
                            assetTypes = Some(
                              List(AssetType.Residential, AssetType.MixedUse)
                            )
                          )
                        )
                      )
                    )
                  )
                )(Right(()))
              }

              checkIsRedirect(
                performAction(s"$key[]" -> "0", s"$key[]" -> "2"),
                routes.MultipleDisposalsTriageController.checkYourAnswers()
              )
            }

          "user has already answered the asset type for non-uk residents section and " +
            "re-selected different asset type" in {
              val answers = sample[IncompleteMultipleDisposalsTriageAnswers]
                .copy(
                  individualUserType = Some(Self),
                  numberOfProperties = Some(2),
                  wasAUKResident = Some(false),
                  assetTypes = Some(List(AssetType.Residential))
                )

              val (session, journey) =
                sessionDataWithStartingNewDraftReturn(answers)

              inSequence {
                mockAuthWithNoRetrievals()
                mockGetSession(session)
                mockStoreSession(
                  session.copy(journeyStatus =
                    Some(
                      journey.copy(
                        newReturnTriageAnswers = Left(
                          answers.copy(
                            assetTypes = Some(List(AssetType.NonResidential))
                          )
                        )
                      )
                    )
                  )
                )(Right(()))
              }

              checkIsRedirect(
                performAction(s"$key[]" -> "1"),
                routes.MultipleDisposalsTriageController.checkYourAnswers()
              )
            }

        }

        "the user has started a draft return and" when {

          "have completed the section and they enter a figure which is " +
            "different than one they have already entered" in {
              forAll { c: CompleteMultipleDisposalsTriageAnswers =>
                val amendReturnData                 = sample[AmendReturnData]
                val answers                         = c.copy(
                  countryOfResidence = sample[Country],
                  assetTypes = List(AssetType.Residential)
                )
                val (session, journey, draftReturn) =
                  sessionDataWithFillingOutReturn(
                    answers,
                    amendReturnData = Some(amendReturnData.copy(shouldDisplayGainOrLossAfterReliefs = false))
                  )

                val updatedAnswers     =
                  IncompleteMultipleDisposalsTriageAnswers(
                    answers.individualUserType,
                    Some(answers.numberOfProperties),
                    Some(false),
                    Some(answers.countryOfResidence),
                    None,
                    Some(List(AssetType.NonResidential)),
                    Some(true),
                    Some(answers.taxYear),
                    Some(answers.completionDate)
                  )
                val updatedDraftReturn =
                  updateDraftReturn(draftReturn, updatedAnswers, journey.isFurtherReturn.contains(true))
                val updatedJourney     =
                  journey.copy(
                    draftReturn = updatedDraftReturn,
                    amendReturnData = Some(amendReturnData.copy(shouldDisplayGainOrLossAfterReliefs = true))
                  )

                inSequence {
                  mockAuthWithNoRetrievals()
                  mockGetSession(session)
                  mockStoreDraftReturn(updatedJourney)(
                    Right(())
                  )
                  mockStoreSession(
                    session.copy(journeyStatus = Some(updatedJourney))
                  )(Right(()))
                }

                checkIsRedirect(
                  performAction(s"$key[]" -> "1"),
                  routes.MultipleDisposalsTriageController.checkYourAnswers()
                )
              }
            }

        }

      }

      "not update the session" when {

        "user has already answered the asset type for non-uk residents section and " +
          "re-selected same asset type" in {
            val answers = sample[IncompleteMultipleDisposalsTriageAnswers]
              .copy(
                individualUserType = Some(Self),
                numberOfProperties = Some(2),
                wasAUKResident = Some(false),
                assetTypes = Some(List(AssetType.Residential))
              )

            val (session, _) = sessionDataWithStartingNewDraftReturn(answers)

            inSequence {
              mockAuthWithNoRetrievals()
              mockGetSession(session)
            }

            checkIsRedirect(
              performAction(s"$key[]" -> "0"),
              routes.MultipleDisposalsTriageController.checkYourAnswers()
            )
          }

      }

      "show a form error" when {

        "the user submits nothing" in {
          List(
            trustDisplay,
            agentDisplay,
            individualDisplay,
            capacitorDisplay,
            personalRepDisplay,
            periodOfAdminDisplay
          ).foreach { displayType: UserTypeDisplay =>
            withClue(
              s"For user type ${displayType.getSubKey(separatePeriodOfAdminKey = true)}"
            ) {
              val answers = IncompleteMultipleDisposalsTriageAnswers.empty.copy(
                individualUserType = Some(setIndividualUserType(displayType)),
                numberOfProperties = Some(2),
                wasAUKResident = Some(false),
                countryOfResidence = Some(country),
                assetTypes = None
              )
              val session = sessionDataWithStartingNewDraftReturn(
                answers,
                displayType.name,
                displayType.userType
              )._1.copy(userType = Some(displayType.userType))

              inSequence {
                mockAuthWithNoRetrievals()
                mockGetSession(session)
              }

              checkPageIsDisplayed(
                performAction(),
                messageFromMessageKey(
                  s"multipleDisposalsAssetTypeForNonUkResidents${displayType.getSubKey(separatePeriodOfAdminKey = true)}.title"
                ),
                { doc =>
                  doc
                    .select("#error-summary-display > ul > li > a")
                    .text() shouldBe messageFromMessageKey(
                    s"$key${displayType.getSubKey(separatePeriodOfAdminKey = true)}.error.required"
                  )
                  doc.title() should startWith("Error:")
                },
                BAD_REQUEST
              )
            }
          }
        }

      }

      "show an error page" when {

        val answers                         = sample[CompleteMultipleDisposalsTriageAnswers].copy(
          countryOfResidence = sample[Country],
          assetTypes = List(AssetType.Residential)
        )
        val (session, journey, draftReturn) =
          sessionDataWithFillingOutReturn(answers)

        val updatedAnswers     =
          IncompleteMultipleDisposalsTriageAnswers(
            answers.individualUserType,
            Some(answers.numberOfProperties),
            Some(false),
            Some(answers.countryOfResidence),
            None,
            Some(List(AssetType.NonResidential)),
            Some(true),
            Some(answers.taxYear),
            Some(answers.completionDate)
          )
        val updatedDraftReturn = updateDraftReturn(draftReturn, updatedAnswers, journey.isFurtherReturn.contains(true))
        val updatedJourney     = journey.copy(draftReturn = updatedDraftReturn)

        "there is an error updating the draft return" in {
          inSequence {
            mockAuthWithNoRetrievals()
            mockGetSession(session)
            mockStoreDraftReturn(updatedJourney)(
              Left(Error(""))
            )
          }

          checkIsTechnicalErrorPage(performAction(s"$key[]" -> "1"))
        }

        "there is an error updating the session" in {
          inSequence {
            mockAuthWithNoRetrievals()
            mockGetSession(session)
            mockStoreDraftReturn(updatedJourney)(
              Right(())
            )
            mockStoreSession(
              session.copy(journeyStatus = Some(updatedJourney))
            )(Left(Error("")))
          }

          checkIsTechnicalErrorPage(performAction(s"$key[]" -> "1"))
        }

      }

    }

    "handling requests to display the completion date page" must {

      def performAction(): Future[Result] =
        controller.completionDate()(FakeRequest())

      behave like redirectToStartWhenInvalidJourney(
        performAction,
        isValidJourney
      )

      behave like amendReturnToFillingOutReturnSpecBehaviour(
        controller.completionDate(),
        mockUUIDGenerator
      )

      "display the page" when {

        def test(
          session: SessionData,
          expectedBackLink: Call,
          expectedButtonMessageKey: String,
          expectReturnToSummaryLink: Boolean
        ): Unit =
          testPageIsDisplayed(
            performAction,
            session,
            "multipleDisposalsCompletionDate.title",
            routes.MultipleDisposalsTriageController.completionDateSubmit(),
            expectedBackLink,
            expectedButtonMessageKey,
            expectReturnToSummaryLink
          )

        "the user has not started a new draft return and" when {

          "the journey is incomplete" in {
            test(
              sessionDataWithStartingNewDraftReturn(
                IncompleteMultipleDisposalsTriageAnswers.empty
              )._1,
              triage.routes.MultipleDisposalsTriageController
                .whenWereContractsExchanged(),
              "button.continue",
              expectReturnToSummaryLink = false
            )
          }

          "the journey is complete" in {
            test(
              sessionDataWithStartingNewDraftReturn(
                sample[CompleteMultipleDisposalsTriageAnswers].copy(individualUserType = Some(Self))
              )._1,
              triage.routes.MultipleDisposalsTriageController
                .checkYourAnswers(),
              "button.continue",
              expectReturnToSummaryLink = false
            )
          }

        }

        "the user has started a new draft return and" when {

          "the journey is incomplete" in {
            test(
              sessionDataWithFillingOutReturn(
                IncompleteMultipleDisposalsTriageAnswers.empty
              )._1,
              triage.routes.MultipleDisposalsTriageController
                .whenWereContractsExchanged(),
              "button.saveAndContinue",
              expectReturnToSummaryLink = true
            )
          }

          "the journey is complete" in {
            test(
              sessionDataWithFillingOutReturn(
                sample[CompleteMultipleDisposalsTriageAnswers].copy(individualUserType = Some(Self))
              )._1,
              triage.routes.MultipleDisposalsTriageController
                .checkYourAnswers(),
              "button.saveAndContinue",
              expectReturnToSummaryLink = true
            )
          }
        }

      }

    }

    "handling submitted completion dates" must {

      def performAction(formData: (String, String)*): Future[Result] =
        controller.completionDateSubmit()(
          FakeRequest().withFormUrlEncodedBody(formData: _*)
        )

      def formData(d: LocalDate): List[(String, String)] =
        List(
          "multipleDisposalsCompletionDate-day"   -> d.getDayOfMonth.toString,
          "multipleDisposalsCompletionDate-month" -> d.getMonthValue.toString,
          "multipleDisposalsCompletionDate-year"  -> d.getYear.toString
        )

      def updateDraftReturn(
        d: DraftMultipleDisposalsReturn,
        newAnswers: MultipleDisposalsTriageAnswers
      ) =
        d.copy(
          triageAnswers = newAnswers,
          examplePropertyDetailsAnswers = d.examplePropertyDetailsAnswers.map(
            _.unset(_.disposalDate).unset(_.acquisitionPrice)
          ),
          yearToDateLiabilityAnswers = None,
          gainOrLossAfterReliefs = None
        )

      val today = TimeUtils.today()

      behave like redirectToStartWhenInvalidJourney(
        () => performAction(),
        isValidJourney
      )

      behave like amendReturnToFillingOutReturnSpecBehaviour(
        controller.completionDateSubmit(),
        mockUUIDGenerator
      )

      "show a form error" when {

        def testFormError(
          formData: List[(String, String)]
        )(expectedErrorMessageKey: String) = {
          inSequence {
            mockAuthWithNoRetrievals()
            mockGetSession(
              sessionDataWithStartingNewDraftReturn(
                sample[CompleteMultipleDisposalsTriageAnswers].copy(
                  individualUserType = Some(Self)
                ),
                representeeAnswers = None
              )._1
            )
          }

          checkPageIsDisplayed(
            performAction(formData: _*),
            messageFromMessageKey("multipleDisposalsCompletionDate.title"),
            doc =>
              doc
                .select("#error-summary-display > ul > li > a")
                .text() shouldBe messageFromMessageKey(
                expectedErrorMessageKey
              ),
            BAD_REQUEST
          )
        }

        "the date entered is invalid" in {
          DateErrorScenarios
            .dateErrorScenarios(
              "multipleDisposalsCompletionDate",
              ""
            )
            .foreach { scenario =>
              withClue(s"For date error scenario $scenario: ") {
                val data = List(
                  "multipleDisposalsCompletionDate-day"   -> scenario.dayInput,
                  "multipleDisposalsCompletionDate-month" -> scenario.monthInput,
                  "multipleDisposalsCompletionDate-year"  -> scenario.yearInput
                ).collect { case (key, Some(value)) => key -> value }

                testFormError(data)(scenario.expectedErrorMessageKey)
              }
            }
        }

        "the date entered is later than today" in {
          testFormError(formData(today.plusDays(1L)))(
            "multipleDisposalsCompletionDate.error.tooFarInFuture"
          )
        }

        "the date entered is before 06-04-2020" in {
          val date = LocalDate.of(2020, 4, 5)

          testFormError(formData(date))(
            "multipleDisposalsCompletionDate.error.tooFarInPast"
          )
        }

      }

      "show an error page" when {

        "there is an error updating the draft return" in {
          val answers                         = sample[CompleteMultipleDisposalsTriageAnswers].copy(
            individualUserType = Some(Self),
            completionDate = CompletionDate(today.minusDays(1L))
          )
          val (session, journey, draftReturn) =
            sessionDataWithFillingOutReturn(answers)

          val updatedAnswers     =
            IncompleteMultipleDisposalsTriageAnswers
              .fromCompleteAnswers(answers)
              .copy(completionDate = Some(CompletionDate(today)))
          val updatedDraftReturn =
            updateDraftReturn(draftReturn, updatedAnswers)

          inSequence {
            mockAuthWithNoRetrievals()
            mockGetSession(session)
            mockStoreDraftReturn(journey.copy(draftReturn = updatedDraftReturn))(
              Left(Error(""))
            )
          }

          checkIsTechnicalErrorPage(
            performAction(formData(today): _*)
          )
        }

        "there is an error updating the session" in {
          val answers            =
            sample[CompleteMultipleDisposalsTriageAnswers].copy(
              individualUserType = Some(Self),
              completionDate = CompletionDate(today)
            )
          val (session, journey) =
            sessionDataWithStartingNewDraftReturn(answers)

          val newCompletionDate =
            CompletionDate(answers.completionDate.value.minusDays(1L))
          val updatedAnswers    =
            IncompleteMultipleDisposalsTriageAnswers
              .fromCompleteAnswers(answers)
              .copy(completionDate = Some(newCompletionDate))
          val updatedJourney    =
            journey.copy(newReturnTriageAnswers = Left(updatedAnswers))

          inSequence {
            mockAuthWithNoRetrievals()
            mockGetSession(session)
            mockStoreSession(
              session.copy(journeyStatus = Some(updatedJourney))
            )(Left(Error("")))
          }

          checkIsTechnicalErrorPage(
            performAction(formData(newCompletionDate.value): _*)
          )
        }

      }

      "redirect to the check your answers page" when {

        "the user has not started a draft return and" when {

          "the user has not answered the question before" in {
            val answers            = IncompleteMultipleDisposalsTriageAnswers.empty
            val (session, journey) =
              sessionDataWithStartingNewDraftReturn(answers)

            val newCompletionDate = CompletionDate(today)
            val updatedJourney    =
              journey.copy(newReturnTriageAnswers = Left(answers.copy(completionDate = Some(newCompletionDate))))

            inSequence {
              mockAuthWithNoRetrievals()
              mockGetSession(session)
              mockStoreSession(
                session.copy(journeyStatus = Some(updatedJourney))
              )(Right(()))
            }

            checkIsRedirect(
              performAction(formData(newCompletionDate.value): _*),
              routes.MultipleDisposalsTriageController.checkYourAnswers()
            )
          }

          "the user has already answered the question" in {
            forAll { c: CompleteMultipleDisposalsTriageAnswers =>
              val answers            =
                c.copy(
                  individualUserType = Some(Self),
                  completionDate = CompletionDate(today)
                )
              val (session, journey) =
                sessionDataWithStartingNewDraftReturn(answers)

              val newCompletionDate =
                CompletionDate(answers.completionDate.value.minusDays(1L))
              val updatedAnswers    = IncompleteMultipleDisposalsTriageAnswers
                .fromCompleteAnswers(answers)
                .copy(completionDate = Some(newCompletionDate))

              val updatedJourney =
                journey.copy(newReturnTriageAnswers = Left(updatedAnswers))

              inSequence {
                mockAuthWithNoRetrievals()
                mockGetSession(session)
                mockStoreSession(
                  session.copy(journeyStatus = Some(updatedJourney))
                )(Right(()))
              }

              checkIsRedirect(
                performAction(formData(newCompletionDate.value): _*),
                routes.MultipleDisposalsTriageController.checkYourAnswers()
              )
            }
          }
        }

        "the user has started a draft return and" when {

          "have completed the section and they enter a figure which is " +
            "different than one they have already entered" in {
              val currentAnswers  = sample[CompleteMultipleDisposalsTriageAnswers].copy(
                individualUserType = Some(Self),
                completionDate = CompletionDate(today.minusDays(1L))
              )
              val submittedDate   = today
              val amendReturnData = sample[AmendReturnData]

              val (session, journey, draftReturn) =
                sessionDataWithFillingOutReturn(
                  currentAnswers,
                  representeeAnswers = None,
                  amendReturnData = Some(amendReturnData.copy(shouldDisplayGainOrLossAfterReliefs = false))
                )

              val updatedAnswers     =
                currentAnswers.unset(_.completionDate).copy(completionDate = Some(CompletionDate(submittedDate)))
              val updatedDraftReturn =
                updateDraftReturn(draftReturn, updatedAnswers)
              val updatedJourney     = journey.copy(
                draftReturn = updatedDraftReturn,
                amendReturnData = Some(amendReturnData.copy(shouldDisplayGainOrLossAfterReliefs = true))
              )

              inSequence {
                mockAuthWithNoRetrievals()
                mockGetSession(session)
                mockStoreDraftReturn(updatedJourney)(Right(()))
                mockStoreSession(
                  session.copy(journeyStatus = Some(updatedJourney))
                )(Right(()))
              }

              checkIsRedirect(
                performAction(
                  formData(submittedDate): _*
                ),
                routes.MultipleDisposalsTriageController.checkYourAnswers()
              )
            }

        }

      }

      "not perform any updates" when {

        "the date submitted is the same as one that already exists in session" in {
          val answers      = sample[CompleteMultipleDisposalsTriageAnswers].copy(
            individualUserType = Some(Self),
            completionDate = CompletionDate(TimeUtils.today())
          )
          val (session, _) = sessionDataWithStartingNewDraftReturn(answers)

          inSequence {
            mockAuthWithNoRetrievals()
            mockGetSession(session)
          }

          checkIsRedirect(
            performAction(formData(answers.completionDate.value): _*),
            routes.MultipleDisposalsTriageController.checkYourAnswers()
          )
        }

      }

    }

    "handling requests to display the share disposal page for non uk residents page" must {

      val requiredPreviousAnswers =
        IncompleteMultipleDisposalsTriageAnswers.empty.copy(
          individualUserType = Some(Self),
          wasAUKResident = Some(false),
          countryOfResidence = Some(sample[Country])
        )

      def performAction(): Future[Result] =
        controller.disposalDateOfShares()(FakeRequest())

      behave like amendReturnToFillingOutReturnSpecBehaviour(
        controller.disposalDateOfShares(),
        mockUUIDGenerator
      )

      behave like noDateOfDeathForPersonalRepBehaviour(performAction)

      "Page is displayed correctly" in {
        inSequence {
          mockAuthWithNoRetrievals()
          mockGetSession(
            sessionDataWithFillingOutReturn(
              requiredPreviousAnswers.copy(
                assetTypes = Some(List(AssetType.IndirectDisposal))
              )
            )._1
          )
        }
        checkPageIsDisplayed(
          performAction,
          messageFromMessageKey("sharesDisposalDate.title"),
          doc => {
            doc
              .select("#sharesDisposalDate-form-hint")
              .text()         shouldBe messageFromMessageKey(
              "sharesDisposalDate.helpText"
            )
            doc
              .select("#back")
              .attr("href")   shouldBe routes.MultipleDisposalsTriageController
              .assetTypeForNonUkResidents()
              .url
            doc
              .select("#content > article > form")
              .attr("action") shouldBe routes.MultipleDisposalsTriageController
              .disposalDateOfSharesSubmit()
              .url
          }
        )

      }

    }

    "handling submitted disposal of shares date" must {

      def performAction(formData: (String, String)*): Future[Result] =
        controller.disposalDateOfSharesSubmit()(
          FakeRequest().withFormUrlEncodedBody(formData: _*)
        )

      def formData(d: LocalDate): List[(String, String)] =
        List(
          "sharesDisposalDate-day"   -> d.getDayOfMonth().toString,
          "sharesDisposalDate-month" -> d.getMonthValue().toString,
          "sharesDisposalDate-year"  -> d.getYear().toString
        )

      val today = TimeUtils.today()

      behave like redirectToStartWhenInvalidJourney(
        () => performAction(),
        isValidJourney
      )

      behave like amendReturnToFillingOutReturnSpecBehaviour(
        controller.disposalDateOfSharesSubmit(),
        mockUUIDGenerator
      )

      behave like noDateOfDeathForPersonalRepBehaviour(() => performAction())

      def updateDraftReturn(
        d: DraftMultipleDisposalsReturn,
        newAnswers: MultipleDisposalsTriageAnswers
      ) =
        d.copy(
          triageAnswers = newAnswers,
          examplePropertyDetailsAnswers = d.examplePropertyDetailsAnswers.map(
            _.unset(_.disposalDate)
          ),
          yearToDateLiabilityAnswers = None,
          gainOrLossAfterReliefs = None
        )

      "show a form error" when {

        def testFormError(
          individualUserType: Option[IndividualUserType] = Some(Self),
          representeeAnswers: Option[RepresenteeAnswers] = None
        )(
          formData: List[(String, String)]
        )(expectedErrorMessageKey: String) = {
          inSequence {
            mockAuthWithNoRetrievals()
            mockGetSession(
              sessionDataWithStartingNewDraftReturn(
                sample[CompleteMultipleDisposalsTriageAnswers].copy(individualUserType = individualUserType),
                representeeAnswers = representeeAnswers
              )._1
            )
          }

          checkPageIsDisplayed(
            performAction(formData: _*),
            messageFromMessageKey("sharesDisposalDate.title"),
            doc =>
              doc
                .select("#error-summary-display > ul > li > a")
                .text() shouldBe messageFromMessageKey(
                expectedErrorMessageKey
              ),
            BAD_REQUEST
          )
        }

        "the date entered is invalid" in {
          DateErrorScenarios
            .dateErrorScenarios(
              "sharesDisposalDate",
              ""
            )
            .foreach { scenario =>
              withClue(s"For date error scenario $scenario: ") {
                val data = List(
                  "sharesDisposalDate-day"   -> scenario.dayInput,
                  "sharesDisposalDate-month" -> scenario.monthInput,
                  "sharesDisposalDate-year"  -> scenario.yearInput
                ).collect { case (key, Some(value)) => key -> value }

                testFormError()(data)(scenario.expectedErrorMessageKey)
              }
            }
        }

        "the date entered is later than today" in {
          testFormError()(formData(today.plusDays(1L)))(
            "sharesDisposalDate.error.tooFarInFuture"
          )
        }

        "the disposal date is strictly after the date of death and the user is a non-period of admin personal rep" in {
          testFormError(
            Some(PersonalRepresentative),
            Some(sample[CompleteRepresenteeAnswers].copy(dateOfDeath = Some(DateOfDeath(today.minusDays(1L)))))
          )(formData(today))(
            "sharesDisposalDate.error.nonPeriodOfAdminDeathAfterDate"
          )
        }

        "the disposal date is on the date of death and the user is a period of admin personal rep" in {
          testFormError(
            Some(PersonalRepresentativeInPeriodOfAdmin),
            Some(sample[CompleteRepresenteeAnswers].copy(dateOfDeath = Some(DateOfDeath(today))))
          )(formData(today))(
            "sharesDisposalDate.error.periodOfAdminDeathNotAfterDate"
          )
        }

        "the disposal date is strictly before the date of death and the user is a period of admin personal rep" in {
          testFormError(
            Some(PersonalRepresentativeInPeriodOfAdmin),
            Some(sample[CompleteRepresenteeAnswers].copy(dateOfDeath = Some(DateOfDeath(today))))
          )(formData(today.minusDays(1L)))(
            "sharesDisposalDate.error.periodOfAdminDeathNotAfterDate"
          )
        }

      }

      "show an error page" when {

        "there is an error updating the session" in {
          val taxYear            = sample[TaxYear]
          val answers            =
            sample[IncompleteMultipleDisposalsTriageAnswers]
              .copy(individualUserType = Some(Self), completionDate = Some(CompletionDate(today)))
          val (session, journey) =
            sessionDataWithStartingNewDraftReturn(answers)

          val newCompletionDate = CompletionDate(today.minusDays(1))
          val updatedJourney    =
            journey.copy(newReturnTriageAnswers =
              Left(
                answers.copy(
                  completionDate = Some(newCompletionDate),
                  taxYear = Some(taxYear),
                  taxYearAfter6April2020 = Some(true)
                )
              )
            )

          inSequence {
            mockAuthWithNoRetrievals()
            mockGetSession(session)
            mockGetTaxYear(newCompletionDate.value)(Right(Some(taxYear)))
            mockStoreSession(
              session.copy(journeyStatus = Some(updatedJourney))
            )(Left(Error("")))
          }

          checkIsTechnicalErrorPage(
            performAction(formData(newCompletionDate.value): _*)
          )
        }

      }

      "redirect to the check your answers page" when {

        val taxYear = sample[TaxYear].copy(
          startDateInclusive = LocalDate.of(today.getYear, 4, 6),
          endDateExclusive = LocalDate.of(today.getYear + 1, 4, 6)
        )

        def test(
          currentAnswers: IncompleteMultipleDisposalsTriageAnswers,
          representeeAnswers: Option[RepresenteeAnswers],
          submittedDate: LocalDate,
          taxYear: Option[TaxYear]
        ) = {

          val (session, journey, draftReturn) =
            sessionDataWithFillingOutReturn(
              currentAnswers,
              representeeAnswers = representeeAnswers
            )

          val updatedAnswers     = currentAnswers.copy(
            completionDate = Some(CompletionDate(submittedDate)),
            taxYear = taxYear,
            taxYearAfter6April2020 = Some(taxYear.isDefined)
          )
          val updatedDraftReturn =
            updateDraftReturn(draftReturn, updatedAnswers)
          val updatedJourney     = journey.copy(
            draftReturn = updatedDraftReturn
          )

          inSequence {
            mockAuthWithNoRetrievals()
            mockGetSession(session)
            mockGetTaxYear(submittedDate)(Right(taxYear))
            mockStoreDraftReturn(updatedJourney)(Right(()))
            mockStoreSession(
              session.copy(journeyStatus = Some(updatedJourney))
            )(Right(()))
          }

          checkIsRedirect(
            performAction(
              formData(submittedDate): _*
            ),
            routes.MultipleDisposalsTriageController.checkYourAnswers()
          )
        }

        "a valid date is submitted but a tax year cannot be found" in {
          test(
            sample[IncompleteMultipleDisposalsTriageAnswers].copy(individualUserType = Some(Self)),
            None,
            LocalDate.of(2020, 1, 1),
            None
          )
        }

        "the disposal date is on the date of death when the user is a non-period of admin personal rep" in {
          test(
            sample[IncompleteMultipleDisposalsTriageAnswers].copy(individualUserType = Some(PersonalRepresentative)),
            Some(sample[CompleteRepresenteeAnswers].copy(dateOfDeath = Some(DateOfDeath(today)))),
            today,
            Some(taxYear)
          )
        }

        "the disposal date is strictly before the date of death when the user is a non-period of admin personal rep" in {
          test(
            sample[IncompleteMultipleDisposalsTriageAnswers].copy(individualUserType = Some(PersonalRepresentative)),
            Some(sample[CompleteRepresenteeAnswers].copy(dateOfDeath = Some(DateOfDeath(today)))),
            today.minusDays(1L),
            Some(taxYear)
          )
        }

        "the disposal date is strictly after the date of death when the user is a period of admin personal rep" in {
          test(
            sample[IncompleteMultipleDisposalsTriageAnswers]
              .copy(individualUserType = Some(PersonalRepresentativeInPeriodOfAdmin)),
            Some(sample[CompleteRepresenteeAnswers].copy(dateOfDeath = Some(DateOfDeath(today.minusDays(1L))))),
            today,
            Some(taxYear)
          )
        }

      }

      "redirect to the amend return disposaldate different taxyear page" when {

        val taxYear = sample[TaxYear].copy(
          startDateInclusive = LocalDate.of(today.getYear, 4, 6),
          endDateExclusive = LocalDate.of(today.getYear + 1, 4, 6)
        )

        def test(
          currentAnswers: IncompleteMultipleDisposalsTriageAnswers,
          representeeAnswers: Option[RepresenteeAnswers],
          submittedDate: LocalDate,
          taxYear: Option[TaxYear]
        ) = {
          val amendReturnData                 = sample[AmendReturnData]
          val (session, journey, draftReturn) =
            sessionDataWithFillingOutReturn(
              currentAnswers,
              representeeAnswers = representeeAnswers,
              amendReturnData = Some(amendReturnData.copy(shouldDisplayGainOrLossAfterReliefs = false))
            )

          val updatedAnswers     = currentAnswers.copy(
            completionDate = Some(CompletionDate(submittedDate)),
            taxYear = taxYear,
            taxYearAfter6April2020 = Some(taxYear.isDefined)
          )
          val updatedDraftReturn =
            updateDraftReturn(draftReturn, updatedAnswers)
          val updatedJourney     = journey.copy(
            draftReturn = updatedDraftReturn,
            amendReturnData = Some(amendReturnData.copy(shouldDisplayGainOrLossAfterReliefs = true))
          )

          inSequence {
            mockAuthWithNoRetrievals()
            mockGetSession(session)
            mockGetTaxYear(submittedDate)(Right(taxYear))
            mockStoreDraftReturn(updatedJourney)(Right(()))
            mockStoreSession(
              session.copy(journeyStatus = Some(updatedJourney))
            )(Right(()))
          }

          checkIsRedirect(
            performAction(
              formData(submittedDate): _*
            ),
            routes.CommonTriageQuestionsController.amendReturnDisposalDateDifferentTaxYear()
          )
        }

        "the disposal date has an invalid tax year and" +
          "it is on the date of death when the user is a non-period of admin personal rep" in {
            val disposalDate = today.minusYears(20)
            test(
              sample[IncompleteMultipleDisposalsTriageAnswers].copy(individualUserType = Some(PersonalRepresentative)),
              Some(sample[CompleteRepresenteeAnswers].copy(dateOfDeath = Some(DateOfDeath(today)))),
              disposalDate,
              Some(taxYear)
            )
          }

        "the disposal date is on the date of death when the user is a non-period of admin personal rep" in {
          test(
            sample[IncompleteMultipleDisposalsTriageAnswers].copy(individualUserType = Some(PersonalRepresentative)),
            Some(sample[CompleteRepresenteeAnswers].copy(dateOfDeath = Some(DateOfDeath(today)))),
            today,
            Some(taxYear)
          )
        }

        "the disposal date is strictly before the date of death when the user is a non-period of admin personal rep" in {
          test(
            sample[IncompleteMultipleDisposalsTriageAnswers].copy(individualUserType = Some(PersonalRepresentative)),
            Some(sample[CompleteRepresenteeAnswers].copy(dateOfDeath = Some(DateOfDeath(today)))),
            today.minusDays(1L),
            Some(taxYear)
          )
        }

        "the disposal date is strictly after the date of death when the user is a period of admin personal rep" in {
          test(
            sample[IncompleteMultipleDisposalsTriageAnswers]
              .copy(individualUserType = Some(PersonalRepresentativeInPeriodOfAdmin)),
            Some(sample[CompleteRepresenteeAnswers].copy(dateOfDeath = Some(DateOfDeath(today.minusDays(1L))))),
            today,
            Some(taxYear)
          )
        }

      }

      "not perform any updates" when {

        "the date submitted is the same as one that already exists in session" in {
          val answers      =
            sample[CompleteMultipleDisposalsTriageAnswers]
              .copy(
                individualUserType = Some(Self),
                completionDate = CompletionDate(TimeUtils.today())
              )
          val (session, _) =
            sessionDataWithStartingNewDraftReturn(answers)

          inSequence {
            mockAuthWithNoRetrievals()
            mockGetSession(session)
          }

          checkIsRedirect(
            performAction(formData(answers.completionDate.value): _*),
            routes.MultipleDisposalsTriageController.checkYourAnswers()
          )
        }

      }

    }

    "handling requests to display the check your answers page" must {

      def performAction(): Future[Result] =
        controller.checkYourAnswers()(FakeRequest())

      val completeAnswersUk = CompleteMultipleDisposalsTriageAnswers(
        Some(IndividualUserType.Self),
        2,
        Country.uk,
        List(AssetType.Residential),
        sample[TaxYear],
        sample[CompletionDate]
      )

      val allQuestionsAnsweredUk = IncompleteMultipleDisposalsTriageAnswers(
        completeAnswersUk.individualUserType,
        Some(completeAnswersUk.numberOfProperties),
        Some(true),
        None,
        Some(true),
        Some(completeAnswersUk.assetTypes),
        Some(true),
        Some(completeAnswersUk.taxYear),
        Some(completeAnswersUk.completionDate)
      )

      val completeAnswersNonUk = CompleteMultipleDisposalsTriageAnswers(
        Some(IndividualUserType.Self),
        2,
        sample[Country],
        List(AssetType.Residential),
        sample[TaxYear],
        sample[CompletionDate]
      )

      val allQuestionsAnsweredNonUk = IncompleteMultipleDisposalsTriageAnswers(
        completeAnswersNonUk.individualUserType,
        Some(completeAnswersNonUk.numberOfProperties),
        Some(false),
        Some(completeAnswersNonUk.countryOfResidence),
        None,
        Some(completeAnswersNonUk.assetTypes),
        Some(true),
        Some(completeAnswersNonUk.taxYear),
        Some(completeAnswersNonUk.completionDate)
      )

      def testRedirectWhenIncomplete(
        answers: IncompleteMultipleDisposalsTriageAnswers,
        expectedRedirect: Call,
        name: Either[TrustName, IndividualName] = Right(sample[IndividualName]),
        userType: UserType = UserType.Individual,
        previousSentReturns: Option[List[ReturnSummary]] = None
      ): Unit = {
        inSequence {
          mockAuthWithNoRetrievals()
          mockGetSession(
            sessionDataWithStartingNewDraftReturn(
              answers,
              name,
              userType,
              previousSentReturns,
              Some(IncompleteRepresenteeAnswers.empty)
            )._1
          )
        }

        checkIsRedirect(performAction(), expectedRedirect)

      }

      behave like redirectToStartWhenInvalidJourney(
        performAction,
        isValidJourney
      )

      behave like amendReturnToFillingOutReturnSpecBehaviour(
        controller.checkYourAnswers(),
        mockUUIDGenerator
      )

      "redirect to the who is individual representing page when no individual user type can be found and the subscribed " +
        "user type is individual" in {
          testRedirectWhenIncomplete(
            IncompleteMultipleDisposalsTriageAnswers.empty,
            routes.CommonTriageQuestionsController.whoIsIndividualRepresenting()
          )
        }

      "redirect to the enter represented person's name page" when {

        "an individual user type of capacitor is found" in {
          testRedirectWhenIncomplete(
            allQuestionsAnsweredUk
              .copy(individualUserType = Some(IndividualUserType.Capacitor)),
            representee.routes.RepresenteeController.checkYourAnswers()
          )
        }

        "an individual user type of personal representative is found" in {
          testRedirectWhenIncomplete(
            allQuestionsAnsweredUk.copy(individualUserType = Some(IndividualUserType.PersonalRepresentative)),
            representee.routes.RepresenteeController.checkYourAnswers()
          )

        }

        "an individual user type of personal representative in period admin is found" in {
          testRedirectWhenIncomplete(
            allQuestionsAnsweredUk
              .copy(individualUserType = Some(IndividualUserType.PersonalRepresentativeInPeriodOfAdmin)),
            representee.routes.RepresenteeController.checkYourAnswers()
          )

        }

      }

      "redirect to the multiple disposals guidance page when no answer for the number of properties can be found" in {
        testRedirectWhenIncomplete(
          allQuestionsAnsweredUk.copy(numberOfProperties = None),
          routes.MultipleDisposalsTriageController.guidance()
        )
      }

      "redirect the were you a uk resident page" when {

        "the user has not answered that question" in {
          testRedirectWhenIncomplete(
            allQuestionsAnsweredUk.copy(wasAUKResident = None),
            routes.MultipleDisposalsTriageController.wereYouAUKResident()
          )
        }

      }

      "redirect to the country of residence page" when {

        "the user was not a non uk resident and they have not selected a country yet" in {
          testRedirectWhenIncomplete(
            allQuestionsAnsweredNonUk.copy(countryOfResidence = None),
            routes.MultipleDisposalsTriageController.countryOfResidence()
          )
        }

      }

      "redirect to the asset type for non uk residents page" when {

        "the user was not a non uk resident and they have not selected asset types yet" in {
          testRedirectWhenIncomplete(
            allQuestionsAnsweredNonUk.copy(assetTypes = None),
            routes.MultipleDisposalsTriageController
              .assetTypeForNonUkResidents()
          )
        }

      }

      "not redirect to the asset types not implemented page" when {

        "the user selects a valid combination of asset types" in {
          val invalidAssetTypes = List(
            List(AssetType.IndirectDisposal, AssetType.MixedUse),
            List(AssetType.MixedUse, AssetType.IndirectDisposal)
          )

          forAll { assetTypes: List[AssetType] =>
            whenever(
              !invalidAssetTypes
                .contains(assetTypes.distinct) && assetTypes.nonEmpty
            ) {
              val (session, journey, draftReturn) =
                sessionDataWithFillingOutReturn(
                  allQuestionsAnsweredNonUk.copy(assetTypes = Some(assetTypes))
                )
              val updatedDraftReturn              =
                draftReturn.copy(triageAnswers = completeAnswersNonUk.copy(assetTypes = assetTypes))
              val updatedJourney                  =
                journey.copy(draftReturn = updatedDraftReturn)

              inSequence {
                mockAuthWithNoRetrievals()
                mockGetSession(session)
                mockStoreDraftReturn(updatedJourney)(Right(()))
                mockStoreSession(
                  session.copy(journeyStatus = Some(updatedJourney))
                )(Right(()))
              }

              checkPageIsDisplayed(
                performAction(),
                messageFromMessageKey("multipleDisposals.triage.cya.title")
              )
            }
          }
        }

      }

      "redirect to the were all properties residential page" when {

        "the user was a uk resident and they have not answered the question yet" in {
          testRedirectWhenIncomplete(
            allQuestionsAnsweredUk.copy(wereAllPropertiesResidential = None),
            routes.MultipleDisposalsTriageController
              .wereAllPropertiesResidential()
          )
        }
      }

      "redirect to uk residents can only dispose of residential properties page" when {

        "the user was a uk resident and they said not all properties were residential" in {
          testRedirectWhenIncomplete(
            allQuestionsAnsweredUk
              .copy(wereAllPropertiesResidential = Some(false)),
            routes.CommonTriageQuestionsController
              .ukResidentCanOnlyDisposeResidential()
          )
        }

      }

      "redirect to the tax year page" when {

        "the question has not been answered yet" in {
          testRedirectWhenIncomplete(
            allQuestionsAnsweredUk
              .copy(taxYearAfter6April2020 = None, taxYear = None),
            routes.MultipleDisposalsTriageController
              .whenWereContractsExchanged()
          )
        }

      }

      "redirect to the tax year too early page" when {

        "the user indicated that the tax year was before 6th April 2020" in {
          testRedirectWhenIncomplete(
            allQuestionsAnsweredUk.copy(taxYearAfter6April2020 = Some(false)),
            routes.CommonTriageQuestionsController.disposalDateTooEarly()
          )
        }

        "the tax year of a share disposal date was before 6th April 2020" in {
          testRedirectWhenIncomplete(
            allQuestionsAnsweredUk
              .copy(assetTypes = Some(List(IndirectDisposal)), taxYearAfter6April2020 = Some(false)),
            routes.CommonTriageQuestionsController.disposalsOfSharesTooEarly()
          )
        }

      }

      "show an error page" when {

        "no tax year can be found when one is expected" in {
          inSequence {
            mockAuthWithNoRetrievals()
            mockGetSession(
              sessionDataWithStartingNewDraftReturn(
                allQuestionsAnsweredUk
                  .copy(taxYearAfter6April2020 = Some(true), taxYear = None),
                Right(sample[IndividualName])
              )._1
            )
          }

          checkIsTechnicalErrorPage(performAction())
        }

        "there is an error storing a draft return" in {
          val (session, journey, draftReturn) =
            sessionDataWithFillingOutReturn(allQuestionsAnsweredUk)
          val updatedDraftReturn              =
            draftReturn.copy(triageAnswers = completeAnswersUk)
          val updatedJourney                  = journey.copy(draftReturn = updatedDraftReturn)

          inSequence {
            mockAuthWithNoRetrievals()
            mockGetSession(session)
            mockStoreDraftReturn(updatedJourney)(Right(()))
            mockStoreSession(
              session.copy(journeyStatus = Some(updatedJourney))
            )(Left(Error("")))
          }

          checkIsTechnicalErrorPage(performAction())
        }

      }

      "redirect to the completion date page" when {

        "the question has not been answered yet" in {
          testRedirectWhenIncomplete(
            allQuestionsAnsweredUk.copy(completionDate = None),
            routes.MultipleDisposalsTriageController.completionDate()
          )
        }

      }

      "redirect to the previousReturnExistsWithSameCompletionDate exit page" when {

        val previousSentReturns = List(
          sample[ReturnSummary].copy(completionDate = completeAnswersUk.completionDate.value)
        )

        "a completion date is submitted which already exists in a previously sent return" when {

          "the user is a trust" in {
            testRedirectWhenIncomplete(
              allQuestionsAnsweredUk.copy(
                individualUserType = None
              ),
              routes.CommonTriageQuestionsController.previousReturnExistsWithSameCompletionDate(),
              Left(sample[TrustName]),
              UserType.Organisation,
              Some(previousSentReturns)
            )
          }

          "the user is doing the return for themselves" in {
            testRedirectWhenIncomplete(
              allQuestionsAnsweredUk.copy(
                individualUserType = Some(IndividualUserType.Self)
              ),
              routes.CommonTriageQuestionsController.previousReturnExistsWithSameCompletionDate(),
              Right(sample[IndividualName]),
              UserType.Individual,
              Some(previousSentReturns)
            )
          }

        }

      }

      "show an error page" when {

        "there is an error updating the session when converting from incomplete answers to " +
          "complete answers" in {
            val (session, journey) =
              sessionDataWithStartingNewDraftReturn(allQuestionsAnsweredUk)
            val updatedJourney     =
              journey.copy(newReturnTriageAnswers = Left(completeAnswersUk))

            inSequence {
              mockAuthWithNoRetrievals()
              mockGetSession(session)
              mockStoreSession(
                session.copy(journeyStatus = Some(updatedJourney))
              )(Left(Error("")))
            }

            checkIsTechnicalErrorPage(performAction())

          }

      }

      "show the page" when {

        "the user has already completed the section and " when {

          "they were a uk resident" in {
            inSequence {
              mockAuthWithNoRetrievals()
              mockGetSession(
                sessionDataWithFillingOutReturn(completeAnswersUk)._1
              )
            }

            checkPageIsDisplayed(
              performAction(),
              messageFromMessageKey("multipleDisposals.triage.cya.title"),
              { doc =>
                doc
                  .select("#guidanceLink")
                  .attr(
                    "href"
                  )                              shouldBe routes.MultipleDisposalsTriageController
                  .guidance()
                  .url
                doc.select("#guidanceLink").text shouldBe messageFromMessageKey(
                  "multipleDisposals.triage.cya.guidanceLink"
                )

                MultipleDisposalsTriageControllerSpec
                  .validateMultipleDisposalsTriageCheckYourAnswersPage(
                    completeAnswersUk,
                    None,
                    doc
                  )
              }
            )

          }

          "they were a not a uk resident" in {
            inSequence {
              mockAuthWithNoRetrievals()
              mockGetSession(
                sessionDataWithStartingNewDraftReturn(completeAnswersNonUk)._1
              )
            }

            checkPageIsDisplayed(
              performAction(),
              messageFromMessageKey("multipleDisposals.triage.cya.title"),
              { doc =>
                doc
                  .select("#guidanceLink")
                  .attr(
                    "href"
                  )                              shouldBe routes.MultipleDisposalsTriageController
                  .guidance()
                  .url
                doc.select("#guidanceLink").text shouldBe messageFromMessageKey(
                  "multipleDisposals.triage.cya.guidanceLink"
                )

                MultipleDisposalsTriageControllerSpec
                  .validateMultipleDisposalsTriageCheckYourAnswersPage(
                    completeAnswersNonUk,
                    None,
                    doc
                  )
              }
            )

          }

          "they user is an agent" in {
            inSequence {
              mockAuthWithNoRetrievals()
              mockGetSession(
                sessionDataWithStartingNewDraftReturn(
                  completeAnswersNonUk,
                  userType = UserType.Agent
                )._1
              )
            }

            checkPageIsDisplayed(
              performAction(),
              messageFromMessageKey("multipleDisposals.triage.cya.title"),
              { doc =>
                doc
                  .select("#guidanceLink")
                  .attr(
                    "href"
                  )                              shouldBe routes.MultipleDisposalsTriageController
                  .guidance()
                  .url
                doc.select("#guidanceLink").text shouldBe messageFromMessageKey(
                  "multipleDisposals.triage.cya.guidanceLink"
                )

                MultipleDisposalsTriageControllerSpec
                  .validateMultipleDisposalsTriageCheckYourAnswersPage(
                    completeAnswersNonUk,
                    Some(UserType.Agent),
                    doc
                  )
              }
            )

          }

          "the user is on an amend journey where the completion date hasn't changed" in {
            val originalReturnSummary =
              sample[ReturnSummary].copy(completionDate = completeAnswersUk.completionDate.value)

            inSequence {
              mockAuthWithNoRetrievals()
              mockGetSession(
                sessionDataWithFillingOutReturn(
                  completeAnswersUk,
                  previousSentReturns = Some(List(originalReturnSummary)),
                  amendReturnData = Some(
                    sample[AmendReturnData].copy(originalReturn =
                      sample[CompleteReturnWithSummary].copy(
                        summary = originalReturnSummary
                      )
                    )
                  )
                )._1
              )
            }

            checkPageIsDisplayed(
              performAction(),
              messageFromMessageKey("multipleDisposals.triage.cya.title")
            )
          }

        }

        "non uk resident selects indirect disposal" in {
          inSequence {
            mockAuthWithNoRetrievals()
            mockGetSession(
              sessionDataWithStartingNewDraftReturn(
                completeAnswersNonUk.copy(assetTypes = List(IndirectDisposal)),
                userType = UserType.Agent
              )._1
            )
          }

          checkPageIsDisplayed(
            performAction(),
            messageFromMessageKey("multipleDisposals.triage.cya.title"),
            { doc =>
              doc
                .select("#guidanceLink")
                .attr("href") shouldBe routes.MultipleDisposalsTriageController
                .guidance()
                .url
              doc
                .select("#completionDate-question")
                .text         shouldBe messageFromMessageKey(
                "sharesDisposalDate.title"
              )

              MultipleDisposalsTriageControllerSpec
                .validateMultipleDisposalsTriageCheckYourAnswersPage(
                  completeAnswersNonUk
                    .copy(assetTypes = List(IndirectDisposal)),
                  Some(UserType.Agent),
                  doc
                )
            }
          )
        }

        "the user has just answered all the question in the section and" when {

          "all updated are successful when the user was a uk resident" in {
            val (session, journey, draftReturn) =
              sessionDataWithFillingOutReturn(allQuestionsAnsweredUk)
            val updatedDraftReturn              =
              draftReturn.copy(triageAnswers = completeAnswersUk)
            val updatedJourney                  = journey.copy(draftReturn = updatedDraftReturn)

            inSequence {
              mockAuthWithNoRetrievals()
              mockGetSession(session)
              mockStoreDraftReturn(updatedJourney)(Right(()))
              mockStoreSession(
                session.copy(journeyStatus = Some(updatedJourney))
              )(Right(()))
            }

            checkPageIsDisplayed(
              performAction(),
              messageFromMessageKey("multipleDisposals.triage.cya.title"),
              { doc =>
                doc
                  .select("#guidanceLink")
                  .attr(
                    "href"
                  )                              shouldBe routes.MultipleDisposalsTriageController
                  .guidance()
                  .url
                doc.select("#guidanceLink").text shouldBe messageFromMessageKey(
                  "multipleDisposals.triage.cya.guidanceLink"
                )

                MultipleDisposalsTriageControllerSpec
                  .validateMultipleDisposalsTriageCheckYourAnswersPage(
                    completeAnswersUk,
                    None,
                    doc
                  )
              }
            )

          }

          "all updated are successful when the user was a not uk resident" in {
            val (session, journey) =
              sessionDataWithStartingNewDraftReturn(allQuestionsAnsweredNonUk)
            val updatedJourney     =
              journey.copy(newReturnTriageAnswers = Left(completeAnswersNonUk))

            inSequence {
              mockAuthWithNoRetrievals()
              mockGetSession(session)
              mockStoreSession(
                session.copy(journeyStatus = Some(updatedJourney))
              )(Right(()))
            }

            checkPageIsDisplayed(
              performAction(),
              messageFromMessageKey("multipleDisposals.triage.cya.title"),
              { doc =>
                doc
                  .select("#guidanceLink")
                  .attr(
                    "href"
                  )                              shouldBe routes.MultipleDisposalsTriageController
                  .guidance()
                  .url
                doc.select("#guidanceLink").text shouldBe messageFromMessageKey(
                  "multipleDisposals.triage.cya.guidanceLink"
                )

                MultipleDisposalsTriageControllerSpec
                  .validateMultipleDisposalsTriageCheckYourAnswersPage(
                    completeAnswersNonUk,
                    None,
                    doc
                  )
              }
            )

          }
        }

        "the user has a completion date which already exists in a previous return and" when {

          def test(representativeType: RepresentativeType) = {
            val triageAnswers = completeAnswersUk.copy(individualUserType = Some(representativeType))
            inSequence {
              mockAuthWithNoRetrievals()
              mockGetSession(
                sessionDataWithFillingOutReturn(
                  triageAnswers,
                  Right(sample[IndividualName]),
                  UserType.Individual,
                  previousSentReturns = Some(
                    List(sample[ReturnSummary].copy(completionDate = triageAnswers.completionDate.value))
                  )
                )._1
              )
            }

            checkPageIsDisplayed(
              performAction(),
              messageFromMessageKey("multipleDisposals.triage.cya.title")
            )
          }

          "the user is a capacitor" in {
            test(IndividualUserType.Capacitor)
          }

          "the user is a personal rep" in {
            test(IndividualUserType.PersonalRepresentative)
          }

          "the user is a personal rep in period of admin" in {
            test(IndividualUserType.PersonalRepresentativeInPeriodOfAdmin)
          }
        }

      }
    }

    "handling submits on the check your answers page" when {

      def performAction(): Future[Result] =
        controller.checkYourAnswersSubmit()(FakeRequest())

      behave like redirectToStartWhenInvalidJourney(
        performAction,
        isValidJourney
      )

      behave like amendReturnToFillingOutReturnSpecBehaviour(
        controller.checkYourAnswersSubmit(),
        mockUUIDGenerator
      )

      "the user has not started a new draft return yet" must {

        val completeAnswers = sample[CompleteMultipleDisposalsTriageAnswers].copy(
          countryOfResidence = Country.uk,
          assetTypes = List(AssetType.Residential)
        )

        val (session, journey) =
          sessionDataWithStartingNewDraftReturn(completeAnswers)
        val draftId            = UUID.randomUUID()
        val newDraftReturn     =
          DraftMultipleDisposalsReturn.newDraftReturn(
            draftId,
            completeAnswers,
            journey.representeeAnswers
          )

        val newJourney = FillingOutReturn(
          journey.subscribedDetails,
          journey.ggCredId,
          journey.agentReferenceNumber,
          newDraftReturn,
          journey.previousSentReturns,
          None
        )

        "show an error page" when {

          "there is an error storing the new draft return" in {
            inSequence {
              mockAuthWithNoRetrievals()
              mockGetSession(session)
              mockGenerateUUID(draftId)
              mockStoreDraftReturn(newJourney)(Left(Error("")))
            }

            checkIsTechnicalErrorPage(performAction())
          }

          "there is an error updating the session" in {
            inSequence {
              mockAuthWithNoRetrievals()
              mockGetSession(session)
              mockGenerateUUID(draftId)
              mockStoreDraftReturn(newJourney)(Right(()))
              mockStoreSession(session.copy(journeyStatus = Some(newJourney)))(
                Left(Error(""))
              )
            }

            checkIsTechnicalErrorPage(performAction())
          }

        }

        "redirect to the task list page" when {

          "a new draft return is created and saved" in {
            inSequence {
              mockAuthWithNoRetrievals()
              mockGetSession(session)
              mockGenerateUUID(draftId)
              mockStoreDraftReturn(newJourney)(Right(()))
              mockStoreSession(session.copy(journeyStatus = Some(newJourney)))(
                Right(())
              )
            }

            checkIsRedirect(
              performAction(),
              controllers.returns.routes.TaskListController.taskList()
            )
          }

        }

      }

      "the user has already started a new draft return" must {

        "redirect to the task list page" in {
          inSequence {
            mockAuthWithNoRetrievals()
            mockGetSession(
              sessionDataWithFillingOutReturn(
                sample[CompleteMultipleDisposalsTriageAnswers]
              )._1
            )
          }

          checkIsRedirect(
            performAction(),
            controllers.returns.routes.TaskListController.taskList()
          )
        }

      }

    }

  }

  def testPageIsDisplayed(
    performAction: () => Future[Result],
    session: SessionData,
    expectedPageTitleMessageKey: String,
    expectedSubmit: Call,
    expectedBackLink: Call,
    expectedButtonMessageKey: String,
    expectReturnToSummaryLink: Boolean,
    expectedAdditionalIdKeyValues: List[SelectorAndValue] = Nil,
    expectedAdditionalNameAttributeKeyValues: List[TagAttributePairAndValue] = Nil,
    titleMessageArgs: List[String] = Nil
  ): Unit = {
    inSequence {
      mockAuthWithNoRetrievals()
      mockGetSession(session)
    }

    checkPageIsDisplayed(
      performAction(),
      messageFromMessageKey(expectedPageTitleMessageKey, titleMessageArgs: _*),
      { doc =>
        doc.select("#back").attr("href")          shouldBe expectedBackLink.url
        doc
          .select("#content > article > form")
          .attr("action")                         shouldBe expectedSubmit.url
        doc.select("#submitButton").text()        shouldBe messageFromMessageKey(
          expectedButtonMessageKey
        )
        doc.select("#returnToSummaryLink").text() shouldBe (
          if (expectReturnToSummaryLink)
            messageFromMessageKey("returns.return-to-summary-link")
          else ""
        )
        expectedAdditionalIdKeyValues.map(a => doc.select(a.selector).html() should be(a.value))
        expectedAdditionalNameAttributeKeyValues.map(v =>
          doc
            .select(v.tagName)
            .attr(v.attributeName, v.attributeValue)
            .text() shouldBe (v.value)
        )
      }
    )
  }

  def noDateOfDeathForPersonalRepBehaviour(performAction: () => Future[Result]): Unit =
    "show an error page" when {

      def sessionWithNoDateOfDeath(individualUserType: IndividualUserType): SessionData =
        sessionDataWithStartingNewDraftReturn(
          IncompleteMultipleDisposalsTriageAnswers.empty.copy(individualUserType = Some(individualUserType)),
          representeeAnswers = Some(sample[CompleteRepresenteeAnswers].copy(dateOfDeath = None))
        )._1

      "there is no date of death found for a personal rep" in {
        inSequence {
          mockAuthWithNoRetrievals()
          mockGetSession(sessionWithNoDateOfDeath(PersonalRepresentative))
        }

        checkIsTechnicalErrorPage(performAction())
      }

      "there is no date of death found for a personal rep in period of admin" in {
        inSequence {
          mockAuthWithNoRetrievals()
          mockGetSession(sessionWithNoDateOfDeath(PersonalRepresentativeInPeriodOfAdmin))
        }

        checkIsTechnicalErrorPage(performAction())
      }
    }

}

object MultipleDisposalsTriageControllerSpec extends Matchers {
  final case class SelectorAndValue(selector: String, value: String)
  final case class TagAttributePairAndValue(
    tagName: String,
    attributeName: String,
    attributeValue: String,
    value: String
  )

  final case class UserTypeDisplay(
    userType: UserType,
    representativeType: Option[RepresentativeType],
    name: Either[TrustName, IndividualName]
  ) {
    def getSubKey(separatePeriodOfAdminKey: Boolean = false): String =
      representativeType match {
        case Some(PersonalRepresentative)                => ".personalRep"
        case Some(PersonalRepresentativeInPeriodOfAdmin) =>
          if (separatePeriodOfAdminKey) ".personalRepInPeriodOfAdmin" else ".personalRep"
        case Some(Capacitor)                             => ".capacitor"
        case None                                        =>
          if (userType === UserType.Agent) ".agent"
          else if (name.isLeft) ".trust"
          else ""
      }
  }

  def validateMultipleDisposalsTriageCheckYourAnswersPage(
    answers: CompleteMultipleDisposalsTriageAnswers,
    userType: Option[UserType],
    doc: Document
  )(implicit messagesApi: MessagesApi, lang: Lang): Unit = {
    implicit val messages = MessagesImpl(lang, messagesApi)

    if (answers.individualUserType.contains(Self))
      doc.select("#individualUserType-answer").text() shouldBe messages(
        if (userType.contains(UserType.Agent))
          s"individualUserType.agent.Self"
        else s"individualUserType.Self"
      )

    doc.select("#numberOfProperties-answer").text() shouldBe messages(
      "numberOfProperties.MoreThanOne"
    )

    doc
      .select("#multipleDisposalsNumberOfProperties-answer")
      .text() shouldBe answers.numberOfProperties.toString

    if (answers.countryOfResidence.isUk())
      doc.select("#wereYouAUKResident-answer").text() shouldBe "Yes"
    else
      doc.select("#wereYouAUKResident-answer").text() shouldBe "No"

    if (answers.countryOfResidence.isUk())
      doc.select("#wereAllPropertiesResidential-answer").text() shouldBe "Yes"
    else {
      doc
        .select("#countryOfResidence-answer")
        .text() shouldBe messages
        .translate(s"country.${answers.countryOfResidence.code}", Seq.empty)
        .getOrElse(answers.countryOfResidence.code)
      doc
        .select("#assetTypeForNonUkResidents-answer")
        .text() shouldBe answers.assetTypes
        .map(assetType =>
          messages(
            s"multipleDisposalsAssetTypeForNonUkResidents.${assetType.toString}"
          )
        )
        .mkString(", ")
    }

    doc
      .select("#taxYear-answer")
      .text()                                   shouldBe (
      if (answers.isIndirectDisposal()) ""
      else s"${answers.taxYear.startDateInclusive.getYear}/${answers.taxYear.endDateExclusive.getYear}"
    )
    doc.select("#completionDate-answer").text() shouldBe TimeUtils
      .govDisplayFormat(answers.completionDate.value)
  }

}<|MERGE_RESOLUTION|>--- conflicted
+++ resolved
@@ -1499,14 +1499,6 @@
               )
             }
 
-<<<<<<< HEAD
-=======
-            checkIsRedirect(
-              performAction(key -> "false"),
-              routes.MultipleDisposalsTriageController.checkYourAnswers()
-            )
-          }
-
           "the user was on an indirect disposals journey" in {
             val draftReturn      = sample[DraftMultipleIndirectDisposalsReturn].copy(
               triageAnswers = answers
@@ -1542,7 +1534,6 @@
             )
           }
 
->>>>>>> e8641e57
         }
 
       }
