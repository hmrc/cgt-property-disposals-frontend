/*
 * Copyright 2020 HM Revenue & Customs
 *
 * Licensed under the Apache License, Version 2.0 (the "License");
 * you may not use this file except in compliance with the License.
 * You may obtain a copy of the License at
 *
 *     http://www.apache.org/licenses/LICENSE-2.0
 *
 * Unless required by applicable law or agreed to in writing, software
 * distributed under the License is distributed on an "AS IS" BASIS,
 * WITHOUT WARRANTIES OR CONDITIONS OF ANY KIND, either express or implied.
 * See the License for the specific language governing permissions and
 * limitations under the License.
 */

package uk.gov.hmrc.cgtpropertydisposalsfrontend.controllers.returns.triage

import java.time.{Clock, LocalDate}
import java.util.UUID

import cats.data.EitherT
import cats.instances.future._
import org.jsoup.nodes.Document
import org.scalatest.Matchers
import org.scalatestplus.scalacheck.ScalaCheckDrivenPropertyChecks
import play.api.Configuration
import play.api.i18n.{Lang, Messages, MessagesApi, MessagesImpl}
import play.api.inject.bind
import play.api.inject.guice.GuiceableModule
import play.api.mvc.{Call, Result}
import play.api.test.FakeRequest
import play.api.test.Helpers.{contentAsString, _}
import uk.gov.hmrc.auth.core.AuthConnector
import uk.gov.hmrc.cgtpropertydisposalsfrontend.controllers.DateErrorScenarios.{DateErrorScenario, dateErrorScenarios}
import uk.gov.hmrc.cgtpropertydisposalsfrontend.controllers.onboarding.RedirectToStartBehaviour
import uk.gov.hmrc.cgtpropertydisposalsfrontend.controllers.returns.triage.SingleDisposalsTriageControllerSpec.validateSingleDisposalTriageCheckYourAnswersPage
import uk.gov.hmrc.cgtpropertydisposalsfrontend.controllers.returns.{ReturnsServiceSupport, representee, routes => returnsRoutes}
import uk.gov.hmrc.cgtpropertydisposalsfrontend.controllers.{AuthSupport, ControllerSpec, SessionSupport}
import uk.gov.hmrc.cgtpropertydisposalsfrontend.models.Generators.{sample, _}
import uk.gov.hmrc.cgtpropertydisposalsfrontend.models.JourneyStatus.{FillingOutReturn, PreviousReturnData, StartingNewDraftReturn}
import uk.gov.hmrc.cgtpropertydisposalsfrontend.models.address.Country
import uk.gov.hmrc.cgtpropertydisposalsfrontend.models.ids.{AgentReferenceNumber, UUIDGenerator}
import uk.gov.hmrc.cgtpropertydisposalsfrontend.models.name.{IndividualName, TrustName}
import uk.gov.hmrc.cgtpropertydisposalsfrontend.models.onboarding.SubscribedDetails
import uk.gov.hmrc.cgtpropertydisposalsfrontend.models.returns.AssetType.{IndirectDisposal, MixedUse, NonResidential, Residential}
import uk.gov.hmrc.cgtpropertydisposalsfrontend.models.returns.IndividualUserType._
import uk.gov.hmrc.cgtpropertydisposalsfrontend.models.returns.RepresenteeAnswers.{CompleteRepresenteeAnswers, IncompleteRepresenteeAnswers}
import uk.gov.hmrc.cgtpropertydisposalsfrontend.models.returns.SingleDisposalTriageAnswers.{CompleteSingleDisposalTriageAnswers, IncompleteSingleDisposalTriageAnswers}
import uk.gov.hmrc.cgtpropertydisposalsfrontend.models.returns.YearToDateLiabilityAnswers.{CalculatedYTDAnswers, NonCalculatedYTDAnswers}
import uk.gov.hmrc.cgtpropertydisposalsfrontend.models.returns.{SingleDisposalTriageAnswers, _}
import uk.gov.hmrc.cgtpropertydisposalsfrontend.models.{Error, JourneyStatus, SessionData, TaxYear, TimeUtils, UserType}
import uk.gov.hmrc.cgtpropertydisposalsfrontend.repos.SessionStore
import uk.gov.hmrc.cgtpropertydisposalsfrontend.services.returns.{ReturnsService, TaxYearService}
import uk.gov.hmrc.http.HeaderCarrier

import scala.concurrent.ExecutionContext.Implicits.global
import scala.concurrent.Future

class SingleDisposalsTriageControllerSpec
    extends ControllerSpec
    with AuthSupport
    with SessionSupport
    with ScalaCheckDrivenPropertyChecks
    with RedirectToStartBehaviour
    with ReturnsServiceSupport {

  val mockTaxYearService = mock[TaxYearService]

  val mockUUIDGenerator = mock[UUIDGenerator]

  override val overrideBindings =
    List[GuiceableModule](
      bind[AuthConnector].toInstance(mockAuthConnector),
      bind[SessionStore].toInstance(mockSessionStore),
      bind[ReturnsService].toInstance(mockReturnsService),
      bind[UUIDGenerator].toInstance(mockUUIDGenerator),
      bind[TaxYearService].toInstance(mockTaxYearService)
    )

  val today = LocalDate.now(Clock.systemUTC())

  lazy val controller = instanceOf[SingleDisposalsTriageController]

  implicit lazy val messagesApi: MessagesApi = controller.messagesApi

  def isValidJourney(journeyStatus: JourneyStatus): Boolean =
    journeyStatus match {
      case r: StartingNewDraftReturn if r.newReturnTriageAnswers.isRight => true
      case _: FillingOutReturn                                           => true
      case _                                                             => false
    }

  def sessionDataWithStartingNewDraftReturn(
    singleDisposalTriageAnswers: SingleDisposalTriageAnswers,
    name: Either[TrustName, IndividualName] = Right(sample[IndividualName]),
    representeeAnswers: Option[RepresenteeAnswers] = None,
    previousSentReturns: Option[List[ReturnSummary]] = None
  ): (SessionData, StartingNewDraftReturn) = {
    val startingNewDraftReturn = sample[StartingNewDraftReturn].copy(
      subscribedDetails = sample[SubscribedDetails].copy(name = name),
      newReturnTriageAnswers = Right(singleDisposalTriageAnswers),
      representeeAnswers = representeeAnswers,
      previousSentReturns = previousSentReturns.map(PreviousReturnData(_, None))
    )

    val sessionData = SessionData.empty.copy(
      journeyStatus = Some(
        startingNewDraftReturn.copy(
          subscribedDetails = startingNewDraftReturn.subscribedDetails.copy(name = name),
          newReturnTriageAnswers = Right(singleDisposalTriageAnswers)
        )
      )
    )

    sessionData -> startingNewDraftReturn
  }

  def sessionDataWithFillingOurReturn(
    draftReturn: DraftSingleDisposalReturn,
    name: Either[TrustName, IndividualName],
    previousSentReturns: Option[List[ReturnSummary]]
  ): (SessionData, FillingOutReturn) = {
    val fillingOutReturn = sample[FillingOutReturn].copy(
      draftReturn = draftReturn,
      subscribedDetails = sample[SubscribedDetails].copy(name = name),
      previousSentReturns = previousSentReturns.map(PreviousReturnData(_, None))
    )

    val sessionData = SessionData.empty.copy(
      journeyStatus = Some(fillingOutReturn)
    )

    sessionData -> fillingOutReturn
  }

  def sessionDataWithFillingOutReturn(
    singleDisposalTriageAnswers: SingleDisposalTriageAnswers,
    name: Either[TrustName, IndividualName] = Right(sample[IndividualName]),
    representeeAnswers: Option[RepresenteeAnswers] = Some(sample[IncompleteRepresenteeAnswers]),
    previousSentReturns: Option[List[ReturnSummary]] = None
  ): (SessionData, FillingOutReturn, DraftSingleDisposalReturn) = {
    val draftReturn = sample[DraftSingleDisposalReturn].copy(
      triageAnswers = singleDisposalTriageAnswers,
      representeeAnswers = representeeAnswers
    )

    val (session, journey) = sessionDataWithFillingOurReturn(
      draftReturn,
      name,
      previousSentReturns
    )
    (session, journey, draftReturn)
  }

  def mockGetNextUUID(uuid: UUID) =
    (mockUUIDGenerator.nextId _).expects().returning(uuid)

  def mockGetTaxYear(
    date: LocalDate
  )(response: Either[Error, Option[TaxYear]]) =
    (mockTaxYearService
      .taxYear(_: LocalDate)(_: HeaderCarrier))
      .expects(date, *)
      .returning(EitherT.fromEither[Future](response))

  "The SingleDisposalsTriageController" when {

    "handling requests to display how did you dispose of your property page" must {

      val requiredPreviousAnswers =
        IncompleteSingleDisposalTriageAnswers.empty.copy(
          hasConfirmedSingleDisposal = true,
          individualUserType = Some(Self)
        )

      def performAction(): Future[Result] =
        controller.howDidYouDisposeOfProperty()(FakeRequest())

      behave like redirectToStartWhenInvalidJourney(
        performAction,
        isValidJourney
      )

      behave like redirectWhenNoPreviousAnswerBehaviour[NumberOfProperties](
        performAction
      )(
        requiredPreviousAnswers,
        routes.CommonTriageQuestionsController.howManyProperties(),
        {
          case (answers, n) =>
            answers.copy(
              hasConfirmedSingleDisposal = if (n.contains(NumberOfProperties.One)) true else false
            )
        }
      )

      behave like displayIndividualTriagePageBehaviorIncompleteJourney(
        performAction
      )(
        requiredPreviousAnswers,
        requiredPreviousAnswers.copy(disposalMethod = Some(DisposalMethod.Sold))
      )(
        "disposalMethod.title",
        checkContent(
          _,
          routes.CommonTriageQuestionsController.howManyProperties()
        ),
        _.select("#disposalMethod-0").attr("checked") shouldBe "checked"
      )

      behave like displayIndividualTriagePageBehaviorIncompleteJourney(
        performAction
      )(
        requiredPreviousAnswers.copy(individualUserType = Some(Capacitor)),
        requiredPreviousAnswers.copy(
          disposalMethod = Some(DisposalMethod.Sold),
          individualUserType = Some(Capacitor)
        )
      )(
        "disposalMethod.capacitor.title",
        checkContent(
          _,
          routes.CommonTriageQuestionsController.howManyProperties()
        ),
        _.select("#disposalMethod-0").attr("checked") shouldBe "checked"
      )

      behave like displayIndividualTriagePageBehaviorIncompleteJourney(
        performAction
      )(
        requiredPreviousAnswers
          .copy(individualUserType = Some(PersonalRepresentative)),
        requiredPreviousAnswers.copy(
          disposalMethod = Some(DisposalMethod.Sold),
          individualUserType = Some(PersonalRepresentative)
        )
      )(
        "disposalMethod.personalRep.title",
        checkContent(
          _,
          routes.CommonTriageQuestionsController.howManyProperties()
        ),
        _.select("#disposalMethod-0").attr("checked") shouldBe "checked"
      )

      behave like displayIndividualTriagePageBehaviorCompleteJourney(
        performAction
      )(
        sample[CompleteSingleDisposalTriageAnswers].copy(
          disposalMethod = DisposalMethod.Gifted,
          individualUserType = Some(Self)
        )
      )(
        "disposalMethod.title",
        { doc =>
          checkContent(
            doc,
            routes.SingleDisposalsTriageController.checkYourAnswers()
          )
          doc.select("#disposalMethod-1").attr("checked") shouldBe "checked"
        }
      )

      behave like displayIndividualTriagePageBehaviorCompleteJourney(
        performAction
      )(
        sample[CompleteSingleDisposalTriageAnswers].copy(
          disposalMethod = DisposalMethod.Gifted,
          individualUserType = Some(Capacitor)
        )
      )(
        "disposalMethod.capacitor.title",
        { doc =>
          checkContent(
            doc,
            routes.SingleDisposalsTriageController.checkYourAnswers()
          )
          doc.select("#disposalMethod-1").attr("checked") shouldBe "checked"
        }
      )

      behave like displayIndividualTriagePageBehaviorCompleteJourney(
        performAction
      )(
        sample[CompleteSingleDisposalTriageAnswers].copy(
          disposalMethod = DisposalMethod.Gifted,
          individualUserType = Some(PersonalRepresentative)
        )
      )(
        "disposalMethod.personalRep.title",
        { doc =>
          checkContent(
            doc,
            routes.SingleDisposalsTriageController.checkYourAnswers()
          )
          doc.select("#disposalMethod-1").attr("checked") shouldBe "checked"
        }
      )

      behave like displayCustomContentForAgentWithSelfAndTrustType(
        performAction
      )(
        requiredPreviousAnswers.copy(
          disposalMethod = Some(DisposalMethod.Sold)
        )
      )(
        "disposalMethod.agent.title",
        doc =>
          checkContent(
            doc,
            routes.CommonTriageQuestionsController.howManyProperties()
          )
      )

      behave like displayCustomContentForAgentWithSelfAndTrustType(
        performAction
      )(
        requiredPreviousAnswers.copy(
          disposalMethod = Some(DisposalMethod.Sold),
          individualUserType = Some(PersonalRepresentative)
        )
      )(
        "disposalMethod.personalRep.title",
        doc =>
          checkContent(
            doc,
            routes.CommonTriageQuestionsController.howManyProperties()
          )
      )

      behave like displayCustomContentForTrusts(
        performAction
      )(
        requiredPreviousAnswers.copy(disposalMethod = Some(DisposalMethod.Sold))
      )(
        "disposalMethod.trust.title",
        doc =>
          checkContent(
            doc,
            routes.CommonTriageQuestionsController.howManyProperties()
          )
      )

      def checkContent(doc: Document, backLink: Call): Unit = {
        doc.select("#back").attr("href") shouldBe backLink.url
        doc
          .select("#content > article > form")
          .attr("action")                shouldBe routes.SingleDisposalsTriageController
          .howDidYouDisposeOfPropertySubmit()
          .url
      }

    }

    "handling submitted answers to the how did you dispose of your property page" must {

      def performAction(formData: (String, String)*): Future[Result] =
        controller.howDidYouDisposeOfPropertySubmit()(
          FakeRequest().withFormUrlEncodedBody(formData: _*)
        )

      def updateDraftReturn(
        d: DraftSingleDisposalReturn,
        newAnswers: SingleDisposalTriageAnswers
      ) =
        d.copy(
          triageAnswers = newAnswers,
          disposalDetailsAnswers = d.disposalDetailsAnswers.map(
            _.unset(_.disposalPrice)
              .unset(_.disposalFees)
          ),
          initialGainOrLoss = None,
          reliefDetailsAnswers = None,
          exemptionAndLossesAnswers = None,
          yearToDateLiabilityAnswers = None,
          supportingEvidenceAnswers = None
        )

      val requiredPreviousAnswers = IncompleteSingleDisposalTriageAnswers.empty.copy(
        hasConfirmedSingleDisposal = true,
        individualUserType = Some(Self)
      )

      behave like redirectToStartWhenInvalidJourney(
        () => performAction(),
        isValidJourney
      )

      behave like redirectWhenNoPreviousAnswerBehaviour[NumberOfProperties](() => performAction())(
        requiredPreviousAnswers,
        routes.CommonTriageQuestionsController.howManyProperties(),
        {
          case (answers, n) =>
            answers.copy(
              hasConfirmedSingleDisposal = if (n.contains(NumberOfProperties.One)) true else false
            )
        }
      )

      "show a form error with self type" when {

        def test(formData: Seq[(String, String)], expectedErrorKey: String) =
          testFormError(performAction, "disposalMethod.title")(
            formData,
            expectedErrorKey,
            requiredPreviousAnswers
          )

        "nothing is submitted" in {
          test(List.empty, "disposalMethod.error.required")
        }

        "the option is not recognised" in {
          test(List("disposalMethod" -> "3"), "disposalMethod.error.invalid")
        }

      }

      "show a form error with capacitor type" when {

        def test(formData: Seq[(String, String)], expectedErrorKey: String) =
          testFormError(performAction, "disposalMethod.capacitor.title")(
            formData,
            expectedErrorKey,
            requiredPreviousAnswers.copy(
              individualUserType = Some(Capacitor)
            )
          )

        "nothing is submitted" in {
          test(List.empty, "disposalMethod.capacitor.error.required")
        }

        "the option is not recognised" in {
          test(
            List("disposalMethod" -> "3"),
            "disposalMethod.capacitor.error.invalid"
          )
        }

      }

      "show a form error with personal representative" when {

        def test(formData: Seq[(String, String)], expectedErrorKey: String) =
          testFormError(performAction, "disposalMethod.personalRep.title")(
            formData,
            expectedErrorKey,
            requiredPreviousAnswers.copy(
              individualUserType = Some(PersonalRepresentative)
            )
          )

        "nothing is submitted" in {
          test(List.empty, "disposalMethod.personalRep.error.required")
        }

        "the option is not recognised" in {
          test(
            List("disposalMethod" -> "3"),
            "disposalMethod.personalRep.error.invalid"
          )
        }

      }

      behave like unsuccessfulUpdatesBehaviour(
        performAction,
        requiredPreviousAnswers,
        List("disposalMethod" -> "0"),
        requiredPreviousAnswers.copy(
          disposalMethod = Some(DisposalMethod.Sold)
        ),
        updateDraftReturn
      )

      "handle successful updates" when {

        "the user is starting a new draft return and" when {

          "the user has answered some questions but not complete the section" in {
            testSuccessfulUpdateStartingNewDraft(
              performAction,
              requiredPreviousAnswers,
              List("disposalMethod" -> "2"),
              requiredPreviousAnswers
                .copy(disposalMethod = Some(DisposalMethod.Other)),
              checkIsRedirect(
                _,
                routes.SingleDisposalsTriageController.checkYourAnswers()
              )
            )
          }

          "the user has complete the section" in {
            val completeAnswers = sample[CompleteSingleDisposalTriageAnswers]
            testSuccessfulUpdateStartingNewDraft(
              performAction,
              completeAnswers.copy(disposalMethod = DisposalMethod.Sold),
              List("disposalMethod" -> "1"),
              completeAnswers.copy(disposalMethod = DisposalMethod.Gifted),
              checkIsRedirect(
                _,
                routes.SingleDisposalsTriageController.checkYourAnswers()
              )
            )
          }

        }

        "the user is filling out a draft return and" when {

          def updateDraftReturn(
            d: DraftSingleDisposalReturn,
            newAnswers: SingleDisposalTriageAnswers
          ) =
            d.copy(
              triageAnswers = newAnswers,
              disposalDetailsAnswers = d.disposalDetailsAnswers.map(
                _.unset(_.disposalPrice)
                  .unset(_.disposalFees)
              ),
              initialGainOrLoss = None,
              reliefDetailsAnswers = None,
              exemptionAndLossesAnswers = None,
              yearToDateLiabilityAnswers = None,
              supportingEvidenceAnswers = None
            )

          "the section is complete" in {
            forAll { completeAnswers: CompleteSingleDisposalTriageAnswers =>
              testSuccessfulUpdateFillingOutReturn(
                performAction,
                completeAnswers.copy(disposalMethod = DisposalMethod.Sold),
                List("disposalMethod" -> "1"),
                updateDraftReturn(
                  _,
                  completeAnswers.copy(disposalMethod = DisposalMethod.Gifted)
                ),
                checkIsRedirect(
                  _,
                  routes.SingleDisposalsTriageController.checkYourAnswers()
                )
              )
            }
          }

          "the section is incomplete" in {
            testSuccessfulUpdateFillingOutReturn(
              performAction,
              requiredPreviousAnswers,
              List("disposalMethod" -> "0"),
              d =>
                d.copy(
                  triageAnswers = requiredPreviousAnswers
                    .copy(disposalMethod = Some(DisposalMethod.Sold)),
                  disposalDetailsAnswers = d.disposalDetailsAnswers.map(
                    _.unset(_.disposalPrice)
                      .unset(_.disposalFees)
                  ),
                  initialGainOrLoss = None,
                  reliefDetailsAnswers = None,
                  exemptionAndLossesAnswers = None,
                  yearToDateLiabilityAnswers = None,
                  supportingEvidenceAnswers = None
                ),
              checkIsRedirect(
                _,
                routes.SingleDisposalsTriageController.checkYourAnswers()
              )
            )
          }
        }
      }

      "not do any updates" when {

        "the answers submitted is the same as the one in session" in {
          inSequence {
            mockAuthWithNoRetrievals()
            mockGetSession(
              sessionDataWithFillingOutReturn(
                requiredPreviousAnswers.copy(
                  disposalMethod = Some(DisposalMethod.Sold)
                )
              )._1
            )
          }

          checkIsRedirect(
            performAction("disposalMethod" -> "0"),
            routes.SingleDisposalsTriageController.checkYourAnswers()
          )
        }

      }

    }

    "handling requests to display the were you a uk resident page" must {

      val requiredPreviousAnswers =
        IncompleteSingleDisposalTriageAnswers.empty.copy(
          individualUserType = Some(IndividualUserType.Self),
          disposalMethod = Some(DisposalMethod.Sold)
        )

      def performAction(): Future[Result] =
        controller.wereYouAUKResident()(FakeRequest())

      behave like redirectToStartWhenInvalidJourney(
        performAction,
        isValidJourney
      )

      behave like redirectWhenNoPreviousAnswerBehaviour[DisposalMethod](
        performAction
      )(
        requiredPreviousAnswers,
        routes.SingleDisposalsTriageController.howDidYouDisposeOfProperty(),
        { case (answers, m) => answers.copy(disposalMethod = m) }
      )

      behave like displayIndividualTriagePageBehaviorIncompleteJourney(
        performAction
      )(
        requiredPreviousAnswers,
        requiredPreviousAnswers.copy(wasAUKResident = Some(false))
      )(
        "wereYouAUKResident.main.title",
        checkContent(
          _,
          routes.SingleDisposalsTriageController.howDidYouDisposeOfProperty()
        ),
        _.select("#wereYouAUKResident-false").attr("checked") shouldBe "checked"
      )

      behave like displayIndividualTriagePageBehaviorIncompleteJourney(
        performAction
      )(
        requiredPreviousAnswers
          .copy(individualUserType = Some(IndividualUserType.Capacitor)),
        requiredPreviousAnswers
          .copy(
            wasAUKResident = Some(false),
            individualUserType = Some(IndividualUserType.Capacitor)
          )
      )(
        "wereYouAUKResident.capacitor.main.title",
        checkContent(
          _,
          routes.SingleDisposalsTriageController.howDidYouDisposeOfProperty()
        ),
        _.select("#wereYouAUKResident-false").attr("checked") shouldBe "checked"
      )

      behave like displayIndividualTriagePageBehaviorIncompleteJourney(
        performAction
      )(
        requiredPreviousAnswers.copy(individualUserType = Some(IndividualUserType.PersonalRepresentative)),
        requiredPreviousAnswers
          .copy(
            wasAUKResident = Some(false),
            individualUserType = Some(IndividualUserType.PersonalRepresentative)
          )
      )(
        "wereYouAUKResident.personalRep.main.title",
        checkContent(
          _,
          routes.SingleDisposalsTriageController.howDidYouDisposeOfProperty()
        ),
        _.select("#wereYouAUKResident-false").attr("checked") shouldBe "checked"
      )

      behave like displayIndividualTriagePageBehaviorCompleteJourney(
        performAction
      )(
        sample[CompleteSingleDisposalTriageAnswers]
          .copy(
            countryOfResidence = Country.uk,
            individualUserType = Some(IndividualUserType.Self)
          )
      )(
        "wereYouAUKResident.main.title",
        { doc =>
          checkContent(
            doc,
            routes.SingleDisposalsTriageController.checkYourAnswers()
          )
          doc
            .select("#wereYouAUKResident-true")
            .attr("checked") shouldBe "checked"
        }
      )

      behave like displayIndividualTriagePageBehaviorCompleteJourney(
        performAction
      )(
        sample[CompleteSingleDisposalTriageAnswers]
          .copy(
            countryOfResidence = Country.uk,
            individualUserType = Some(IndividualUserType.Capacitor)
          )
      )(
        "wereYouAUKResident.capacitor.main.title",
        { doc =>
          checkContent(
            doc,
            routes.SingleDisposalsTriageController.checkYourAnswers()
          )
          doc
            .select("#wereYouAUKResident-true")
            .attr("checked") shouldBe "checked"
        }
      )

      behave like displayIndividualTriagePageBehaviorCompleteJourney(
        performAction
      )(
        sample[CompleteSingleDisposalTriageAnswers]
          .copy(
            countryOfResidence = Country.uk,
            individualUserType = Some(IndividualUserType.PersonalRepresentative)
          )
      )(
        "wereYouAUKResident.personalRep.main.title",
        { doc =>
          checkContent(
            doc,
            routes.SingleDisposalsTriageController.checkYourAnswers()
          )
          doc
            .select("#wereYouAUKResident-true")
            .attr("checked") shouldBe "checked"
        }
      )

      behave like displayCustomContentForAgentWithSelfAndTrustType(
        performAction
      )(
        requiredPreviousAnswers.copy(
          wasAUKResident = Some(true),
          countryOfResidence = Some(Country.uk)
        )
      )(
        "wereYouAUKResident.agent.main.title",
        doc =>
          checkContent(
            doc,
            routes.SingleDisposalsTriageController.howDidYouDisposeOfProperty()
          )
      )

      behave like displayCustomContentForAgentWithSelfAndTrustType(
        performAction
      )(
        requiredPreviousAnswers.copy(
          wasAUKResident = Some(true),
          countryOfResidence = Some(Country.uk),
          individualUserType = Some(IndividualUserType.PersonalRepresentative)
        )
      )(
        "wereYouAUKResident.personalRep.main.title",
        doc =>
          checkContent(
            doc,
            routes.SingleDisposalsTriageController.howDidYouDisposeOfProperty()
          )
      )

      behave like displayCustomContentForTrusts(
        performAction
      )(
        requiredPreviousAnswers.copy(
          wasAUKResident = Some(true),
          countryOfResidence = Some(Country.uk)
        )
      )(
        "wereYouAUKResident.trust.main.title",
        doc =>
          checkContent(
            doc,
            routes.SingleDisposalsTriageController.howDidYouDisposeOfProperty()
          )
      )

      def checkContent(doc: Document, backLink: Call): Unit = {
        doc.select("#back").attr("href") shouldBe backLink.url
        doc
          .select("#content > article > form")
          .attr("action")                shouldBe routes.SingleDisposalsTriageController
          .wereYouAUKResidentSubmit()
          .url
      }

    }

    "handling submitted answers to the were you a uk resident page" must {

      def performAction(formData: (String, String)*): Future[Result] =
        controller.wereYouAUKResidentSubmit()(
          FakeRequest().withFormUrlEncodedBody(formData: _*)
        )

      def updateDraftReturn(
        d: DraftSingleDisposalReturn,
        newAnswers: SingleDisposalTriageAnswers
      ) =
        d.copy(
          triageAnswers = newAnswers,
          propertyAddress = None,
          disposalDetailsAnswers = None,
          acquisitionDetailsAnswers = None,
          initialGainOrLoss = None,
          reliefDetailsAnswers = d.reliefDetailsAnswers.map(_.unsetPrrAndLettingRelief(newAnswers.isPeriodOfAdmin)),
          exemptionAndLossesAnswers = None,
          yearToDateLiabilityAnswers = None,
          supportingEvidenceAnswers = None
        )

      val requiredPreviousAnswers =
        IncompleteSingleDisposalTriageAnswers.empty.copy(
          disposalMethod = Some(DisposalMethod.Sold),
          individualUserType = Some(IndividualUserType.Self)
        )

      behave like redirectToStartWhenInvalidJourney(
        () => performAction(),
        isValidJourney
      )

      behave like redirectWhenNoPreviousAnswerBehaviour[DisposalMethod](() => performAction())(
        requiredPreviousAnswers,
        routes.SingleDisposalsTriageController.howDidYouDisposeOfProperty(),
        { case (answers, m) => answers.copy(disposalMethod = m) }
      )

      "show a form error for self type" when {

        def test(formData: Seq[(String, String)], expectedErrorKey: String) =
          testFormError(performAction, "wereYouAUKResident.title")(
            formData,
            expectedErrorKey,
            requiredPreviousAnswers
          )

        "nothing is submitted" in {
          test(List.empty, "wereYouAUKResident.error.required")
        }

        "the option is not recognised" in {
          test(
            List("wereYouAUKResident" -> "3"),
            "wereYouAUKResident.error.boolean"
          )
        }

      }

      "show a form error for personal representative type" when {

        def test(formData: Seq[(String, String)], expectedErrorKey: String) =
          testFormError(performAction, "wereYouAUKResident.personalRep.title")(
            formData,
            expectedErrorKey,
            requiredPreviousAnswers.copy(
              individualUserType = Some(IndividualUserType.PersonalRepresentative)
            )
          )

        "nothing is submitted" in {
          test(List.empty, "wereYouAUKResident.personalRep.error.required")
        }

        "the option is not recognised" in {
          test(
            List("wereYouAUKResident" -> "3"),
            "wereYouAUKResident.personalRep.error.boolean"
          )
        }

      }

      "show a form error for capacitor type" when {

        def test(formData: Seq[(String, String)], expectedErrorKey: String) =
          testFormError(performAction, "wereYouAUKResident.capacitor.title")(
            formData,
            expectedErrorKey,
            requiredPreviousAnswers.copy(
              individualUserType = Some(IndividualUserType.Capacitor)
            )
          )

        "nothing is submitted" in {
          test(List.empty, "wereYouAUKResident.capacitor.error.required")
        }

        "the option is not recognised" in {
          test(
            List("wereYouAUKResident" -> "3"),
            "wereYouAUKResident.capacitor.error.boolean"
          )
        }

      }

      behave like unsuccessfulUpdatesBehaviour(
        performAction,
        requiredPreviousAnswers,
        List("wereYouAUKResident" -> "true"),
        requiredPreviousAnswers.copy(wasAUKResident = Some(true)),
        updateDraftReturn
      )

      "handle successful updates" when {

        "the user is starting a new draft return and" when {

          "the user has answered some questions but not complete the section and has " +
            "changed their answer from not in the uk to was in the uk" in {
            val answers = requiredPreviousAnswers.copy(
              wasAUKResident = Some(false),
              countryOfResidence = Some(Country("AB")),
              assetType = Some(AssetType.Residential),
              disposalMethod = Some(DisposalMethod.Sold)
            )

            testSuccessfulUpdateStartingNewDraft(
              performAction,
              answers,
              List("wereYouAUKResident" -> "true"),
              requiredPreviousAnswers.copy(
                wasAUKResident = Some(true),
                countryOfResidence = None,
                assetType = None
              ),
              checkIsRedirect(
                _,
                routes.SingleDisposalsTriageController.checkYourAnswers()
              )
            )
          }

          "the user has answered some questions but not complete the section and has " +
            "changed their answer from was in the uk to not in the uk" in {
            val answers = requiredPreviousAnswers.copy(
              wasAUKResident = Some(true),
              countryOfResidence = None,
              assetType = Some(AssetType.Residential),
              disposalMethod = Some(DisposalMethod.Sold)
            )

            testSuccessfulUpdateStartingNewDraft(
              performAction,
              answers,
              List("wereYouAUKResident" -> "false"),
              requiredPreviousAnswers.copy(
                wasAUKResident = Some(false),
                countryOfResidence = None,
                assetType = None
              ),
              checkIsRedirect(
                _,
                routes.SingleDisposalsTriageController.checkYourAnswers()
              )
            )
          }

          "the user has complete the section and has changed their answer from " +
            "not in the uk to was in the uk" in {
            val completeAnswers = sample[CompleteSingleDisposalTriageAnswers].copy(
              disposalMethod = DisposalMethod.Sold
            )
            testSuccessfulUpdateStartingNewDraft(
              performAction,
              completeAnswers.copy(countryOfResidence = Country("AB")),
              List("wereYouAUKResident" -> "true"),
              IncompleteSingleDisposalTriageAnswers(
                completeAnswers.individualUserType,
                true,
                Some(DisposalMethod.Sold),
                Some(true),
                None,
                None,
                Some(completeAnswers.disposalDate),
                Some(completeAnswers.completionDate),
                None
              ),
              checkIsRedirect(
                _,
                routes.SingleDisposalsTriageController.checkYourAnswers()
              )
            )
          }

          "the user has completed the section and has changed their answer from " +
            "was in the uk to not in the uk" in {
            val completeAnswers = sample[CompleteSingleDisposalTriageAnswers].copy(
              disposalMethod = DisposalMethod.Sold
            )
            testSuccessfulUpdateStartingNewDraft(
              performAction,
              completeAnswers.copy(countryOfResidence = Country.uk),
              List("wereYouAUKResident" -> "false"),
              IncompleteSingleDisposalTriageAnswers(
                completeAnswers.individualUserType,
                true,
                Some(DisposalMethod.Sold),
                Some(false),
                None,
                None,
                Some(completeAnswers.disposalDate),
                Some(completeAnswers.completionDate),
                None
              ),
              checkIsRedirect(
                _,
                routes.SingleDisposalsTriageController.checkYourAnswers()
              )
            )
          }

        }

        "the user is filling out a draft return and" when {

          "the section is complete" in {
            forAll { completeAnswers: CompleteSingleDisposalTriageAnswers =>
              val newAnswers =
                IncompleteSingleDisposalTriageAnswers(
                  completeAnswers.individualUserType,
                  true,
                  Some(DisposalMethod.Sold),
                  Some(true),
                  None,
                  None,
                  Some(completeAnswers.disposalDate),
                  Some(completeAnswers.completionDate),
                  None
                )
              testSuccessfulUpdateFillingOutReturn(
                performAction,
                completeAnswers.copy(
                  countryOfResidence = Country("AB"),
                  disposalMethod = DisposalMethod.Sold
                ),
                List("wereYouAUKResident" -> "true"),
                updateDraftReturn(_, newAnswers),
                checkIsRedirect(
                  _,
                  routes.SingleDisposalsTriageController.checkYourAnswers()
                )
              )
            }
          }

          "the section is incomplete" in {
            val answers = requiredPreviousAnswers.copy(
              wasAUKResident = Some(true),
              countryOfResidence = None,
              assetType = Some(AssetType.Residential),
              disposalMethod = Some(DisposalMethod.Sold)
            )

            testSuccessfulUpdateFillingOutReturn(
              performAction,
              answers,
              List("wereYouAUKResident" -> "false"),
              updateDraftReturn(
                _,
                requiredPreviousAnswers.copy(
                  wasAUKResident = Some(false),
                  countryOfResidence = None,
                  assetType = None
                )
              ),
              checkIsRedirect(
                _,
                routes.SingleDisposalsTriageController.checkYourAnswers()
              )
            )
          }

        }

      }

      "not do any updates" when {

        "the answers submitted is the same as the one in session" in {
          inSequence {
            mockAuthWithNoRetrievals()
            mockGetSession(
              sessionDataWithFillingOutReturn(
                requiredPreviousAnswers.copy(
                  wasAUKResident = Some(true)
                )
              )._1
            )
          }

          checkIsRedirect(
            performAction("wereYouAUKResident" -> "true"),
            routes.SingleDisposalsTriageController.checkYourAnswers()
          )
        }

      }

    }

    "handling requests to display the did you dispose of a residential property page" must {

      val requiredPreviousAnswers =
        IncompleteSingleDisposalTriageAnswers.empty
          .copy(wasAUKResident = Some(true))

      def performAction(): Future[Result] =
        controller.didYouDisposeOfAResidentialProperty()(FakeRequest())

      behave like redirectToStartWhenInvalidJourney(
        performAction,
        isValidJourney
      )

      behave like redirectWhenNoPreviousAnswerBehaviour[Boolean](
        performAction
      )(
        requiredPreviousAnswers,
        routes.SingleDisposalsTriageController.wereYouAUKResident(),
        { case (answers, w) => answers.copy(wasAUKResident = w) }
      )

      behave like displayIndividualTriagePageBehaviorIncompleteJourney(
        performAction
      )(
        requiredPreviousAnswers,
        requiredPreviousAnswers.copy(assetType = Some(AssetType.NonResidential))
      )(
        "didYouDisposeOfResidentialProperty.title",
        checkContent(
          _,
          routes.SingleDisposalsTriageController.wereYouAUKResident()
        ),
        _.select("#didYouDisposeOfResidentialProperty-false")
          .attr("checked") shouldBe "checked"
      )

      behave like displayIndividualTriagePageBehaviorIncompleteJourney(
        performAction
      )(
        requiredPreviousAnswers.copy(
          individualUserType = Some(IndividualUserType.Capacitor)
        ),
        requiredPreviousAnswers.copy(
          assetType = Some(AssetType.NonResidential),
          individualUserType = Some(IndividualUserType.Capacitor)
        )
      )(
        "didYouDisposeOfResidentialProperty.capacitor.title",
        checkContent(
          _,
          routes.SingleDisposalsTriageController.wereYouAUKResident()
        ),
        _.select("#didYouDisposeOfResidentialProperty-false")
          .attr("checked") shouldBe "checked"
      )

      behave like displayIndividualTriagePageBehaviorIncompleteJourney(
        performAction
      )(
        requiredPreviousAnswers.copy(
          individualUserType = Some(IndividualUserType.PersonalRepresentative)
        ),
        requiredPreviousAnswers.copy(
          assetType = Some(AssetType.NonResidential),
          individualUserType = Some(IndividualUserType.PersonalRepresentative)
        )
      )(
        "didYouDisposeOfResidentialProperty.personalRep.title",
        checkContent(
          _,
          routes.SingleDisposalsTriageController.wereYouAUKResident()
        ),
        _.select("#didYouDisposeOfResidentialProperty-false")
          .attr("checked") shouldBe "checked"
      )

      behave like displayIndividualTriagePageBehaviorCompleteJourney(
        performAction
      )(
        sample[CompleteSingleDisposalTriageAnswers].copy(
          individualUserType = Some(IndividualUserType.Self),
          countryOfResidence = Country.uk,
          assetType = AssetType.Residential
        )
      )(
        "didYouDisposeOfResidentialProperty.title",
        { doc =>
          checkContent(
            doc,
            routes.SingleDisposalsTriageController.checkYourAnswers()
          )
          doc
            .select("#didYouDisposeOfResidentialProperty-true")
            .attr("checked") shouldBe "checked"
        }
      )

      behave like displayIndividualTriagePageBehaviorCompleteJourney(
        performAction
      )(
        sample[CompleteSingleDisposalTriageAnswers].copy(
          individualUserType = Some(IndividualUserType.Capacitor),
          countryOfResidence = Country.uk,
          assetType = AssetType.Residential
        )
      )(
        "didYouDisposeOfResidentialProperty.capacitor.title",
        { doc =>
          checkContent(
            doc,
            routes.SingleDisposalsTriageController.checkYourAnswers()
          )
          doc
            .select("#didYouDisposeOfResidentialProperty-true")
            .attr("checked") shouldBe "checked"
        }
      )

      behave like displayIndividualTriagePageBehaviorCompleteJourney(
        performAction
      )(
        sample[CompleteSingleDisposalTriageAnswers].copy(
          individualUserType = Some(IndividualUserType.PersonalRepresentative),
          countryOfResidence = Country.uk,
          assetType = AssetType.Residential
        )
      )(
        "didYouDisposeOfResidentialProperty.personalRep.title",
        { doc =>
          checkContent(
            doc,
            routes.SingleDisposalsTriageController.checkYourAnswers()
          )
          doc
            .select("#didYouDisposeOfResidentialProperty-true")
            .attr("checked") shouldBe "checked"
        }
      )

      behave like displayCustomContentForAgentWithSelfAndTrustType(
        performAction
      )(requiredPreviousAnswers.copy(assetType = Some(AssetType.Residential)))(
        "didYouDisposeOfResidentialProperty.agent.title",
        doc =>
          checkContent(
            doc,
            routes.SingleDisposalsTriageController.wereYouAUKResident()
          )
      )

      behave like displayCustomContentForAgentWithSelfAndTrustType(
        performAction
      )(
        requiredPreviousAnswers.copy(
          assetType = Some(AssetType.Residential),
          individualUserType = Some(IndividualUserType.PersonalRepresentative)
        )
      )(
        "didYouDisposeOfResidentialProperty.personalRep.title",
        doc =>
          checkContent(
            doc,
            routes.SingleDisposalsTriageController.wereYouAUKResident()
          )
      )

      behave like displayCustomContentForTrusts(
        performAction
      )(requiredPreviousAnswers.copy(assetType = Some(AssetType.Residential)))(
        "didYouDisposeOfResidentialProperty.trust.title",
        doc =>
          checkContent(
            doc,
            routes.SingleDisposalsTriageController.wereYouAUKResident()
          )
      )

      def checkContent(doc: Document, backLink: Call): Unit = {
        doc.select("#back").attr("href") shouldBe backLink.url
        doc
          .select("#content > article > form")
          .attr("action")                shouldBe routes.SingleDisposalsTriageController
          .didYouDisposeOfAResidentialPropertySubmit()
          .url

      }

    }

    "handling submitted answers to the did you dispose of a residential property page" must {

      def performAction(formData: (String, String)*): Future[Result] =
        controller.didYouDisposeOfAResidentialPropertySubmit()(
          FakeRequest().withFormUrlEncodedBody(formData: _*)
        )

      val requiredPreviousAnswers =
        IncompleteSingleDisposalTriageAnswers.empty.copy(
          wasAUKResident = Some(true),
          individualUserType = Some(IndividualUserType.Self)
        )

      behave like redirectToStartWhenInvalidJourney(
        () => performAction(),
        isValidJourney
      )

      behave like redirectWhenNoPreviousAnswerBehaviour[Boolean](() => performAction())(
        requiredPreviousAnswers,
        routes.SingleDisposalsTriageController.wereYouAUKResident(),
        { case (answers, w) => answers.copy(wasAUKResident = w) }
      )

      "show a form error fro self type" when {

        def test(formData: Seq[(String, String)], expectedErrorKey: String) =
          testFormError(
            performAction,
            "didYouDisposeOfResidentialProperty.title"
          )(
            formData,
            expectedErrorKey,
            requiredPreviousAnswers
          )

        "nothing is submitted" in {
          test(List.empty, "didYouDisposeOfResidentialProperty.error.required")
        }

        "the option is not recognised" in {
          test(
            List("didYouDisposeOfResidentialProperty" -> "3"),
            "didYouDisposeOfResidentialProperty.error.boolean"
          )
        }

      }

      "show a form error fro capacitor type" when {

        def test(formData: Seq[(String, String)], expectedErrorKey: String) =
          testFormError(
            performAction,
            "didYouDisposeOfResidentialProperty.capacitor.title"
          )(
            formData,
            expectedErrorKey,
            requiredPreviousAnswers.copy(
              individualUserType = Some(IndividualUserType.Capacitor)
            )
          )

        "nothing is submitted" in {
          test(
            List.empty,
            "didYouDisposeOfResidentialProperty.capacitor.error.required"
          )
        }

        "the option is not recognised" in {
          test(
            List("didYouDisposeOfResidentialProperty" -> "3"),
            "didYouDisposeOfResidentialProperty.capacitor.error.boolean"
          )
        }

      }

      "show a form error fro personal representative type" when {

        def test(formData: Seq[(String, String)], expectedErrorKey: String) =
          testFormError(
            performAction,
            "didYouDisposeOfResidentialProperty.personalRep.title"
          )(
            formData,
            expectedErrorKey,
            requiredPreviousAnswers.copy(
              individualUserType = Some(IndividualUserType.PersonalRepresentative)
            )
          )

        "nothing is submitted" in {
          test(
            List.empty,
            "didYouDisposeOfResidentialProperty.personalRep.error.required"
          )
        }

        "the option is not recognised" in {
          test(
            List("didYouDisposeOfResidentialProperty" -> "3"),
            "didYouDisposeOfResidentialProperty.personalRep.error.boolean"
          )
        }

      }

      behave like unsuccessfulUpdatesBehaviour(
        performAction,
        requiredPreviousAnswers,
        List("didYouDisposeOfResidentialProperty" -> "true"),
        requiredPreviousAnswers.copy(assetType = Some(AssetType.Residential)),
        {
          case (draftReturn, answers) =>
            draftReturn.copy(triageAnswers = answers)
        }
      )

      "handle successful updates" when {

        "the user is starting a new draft return and" when {

          "the user has answered some questions but not complete the section" in {
            testSuccessfulUpdateStartingNewDraft(
              performAction,
              requiredPreviousAnswers,
              List("didYouDisposeOfResidentialProperty" -> "true"),
              requiredPreviousAnswers
                .copy(assetType = Some(AssetType.Residential)),
              checkIsRedirect(
                _,
                routes.SingleDisposalsTriageController.checkYourAnswers()
              )
            )
          }

          "the user has complete the section and has changed their answer and they choose asset type non-residential" in {
            val completeAnswers = sample[CompleteSingleDisposalTriageAnswers].copy(
              disposalMethod = DisposalMethod.Sold
            )
            testSuccessfulUpdateStartingNewDraft(
              performAction,
              completeAnswers.copy(assetType = Residential),
              List("didYouDisposeOfResidentialProperty" -> "false"),
              IncompleteSingleDisposalTriageAnswers
                .fromCompleteAnswers(completeAnswers)
                .copy(assetType = Some(NonResidential)),
              checkIsRedirect(
                _,
                routes.SingleDisposalsTriageController.checkYourAnswers()
              )
            )
          }

          "the user has complete the section and has changed their answer and they choose asset type residential" in {
            val completeAnswers = sample[CompleteSingleDisposalTriageAnswers].copy(
              disposalMethod = DisposalMethod.Sold
            )
            testSuccessfulUpdateStartingNewDraft(
              performAction,
              completeAnswers.copy(assetType = NonResidential),
              List("didYouDisposeOfResidentialProperty" -> "true"),
              IncompleteSingleDisposalTriageAnswers
                .fromCompleteAnswers(completeAnswers)
                .copy(assetType = Some(Residential)),
              checkIsRedirect(
                _,
                routes.SingleDisposalsTriageController.checkYourAnswers()
              )
            )
          }

        }

        "the user is filling out a draft return and" when {

          "the user has answered some questions but not complete the section" in {
            testSuccessfulUpdateFillingOutReturn(
              performAction,
              requiredPreviousAnswers,
              List("didYouDisposeOfResidentialProperty" -> "true"),
              _.copy(triageAnswers =
                requiredPreviousAnswers
                  .copy(assetType = Some(AssetType.Residential))
              ),
              checkIsRedirect(
                _,
                routes.SingleDisposalsTriageController.checkYourAnswers()
              )
            )
          }

          "the user has complete the section and has changed their answer from not in the uk to was in the uk" in {
            forAll { completeAnswers: CompleteSingleDisposalTriageAnswers =>
              testSuccessfulUpdateFillingOutReturn(
                performAction,
                completeAnswers.copy(
                  assetType = Residential,
                  disposalMethod = DisposalMethod.Sold
                ),
                List("didYouDisposeOfResidentialProperty" -> "false"),
                _.copy(triageAnswers =
                  IncompleteSingleDisposalTriageAnswers
                    .fromCompleteAnswers(completeAnswers)
                    .copy(
                      assetType = Some(NonResidential),
                      disposalMethod = Some(DisposalMethod.Sold)
                    )
                ),
                checkIsRedirect(
                  _,
                  routes.SingleDisposalsTriageController.checkYourAnswers()
                )
              )
            }
          }

        }

      }

      "not do any updates" when {

        "the answers submitted is the same as the one in session" in {
          inSequence {
            mockAuthWithNoRetrievals()
            mockGetSession(
              sessionDataWithFillingOutReturn(
                requiredPreviousAnswers.copy(
                  assetType = Some(Residential)
                )
              )._1
            )
          }

          checkIsRedirect(
            performAction("didYouDisposeOfResidentialProperty" -> "true"),
            routes.SingleDisposalsTriageController.checkYourAnswers()
          )
        }

      }

    }

    "handling requests to display the when was disposal date page" must {

      val requiredPreviousAnswersUkResident =
        IncompleteSingleDisposalTriageAnswers.empty.copy(
          individualUserType = Some(Self),
          hasConfirmedSingleDisposal = true,
          disposalMethod = Some(DisposalMethod.Gifted),
          wasAUKResident = Some(true),
          assetType = Some(AssetType.Residential)
        )

      val disposalDate = DisposalDate(LocalDate.of(2020, 1, 2), sample[TaxYear])

      def performAction(): Future[Result] =
        controller.whenWasDisposalDate()(FakeRequest())

      behave like redirectToStartWhenInvalidJourney(
        performAction,
        isValidJourney
      )

      behave like noDateOfDeathForPersonalRepBehaviour(performAction)

      behave like redirectWhenNoPreviousAnswerBehaviour[Boolean](
        performAction
      )(
        requiredPreviousAnswersUkResident,
        routes.SingleDisposalsTriageController
          .didYouDisposeOfAResidentialProperty(),
        {
          case (answers, w) =>
            answers.copy(assetType = w.map(if (_) AssetType.Residential else AssetType.NonResidential))
        }
      )

      behave like displayIndividualTriagePageBehaviorIncompleteJourney(
        performAction
      )(
        requiredPreviousAnswersUkResident,
        requiredPreviousAnswersUkResident.copy(
          disposalDate = Some(disposalDate)
        ),
        Some("the user was a uk resident")
      )(
        "disposalDate.title",
        checkContent(
          _,
          routes.SingleDisposalsTriageController
            .didYouDisposeOfAResidentialProperty()
        ),
        checkPrepopulatedContent(_)
      )

      behave like displayIndividualTriagePageBehaviorIncompleteJourney(
        performAction
      )(
        requiredPreviousAnswersUkResident.copy(
          individualUserType = Some(Capacitor)
        ),
        requiredPreviousAnswersUkResident.copy(
          disposalDate = Some(disposalDate),
          individualUserType = Some(Capacitor)
        ),
        Some("the user was a uk resident")
      )(
        "disposalDate.capacitor.title",
        checkContent(
          _,
          routes.SingleDisposalsTriageController
            .didYouDisposeOfAResidentialProperty()
        ),
        checkPrepopulatedContent(_)
      )

      behave like displayIndividualTriagePageBehaviorIncompleteJourney(
        performAction
      )(
        requiredPreviousAnswersUkResident.copy(
          individualUserType = Some(PersonalRepresentative)
        ),
        requiredPreviousAnswersUkResident.copy(
          disposalDate = Some(disposalDate),
          individualUserType = Some(PersonalRepresentative)
        ),
        Some("the user was a uk resident"),
        Some(sample[CompleteRepresenteeAnswers].copy(dateOfDeath = Some(sample[DateOfDeath])))
      )(
        "disposalDate.personalRep.title",
        checkContent(
          _,
          routes.SingleDisposalsTriageController
            .didYouDisposeOfAResidentialProperty()
        ),
        checkPrepopulatedContent(_)
      )

      behave like displayIndividualTriagePageBehaviorIncompleteJourney(
        performAction
      )(
        requiredPreviousAnswersUkResident.copy(
          wasAUKResident = Some(false),
          countryOfResidence = Some(sample[Country]),
          assetType = Some(AssetType.Residential)
        ),
        requiredPreviousAnswersUkResident.copy(
          wasAUKResident = Some(false),
          countryOfResidence = Some(sample[Country]),
          assetType = Some(AssetType.Residential),
          disposalDate = Some(disposalDate)
        ),
        Some("the user was not a uk resident")
      )(
        "disposalDate.title",
        checkContent(
          _,
          routes.SingleDisposalsTriageController.assetTypeForNonUkResidents()
        ),
        checkPrepopulatedContent(_)
      )

      behave like displayIndividualTriagePageBehaviorIncompleteJourney(
        performAction
      )(
        requiredPreviousAnswersUkResident.copy(
          wasAUKResident = Some(false),
          countryOfResidence = Some(sample[Country]),
          assetType = Some(AssetType.Residential),
          individualUserType = Some(Capacitor)
        ),
        requiredPreviousAnswersUkResident.copy(
          wasAUKResident = Some(false),
          countryOfResidence = Some(sample[Country]),
          assetType = Some(AssetType.Residential),
          disposalDate = Some(disposalDate),
          individualUserType = Some(Capacitor)
        ),
        Some("the user was not a uk resident")
      )(
        "disposalDate.capacitor.title",
        checkContent(
          _,
          routes.SingleDisposalsTriageController.assetTypeForNonUkResidents()
        ),
        checkPrepopulatedContent(_)
      )

      behave like displayIndividualTriagePageBehaviorIncompleteJourney(
        performAction
      )(
        requiredPreviousAnswersUkResident.copy(
          wasAUKResident = Some(false),
          countryOfResidence = Some(sample[Country]),
          assetType = Some(AssetType.Residential),
          individualUserType = Some(PersonalRepresentative)
        ),
        requiredPreviousAnswersUkResident.copy(
          wasAUKResident = Some(false),
          countryOfResidence = Some(sample[Country]),
          assetType = Some(AssetType.Residential),
          disposalDate = Some(disposalDate),
          individualUserType = Some(PersonalRepresentative)
        ),
        Some("the user was not a uk resident"),
        Some(sample[CompleteRepresenteeAnswers].copy(dateOfDeath = Some(sample[DateOfDeath])))
      )(
        "disposalDate.personalRep.title",
        checkContent(
          _,
          routes.SingleDisposalsTriageController.assetTypeForNonUkResidents()
        ),
        checkPrepopulatedContent(_)
      )

      behave like displayIndividualTriagePageBehaviorIncompleteJourney(
        performAction
      )(
        requiredPreviousAnswersUkResident,
        requiredPreviousAnswersUkResident
          .copy(tooEarlyDisposalDate = Some(disposalDate.value)),
        Some("the user had not disposed of their property in a valid tax year")
      )(
        "disposalDate.title",
        checkContent(
          _,
          routes.SingleDisposalsTriageController
            .didYouDisposeOfAResidentialProperty()
        ),
        checkPrepopulatedContent(_)
      )

      behave like displayIndividualTriagePageBehaviorIncompleteJourney(
        performAction
      )(
        requiredPreviousAnswersUkResident.copy(
          individualUserType = Some(Capacitor)
        ),
        requiredPreviousAnswersUkResident.copy(
          tooEarlyDisposalDate = Some(disposalDate.value),
          individualUserType = Some(Capacitor)
        ),
        Some("the user had not disposed of their property in a valid tax year")
      )(
        "disposalDate.capacitor.title",
        checkContent(
          _,
          routes.SingleDisposalsTriageController
            .didYouDisposeOfAResidentialProperty()
        ),
        checkPrepopulatedContent(_)
      )

      behave like displayIndividualTriagePageBehaviorIncompleteJourney(
        performAction
      )(
        requiredPreviousAnswersUkResident.copy(
          individualUserType = Some(PersonalRepresentative)
        ),
        requiredPreviousAnswersUkResident.copy(
          tooEarlyDisposalDate = Some(disposalDate.value),
          individualUserType = Some(PersonalRepresentative)
        ),
        Some("the user had not disposed of their property in a valid tax year"),
        Some(sample[CompleteRepresenteeAnswers].copy(dateOfDeath = Some(sample[DateOfDeath])))
      )(
        "disposalDate.personalRep.title",
        checkContent(
          _,
          routes.SingleDisposalsTriageController
            .didYouDisposeOfAResidentialProperty()
        ),
        checkPrepopulatedContent(_)
      )

      behave like displayIndividualTriagePageBehaviorCompleteJourney(
        performAction
      )(
        sample[CompleteSingleDisposalTriageAnswers].copy(
          countryOfResidence = Country.uk,
          assetType = AssetType.Residential,
          disposalDate = disposalDate,
          individualUserType = Some(Self)
        )
      )(
        "disposalDate.title",
        { doc =>
          checkContent(
            doc,
            routes.SingleDisposalsTriageController.checkYourAnswers()
          )
          checkPrepopulatedContent(doc)
        }
      )

      behave like displayIndividualTriagePageBehaviorCompleteJourney(
        performAction
      )(
        sample[CompleteSingleDisposalTriageAnswers].copy(
          countryOfResidence = Country.uk,
          assetType = AssetType.Residential,
          disposalDate = disposalDate,
          individualUserType = Some(Capacitor)
        )
      )(
        "disposalDate.capacitor.title",
        { doc =>
          checkContent(
            doc,
            routes.SingleDisposalsTriageController.checkYourAnswers()
          )
          checkPrepopulatedContent(doc)
        }
      )

      behave like displayIndividualTriagePageBehaviorCompleteJourney(
        performAction
      )(
        sample[CompleteSingleDisposalTriageAnswers].copy(
          countryOfResidence = Country.uk,
          assetType = AssetType.Residential,
          disposalDate = disposalDate,
          individualUserType = Some(PersonalRepresentative)
        ),
        Some(sample[CompleteRepresenteeAnswers].copy(dateOfDeath = Some(sample[DateOfDeath])))
      )(
        "disposalDate.personalRep.title",
        { doc =>
          checkContent(
            doc,
            routes.SingleDisposalsTriageController.checkYourAnswers()
          )
          checkPrepopulatedContent(doc)
        }
      )

      behave like displayCustomContentForAgentWithSelfAndTrustType(
        performAction
      )(
        requiredPreviousAnswersUkResident
          .copy(disposalDate = Some(disposalDate))
      )(
        "disposalDate.agent.title",
        doc =>
          checkContent(
            doc,
            routes.SingleDisposalsTriageController
              .didYouDisposeOfAResidentialProperty()
          )
      )

      behave like displayCustomContentForAgentWithSelfAndTrustType(
        performAction
      )(
        requiredPreviousAnswersUkResident.copy(
          disposalDate = Some(disposalDate),
          individualUserType = Some(PersonalRepresentative)
        ),
        Some(sample[CompleteRepresenteeAnswers].copy(dateOfDeath = Some(sample[DateOfDeath])))
      )(
        "disposalDate.personalRep.title",
        doc =>
          checkContent(
            doc,
            routes.SingleDisposalsTriageController
              .didYouDisposeOfAResidentialProperty()
          )
      )

      behave like displayCustomContentForTrusts(
        performAction
      )(
        requiredPreviousAnswersUkResident
          .copy(disposalDate = Some(disposalDate))
      )(
        "disposalDate.trust.title",
        doc =>
          checkContent(
            doc,
            routes.SingleDisposalsTriageController
              .didYouDisposeOfAResidentialProperty()
          )
      )

      def checkContent(doc: Document, backLink: Call): Unit = {
        doc.select("#back").attr("href") shouldBe backLink.url
        doc
          .select("#content > article > form")
          .attr("action")                shouldBe routes.SingleDisposalsTriageController
          .whenWasDisposalDateSubmit()
          .url
      }

      def checkPrepopulatedContent(doc: Document) = {
        doc
          .select("#disposalDate-day")
          .attr("value") shouldBe disposalDate.value.getDayOfMonth.toString
        doc
          .select("#disposalDate-month")
          .attr("value") shouldBe disposalDate.value.getMonthValue.toString
        doc
          .select("#disposalDate-year")
          .attr("value") shouldBe disposalDate.value.getYear.toString
      }

    }

    "handling submitted disposal dates" must {

      def performAction(formData: (String, String)*): Future[Result] =
        controller.whenWasDisposalDateSubmit()(
          FakeRequest().withFormUrlEncodedBody(formData: _*)
        )

      def formData(date: LocalDate) =
        List(
          "disposalDate-day"   -> date.getDayOfMonth().toString,
          "disposalDate-month" -> date.getMonthValue().toString,
          "disposalDate-year"  -> date.getYear().toString
        )

      def updateDraftReturn(
        d: DraftSingleDisposalReturn,
        newAnswers: SingleDisposalTriageAnswers
      ) =
        d.copy(
          triageAnswers = newAnswers,
          acquisitionDetailsAnswers = d.acquisitionDetailsAnswers.map(_.unsetAllButAcquisitionMethod(newAnswers)),
          initialGainOrLoss = None,
          reliefDetailsAnswers = d.reliefDetailsAnswers.map(_.unsetPrrAndLettingRelief(newAnswers.isPeriodOfAdmin)),
          yearToDateLiabilityAnswers = d.yearToDateLiabilityAnswers.flatMap {
            case _: NonCalculatedYTDAnswers => None
            case c: CalculatedYTDAnswers    =>
              Some(
                c.unset(_.hasEstimatedDetails)
                  .unset(_.calculatedTaxDue)
                  .unset(_.taxDue)
                  .unset(_.mandatoryEvidence)
                  .unset(_.expiredEvidence)
                  .unset(_.pendingUpscanUpload)
              )
          },
          supportingEvidenceAnswers = None
        )

      val tomorrow = today.plusDays(1L)

      val taxYear = sample[TaxYear]

      val requiredPreviousAnswers =
        IncompleteSingleDisposalTriageAnswers.empty.copy(
          individualUserType = Some(Self),
          hasConfirmedSingleDisposal = true,
          disposalMethod = Some(DisposalMethod.Gifted),
          wasAUKResident = Some(true),
          assetType = Some(AssetType.Residential)
        )

      behave like redirectToStartWhenInvalidJourney(
        () => performAction(),
        isValidJourney
      )

      behave like redirectWhenNoPreviousAnswerBehaviour[Boolean](() => performAction())(
        requiredPreviousAnswers,
        routes.SingleDisposalsTriageController
          .didYouDisposeOfAResidentialProperty(),
        {
          case (answers, w) =>
            answers.copy(assetType = w.map(if (_) AssetType.Residential else AssetType.NonResidential))
        }
      )

      "show an error page" when {

        "there is a problem getting the tax year" in {
          inSequence {
            mockAuthWithNoRetrievals()
            mockGetSession(
              sessionDataWithFillingOutReturn(requiredPreviousAnswers)._1
            )
            mockGetTaxYear(today)(Left(Error("")))
          }

          checkIsTechnicalErrorPage(performAction(formData(today): _*))
        }

      }

      "show a form error with self type" when {

        def test(formData: Seq[(String, String)], expectedErrorKey: String) =
          testFormError(performAction, "disposalDate.title")(
            formData,
            expectedErrorKey,
            requiredPreviousAnswers
          )

        "the date is invalid" in {
          dateErrorScenarios("disposalDate", "").foreach { scenario =>
            withClue(s"For $scenario: ") {
              val formData = List(
                "disposalDate-day"   -> scenario.dayInput,
                "disposalDate-month" -> scenario.monthInput,
                "disposalDate-year"  -> scenario.yearInput
              ).collect { case (id, Some(input)) => id -> input }
              test(formData, scenario.expectedErrorMessageKey)
            }
          }
        }

        "the disposal date is in the future" in {
          DateErrorScenario(
            Some(tomorrow.getDayOfMonth.toString),
            Some(tomorrow.getMonthValue.toString),
            Some(tomorrow.getYear.toString),
            "disposalDate.error.tooFarInFuture"
          )

          test(formData(tomorrow), "disposalDate.error.tooFarInFuture")
        }

      }

      "show a form error with capacitor type" when {

        def test(formData: Seq[(String, String)], expectedErrorKey: String) =
          testFormError(performAction, "disposalDate.capacitor.title")(
            formData,
            expectedErrorKey,
            requiredPreviousAnswers.copy(
              individualUserType = Some(Capacitor)
            )
          )

        "the date is invalid" in {
          dateErrorScenarios("disposalDate", "").foreach { scenario =>
            withClue(s"For $scenario: ") {
              val formData = List(
                "disposalDate-day"   -> scenario.dayInput,
                "disposalDate-month" -> scenario.monthInput,
                "disposalDate-year"  -> scenario.yearInput
              ).collect { case (id, Some(input)) => id -> input }
              test(formData, scenario.expectedErrorMessageKey)
            }
          }
        }

        "the disposal date is in the future" in {
          DateErrorScenario(
            Some(tomorrow.getDayOfMonth.toString),
            Some(tomorrow.getMonthValue.toString),
            Some(tomorrow.getYear.toString),
            "disposalDate.error.tooFarInFuture"
          )

          test(formData(tomorrow), "disposalDate.error.tooFarInFuture")
        }

      }

      "show a form error with personal representative type" when {

        def test(
          personalRepType: Either[PersonalRepresentativeInPeriodOfAdmin.type, PersonalRepresentative.type],
          dateOfDeath: DateOfDeath = DateOfDeath(LocalDate.of(1800, 1, 1))
        )(formData: Seq[(String, String)], expectedErrorKey: String) =
          testFormError(performAction, "disposalDate.personalRep.title")(
            formData,
            expectedErrorKey,
            requiredPreviousAnswers.copy(
              individualUserType = Some(personalRepType.merge)
            ),
            Some(sample[CompleteRepresenteeAnswers].copy(dateOfDeath = Some(dateOfDeath)))
          )

        "the date is invalid" in {
          dateErrorScenarios("disposalDate", "").foreach { scenario =>
            withClue(s"For $scenario: ") {
              val formData = List(
                "disposalDate-day"   -> scenario.dayInput,
                "disposalDate-month" -> scenario.monthInput,
                "disposalDate-year"  -> scenario.yearInput
              ).collect { case (id, Some(input)) => id -> input }
              test(Right(PersonalRepresentative))(formData, scenario.expectedErrorMessageKey)
            }
          }
        }

        "the disposal date is in the future" in {
          DateErrorScenario(
            Some(tomorrow.getDayOfMonth.toString),
            Some(tomorrow.getMonthValue.toString),
            Some(tomorrow.getYear.toString),
            "disposalDate.error.tooFarInFuture"
          )

          test(Left(PersonalRepresentativeInPeriodOfAdmin))(formData(tomorrow), "disposalDate.error.tooFarInFuture")
        }

        "the disposal date is strictly after the date of death and the user is a non-period of admin personal rep" in {
          test(
            Right(PersonalRepresentative),
            dateOfDeath = DateOfDeath(today.minusDays(1L))
          )(
            formData(today),
            "disposalDate.error.nonPeriodOfAdminDeathAfterDate"
          )
        }

        "the disposal date is on the date of death and the user is a period of admin personal rep" in {
          test(
            Left(PersonalRepresentativeInPeriodOfAdmin),
            dateOfDeath = DateOfDeath(today.minusDays(1L))
          )(
            formData(today.minusDays(1L)),
            "disposalDate.error.periodOfAdminDeathNotAfterDate"
          )
        }

        "the disposal date is strictly before the date of death and the user is a period of admin personal rep" in {
          test(
            Left(PersonalRepresentativeInPeriodOfAdmin),
            dateOfDeath = DateOfDeath(today.minusDays(1L))
          )(
            formData(today.minusDays(2L)),
            "disposalDate.error.periodOfAdminDeathNotAfterDate"
          )
        }

      }

      behave like unsuccessfulUpdatesBehaviour(
        performAction,
        requiredPreviousAnswers,
        formData(today),
        requiredPreviousAnswers
          .copy(disposalDate = Some(DisposalDate(today, taxYear))),
        updateDraftReturn,
        () => mockGetTaxYear(today)(Right(Some(taxYear)))
      )

      "handle valid dates" when {

        "the user is starting in a draft return and" when {

          "no tax year can be found for the given disposal date" in {

            testSuccessfulUpdateStartingNewDraft(
              performAction,
              requiredPreviousAnswers,
              formData(today),
              requiredPreviousAnswers
                .copy(
                  tooEarlyDisposalDate = Some(today),
                  disposalDate = None,
                  completionDate = None
                ),
              checkIsRedirect(
                _,
                routes.CommonTriageQuestionsController.disposalDateTooEarly()
              ),
              () => mockGetTaxYear(today)(Right(None)),
              Some(sample[CompleteRepresenteeAnswers].copy(dateOfDeath = Some(DateOfDeath(LocalDate.of(1800, 1, 1)))))
            )

          }

          "a tax year can be found and the journey was complete" in {
            val completeJourney =
              sample[CompleteSingleDisposalTriageAnswers]
                .copy(
                  individualUserType = Some(Self),
                  disposalDate = DisposalDate(today, taxYear)
                )
            val date            = today.minusDays(1L)

            testSuccessfulUpdateStartingNewDraft(
              performAction,
              completeJourney,
              formData(date),
              IncompleteSingleDisposalTriageAnswers(
                completeJourney.individualUserType,
                true,
                Some(
                  if (completeJourney.representativeType() === Some(PersonalRepresentativeInPeriodOfAdmin))
                    DisposalMethod.Sold
                  else completeJourney.disposalMethod
                ),
                Some(completeJourney.countryOfResidence.isUk()),
                if (completeJourney.countryOfResidence.isUk()) None
                else Some(completeJourney.countryOfResidence),
                Some(completeJourney.assetType),
                Some(DisposalDate(date, taxYear)),
                None,
                None
              ),
              checkIsRedirect(
                _,
                routes.SingleDisposalsTriageController.checkYourAnswers()
              ),
              () => mockGetTaxYear(date)(Right(Some(taxYear)))
            )

          }

        }

        "the user is filling out a draft return and" when {

          "the section is incomplete" in {
            testSuccessfulUpdateFillingOutReturn(
              performAction,
              requiredPreviousAnswers,
              formData(today),
              updateDraftReturn(
                _,
                requiredPreviousAnswers
                  .copy(disposalDate = Some(DisposalDate(today, taxYear)))
              ),
              checkIsRedirect(
                _,
                routes.SingleDisposalsTriageController.checkYourAnswers()
              ),
              () => mockGetTaxYear(today)(Right(Some(taxYear)))
            )

          }

          "the section is complete" in {
            forAll { c: CompleteSingleDisposalTriageAnswers =>
              val completeJourney = c.copy(
                individualUserType = Some(Self),
                disposalDate = DisposalDate(today, taxYear),
                disposalMethod = DisposalMethod.Sold
              )
              val date            = today.minusDays(1L)
              val newAnswers      =
                IncompleteSingleDisposalTriageAnswers(
                  completeJourney.individualUserType,
                  true,
                  Some(completeJourney.disposalMethod),
                  Some(completeJourney.countryOfResidence.isUk()),
                  if (completeJourney.countryOfResidence.isUk()) None
                  else Some(completeJourney.countryOfResidence),
                  Some(completeJourney.assetType),
                  Some(DisposalDate(date, taxYear)),
                  None,
                  None
                )

              testSuccessfulUpdateFillingOutReturn(
                performAction,
                completeJourney,
                formData(date),
                updateDraftReturn(_, newAnswers),
                checkIsRedirect(
                  _,
                  routes.SingleDisposalsTriageController.checkYourAnswers()
                ),
                () => mockGetTaxYear(date)(Right(Some(taxYear)))
              )
            }
          }

          "the disposal date is on the date of death when the user is a non-period of admin personal rep" in {
            val answers = requiredPreviousAnswers.copy(individualUserType = Some(PersonalRepresentative))

            testSuccessfulUpdateFillingOutReturn(
              performAction,
              answers,
              formData(today),
              updateDraftReturn(
                _,
                answers.copy(disposalDate = Some(DisposalDate(today, taxYear)))
              ),
              checkIsRedirect(
                _,
                routes.SingleDisposalsTriageController.checkYourAnswers()
              ),
              () => mockGetTaxYear(today)(Right(Some(taxYear))),
              Some(sample[CompleteRepresenteeAnswers].copy(dateOfDeath = Some(DateOfDeath(today))))
            )

          }

          "the disposal date is strictly before the date of death when the user is a period of admin personal rep" in {
            val answers         = requiredPreviousAnswers.copy(individualUserType = Some(PersonalRepresentative))
            val newDisposalDate = DisposalDate(today.minusDays(1L), taxYear)

            testSuccessfulUpdateFillingOutReturn(
              performAction,
              answers,
              formData(newDisposalDate.value),
              updateDraftReturn(
                _,
                answers.copy(disposalDate = Some(newDisposalDate))
              ),
              checkIsRedirect(
                _,
                routes.SingleDisposalsTriageController.checkYourAnswers()
              ),
              () => mockGetTaxYear(newDisposalDate.value)(Right(Some(taxYear))),
              Some(sample[CompleteRepresenteeAnswers].copy(dateOfDeath = Some(DateOfDeath(today))))
            )
          }

          "the disposal date is strictly after the date of death when the user is a period of admin personal rep" in {
            val answers         = requiredPreviousAnswers.copy(individualUserType = Some(PersonalRepresentativeInPeriodOfAdmin))
            val newDisposalDate = DisposalDate(today, taxYear)

            testSuccessfulUpdateFillingOutReturn(
              performAction,
              answers,
              formData(newDisposalDate.value),
              updateDraftReturn(
                _,
                answers.copy(disposalDate = Some(newDisposalDate), disposalMethod = Some(DisposalMethod.Sold))
              ),
              checkIsRedirect(
                _,
                routes.SingleDisposalsTriageController.checkYourAnswers()
              ),
              () => mockGetTaxYear(newDisposalDate.value)(Right(Some(taxYear))),
              Some(sample[CompleteRepresenteeAnswers].copy(dateOfDeath = Some(DateOfDeath(today.minusDays(1L)))))
            )
          }

        }

      }

      "not do any updates" when {

        "the answers submitted is the same as the one in session" in {
          inSequence {
            mockAuthWithNoRetrievals()
            mockGetSession(
              sessionDataWithFillingOutReturn(
                requiredPreviousAnswers.copy(
                  disposalDate = Some(DisposalDate(today, taxYear))
                )
              )._1
            )
          }

          checkIsRedirect(
            performAction(formData(today): _*),
            routes.SingleDisposalsTriageController.checkYourAnswers()
          )
        }

      }

    }

    "handling requests to display the when was completion date page" must {

      val disposalDate = DisposalDate(today, sample[TaxYear])

      val requiredPreviousAnswers =
        IncompleteSingleDisposalTriageAnswers.empty.copy(
          individualUserType = Some(Self),
          hasConfirmedSingleDisposal = true,
          disposalMethod = Some(DisposalMethod.Gifted),
          wasAUKResident = Some(true),
          assetType = Some(AssetType.Residential),
          disposalDate = Some(disposalDate)
        )

      def performAction(): Future[Result] =
        controller.whenWasCompletionDate()(FakeRequest())

      behave like redirectToStartWhenInvalidJourney(
        performAction,
        isValidJourney
      )

      behave like redirectWhenNoPreviousAnswerBehaviour[DisposalDate](
        performAction
      )(
        requiredPreviousAnswers,
        routes.SingleDisposalsTriageController.whenWasDisposalDate(),
        { case (answers, d) => answers.copy(disposalDate = d) }
      )

      behave like displayIndividualTriagePageBehaviorIncompleteJourney(
        performAction
      )(
        requiredPreviousAnswers,
        requiredPreviousAnswers
          .copy(completionDate = Some(CompletionDate(disposalDate.value)))
      )(
        "completionDate.title",
        checkContent(
          _,
          routes.SingleDisposalsTriageController.whenWasDisposalDate()
        ),
        checkPrepopulatedContent(_, disposalDate.value)
      )

      behave like displayIndividualTriagePageBehaviorIncompleteJourney(
        performAction
      )(
        requiredPreviousAnswers.copy(
          individualUserType = Some(Capacitor)
        ),
        requiredPreviousAnswers.copy(
          completionDate = Some(CompletionDate(disposalDate.value)),
          individualUserType = Some(Capacitor)
        )
      )(
        "completionDate.capacitor.title",
        checkContent(
          _,
          routes.SingleDisposalsTriageController.whenWasDisposalDate()
        ),
        checkPrepopulatedContent(_, disposalDate.value)
      )

      behave like displayIndividualTriagePageBehaviorIncompleteJourney(
        performAction
      )(
        requiredPreviousAnswers.copy(
          individualUserType = Some(PersonalRepresentative)
        ),
        requiredPreviousAnswers.copy(
          completionDate = Some(CompletionDate(disposalDate.value)),
          individualUserType = Some(PersonalRepresentative)
        )
      )(
        "completionDate.personalRep.title",
        checkContent(
          _,
          routes.SingleDisposalsTriageController.whenWasDisposalDate()
        ),
        checkPrepopulatedContent(_, disposalDate.value)
      )

      behave like displayIndividualTriagePageBehaviorCompleteJourney(
        performAction
      )(
        sample[CompleteSingleDisposalTriageAnswers].copy(
          assetType = AssetType.Residential,
          completionDate = CompletionDate(disposalDate.value),
          individualUserType = Some(Self)
        )
      )(
        "completionDate.title",
        { doc =>
          checkContent(
            doc,
            routes.SingleDisposalsTriageController.checkYourAnswers()
          )
          checkPrepopulatedContent(doc, disposalDate.value)
        }
      )

      behave like displayIndividualTriagePageBehaviorCompleteJourney(
        performAction
      )(
        sample[CompleteSingleDisposalTriageAnswers].copy(
          assetType = AssetType.Residential,
          completionDate = CompletionDate(disposalDate.value),
          individualUserType = Some(Capacitor)
        )
      )(
        "completionDate.capacitor.title",
        { doc =>
          checkContent(
            doc,
            routes.SingleDisposalsTriageController.checkYourAnswers()
          )
          checkPrepopulatedContent(doc, disposalDate.value)
        }
      )

      behave like displayIndividualTriagePageBehaviorCompleteJourney(
        performAction
      )(
        sample[CompleteSingleDisposalTriageAnswers].copy(
          assetType = AssetType.Residential,
          completionDate = CompletionDate(disposalDate.value),
          individualUserType = Some(PersonalRepresentative)
        )
      )(
        "completionDate.personalRep.title",
        { doc =>
          checkContent(
            doc,
            routes.SingleDisposalsTriageController.checkYourAnswers()
          )
          checkPrepopulatedContent(doc, disposalDate.value)
        }
      )

      behave like displayCustomContentForAgentWithSelfAndTrustType(
        performAction
      )(
        requiredPreviousAnswers
          .copy(completionDate = Some(CompletionDate(disposalDate.value)))
      )(
        "completionDate.agent.title",
        doc =>
          checkContent(
            doc,
            routes.SingleDisposalsTriageController.whenWasDisposalDate()
          )
      )

      behave like displayCustomContentForAgentWithSelfAndTrustType(
        performAction
      )(
        requiredPreviousAnswers.copy(
          completionDate = Some(CompletionDate(disposalDate.value)),
          individualUserType = Some(PersonalRepresentative)
        )
      )(
        "completionDate.personalRep.title",
        doc =>
          checkContent(
            doc,
            routes.SingleDisposalsTriageController.whenWasDisposalDate()
          )
      )

      behave like displayCustomContentForTrusts(
        performAction
      )(
        requiredPreviousAnswers
          .copy(completionDate = Some(CompletionDate(disposalDate.value)))
      )(
        "completionDate.trust.title",
        doc =>
          checkContent(
            doc,
            routes.SingleDisposalsTriageController.whenWasDisposalDate()
          )
      )

      def checkContent(doc: Document, backLink: Call): Unit = {
        doc.select("#back").attr("href") shouldBe backLink.url
        doc
          .select("#content > article > form")
          .attr("action")                shouldBe routes.SingleDisposalsTriageController
          .whenWasCompletionDateSubmit()
          .url

      }

      def checkPrepopulatedContent(doc: Document, date: LocalDate) = {
        doc
          .select("#completionDate-day")
          .attr("value") shouldBe date.getDayOfMonth.toString
        doc
          .select("#completionDate-month")
          .attr("value") shouldBe date.getMonthValue.toString
        doc
          .select("#completionDate-year")
          .attr("value") shouldBe date.getYear.toString
      }

    }

    "handling submitted completion dates" must {

      def performAction(formData: (String, String)*): Future[Result] =
        controller.whenWasCompletionDateSubmit()(
          FakeRequest().withFormUrlEncodedBody(formData: _*)
        )

      def formData(date: LocalDate) =
        List(
          "completionDate-day"   -> date.getDayOfMonth().toString,
          "completionDate-month" -> date.getMonthValue().toString,
          "completionDate-year"  -> date.getYear().toString
        )

      def updateDraftReturn(
        d: DraftSingleDisposalReturn,
        newAnswers: SingleDisposalTriageAnswers
      ) =
        d.copy(
          triageAnswers = newAnswers,
          acquisitionDetailsAnswers = d.acquisitionDetailsAnswers.map(a =>
            if (d.triageAnswers.representativeType().contains(PersonalRepresentativeInPeriodOfAdmin))
              a.unset(_.acquisitionPrice)
            else
              a.unset(_.acquisitionDate)
                .unset(_.acquisitionPrice)
                .unset(_.rebasedAcquisitionPrice)
                .unset(_.shouldUseRebase)
          ),
          initialGainOrLoss = None,
          reliefDetailsAnswers = d.reliefDetailsAnswers.map(_.unsetPrrAndLettingRelief(newAnswers.isPeriodOfAdmin)),
          yearToDateLiabilityAnswers = d.yearToDateLiabilityAnswers.flatMap {
            case _: NonCalculatedYTDAnswers => None
            case c: CalculatedYTDAnswers    =>
              Some(
                c.unset(_.hasEstimatedDetails)
                  .unset(_.calculatedTaxDue)
                  .unset(_.taxDue)
                  .unset(_.mandatoryEvidence)
                  .unset(_.expiredEvidence)
                  .unset(_.pendingUpscanUpload)
              )
          }
        )

      val disposalDate = DisposalDate(today.minusDays(5L), sample[TaxYear])

      val tomorrow = today.plusDays(1L)

      val dayBeforeDisposalDate = disposalDate.value.minusDays(1L)

      val requiredPreviousAnswers =
        IncompleteSingleDisposalTriageAnswers.empty.copy(
          individualUserType = Some(Self),
          hasConfirmedSingleDisposal = true,
          disposalMethod = Some(DisposalMethod.Gifted),
          wasAUKResident = Some(true),
          assetType = Some(AssetType.Residential),
          disposalDate = Some(disposalDate)
        )

      behave like redirectToStartWhenInvalidJourney(
        () => performAction(),
        isValidJourney
      )

      behave like redirectWhenNoPreviousAnswerBehaviour[DisposalDate](() => performAction())(
        requiredPreviousAnswers,
        routes.SingleDisposalsTriageController.whenWasDisposalDate(),
        { case (i, d) => i.copy(disposalDate = d) }
      )

      "show a form error with self" when {

        def test(formData: Seq[(String, String)], expectedErrorKey: String)(
          requiredPreviousTriageAnswers: SingleDisposalTriageAnswers
        ): Unit =
          testFormError(performAction, "completionDate.title")(
            formData,
            expectedErrorKey,
            requiredPreviousTriageAnswers
          )

        "the date is invalid" in {
          dateErrorScenarios("completionDate", "").foreach { scenario =>
            withClue(s"For $scenario: ") {
              val formData = List(
                "completionDate-day"   -> scenario.dayInput,
                "completionDate-month" -> scenario.monthInput,
                "completionDate-year"  -> scenario.yearInput
              ).collect { case (id, Some(input)) => id -> input }
              test(formData, scenario.expectedErrorMessageKey)(requiredPreviousAnswers)
            }
          }
        }

        "the completion date is in the future" in {
          test(formData(tomorrow), "completionDate.error.tooFarInFuture")(requiredPreviousAnswers)
        }

        "the completion date is before 01-01-1900" in {
          val date = LocalDate.of(1800, 1, 1)

          test(formData(date), "completionDate.error.before1900")(
            requiredPreviousAnswers.copy(
              disposalDate = Some(
                disposalDate.copy(
                  value = LocalDate.of(1800, 1, 1)
                )
              )
            )
          )
        }

        "the completion date is before the disposal date" in {
          test(
            formData(dayBeforeDisposalDate),
            "completionDate.error.tooFarInPast"
          )(requiredPreviousAnswers)
        }

      }

      "show a form error with capacitor" when {

        def test(formData: Seq[(String, String)], expectedErrorKey: String)(
          requiredPreviousTriageAnswers: IncompleteSingleDisposalTriageAnswers
        ): Unit =
          testFormError(performAction, "completionDate.capacitor.title")(
            formData,
            expectedErrorKey,
            requiredPreviousTriageAnswers.copy(
              individualUserType = Some(Capacitor)
            )
          )

        "the date is invalid" in {
          dateErrorScenarios("completionDate", "").foreach { scenario =>
            withClue(s"For $scenario: ") {
              val formData = List(
                "completionDate-day"   -> scenario.dayInput,
                "completionDate-month" -> scenario.monthInput,
                "completionDate-year"  -> scenario.yearInput
              ).collect { case (id, Some(input)) => id -> input }
              test(formData, scenario.expectedErrorMessageKey)(requiredPreviousAnswers)
            }
          }
        }

        "the completion date is in the future" in {
          test(formData(tomorrow), "completionDate.error.tooFarInFuture")(requiredPreviousAnswers)
        }

        "the completion date is before 01-01-1900" in {
          val date = LocalDate.of(1800, 1, 1)

          test(formData(date), "completionDate.error.before1900")(
            requiredPreviousAnswers.copy(
              disposalDate = Some(
                disposalDate.copy(
                  value = LocalDate.of(1800, 1, 1)
                )
              )
            )
          )
        }

        "the completion date is before the disposal date" in {
          test(
            formData(dayBeforeDisposalDate),
            "completionDate.error.tooFarInPast"
          )(requiredPreviousAnswers)
        }

      }

      "show a form error with personal representative" when {

        def test(formData: Seq[(String, String)], expectedErrorKey: String)(
          requiredPreviousTriageAnswers: IncompleteSingleDisposalTriageAnswers
        ): Unit =
          testFormError(performAction, "completionDate.personalRep.title")(
            formData,
            expectedErrorKey,
            requiredPreviousTriageAnswers.copy(
              individualUserType = Some(PersonalRepresentative)
            )
          )

        "the date is invalid" in {
          dateErrorScenarios("completionDate", "").foreach { scenario =>
            withClue(s"For $scenario: ") {
              val formData = List(
                "completionDate-day"   -> scenario.dayInput,
                "completionDate-month" -> scenario.monthInput,
                "completionDate-year"  -> scenario.yearInput
              ).collect { case (id, Some(input)) => id -> input }
              test(formData, scenario.expectedErrorMessageKey)(requiredPreviousAnswers)
            }
          }
        }

        "the completion date is in the future" in {
          test(formData(tomorrow), "completionDate.error.tooFarInFuture")(requiredPreviousAnswers)
        }

        "the completion date is before 01-01-1900" in {
          val date = LocalDate.of(1800, 1, 1)

          test(formData(date), "completionDate.error.before1900")(
            requiredPreviousAnswers.copy(
              disposalDate = Some(
                disposalDate.copy(
                  value = LocalDate.of(1800, 1, 1)
                )
              )
            )
          )
        }

        "the completion date is before the disposal date" in {
          test(
            formData(dayBeforeDisposalDate),
            "completionDate.error.tooFarInPast"
          )(requiredPreviousAnswers)
        }

      }

      behave like unsuccessfulUpdatesBehaviour(
        performAction,
        requiredPreviousAnswers,
        formData(disposalDate.value),
        requiredPreviousAnswers
          .copy(completionDate = Some(CompletionDate(disposalDate.value))),
        updateDraftReturn
      )

      "handle valid dates" when {

        "the user is starting in a draft return and" when {

          "the section is incomplete" in {
            val completionDate = CompletionDate(disposalDate.value)
            testSuccessfulUpdateStartingNewDraft(
              performAction,
              requiredPreviousAnswers,
              formData(completionDate.value),
              requiredPreviousAnswers
                .copy(completionDate = Some(completionDate)),
              checkIsRedirect(
                _,
                routes.SingleDisposalsTriageController.checkYourAnswers()
              )
            )
          }

          "the section is complete" in {
            val completionDate = CompletionDate(disposalDate.value.plusDays(1L))

            val completeAnswers = sample[CompleteSingleDisposalTriageAnswers].copy(
              completionDate = CompletionDate(disposalDate.value),
              disposalDate = disposalDate,
              disposalMethod = DisposalMethod.Sold
            )

            testSuccessfulUpdateStartingNewDraft(
              performAction,
              completeAnswers,
              formData(completionDate.value),
              IncompleteSingleDisposalTriageAnswers
                .fromCompleteAnswers(completeAnswers)
                .copy(completionDate = Some(completionDate)),
              checkIsRedirect(
                _,
                routes.SingleDisposalsTriageController.checkYourAnswers()
              )
            )
          }

        }

        "the user is filling out a draft return and" when {

          "the section is incomplete" in {
            val completionDate = CompletionDate(disposalDate.value)
            testSuccessfulUpdateFillingOutReturn(
              performAction,
              requiredPreviousAnswers,
              formData(completionDate.value),
              updateDraftReturn(
                _,
                requiredPreviousAnswers
                  .copy(completionDate = Some(completionDate))
              ),
              checkIsRedirect(
                _,
                routes.SingleDisposalsTriageController.checkYourAnswers()
              )
            )
          }

          "the section is complete" in {
            forAll { c: CompleteSingleDisposalTriageAnswers =>
              val completionDate  =
                CompletionDate(disposalDate.value.plusDays(1L))
              val completeAnswers = c.copy(
                completionDate = CompletionDate(disposalDate.value),
                disposalDate = disposalDate,
                disposalMethod = DisposalMethod.Sold
              )

              testSuccessfulUpdateFillingOutReturn(
                performAction,
                completeAnswers,
                formData(completionDate.value),
                updateDraftReturn(
                  _,
                  IncompleteSingleDisposalTriageAnswers
                    .fromCompleteAnswers(completeAnswers)
                    .copy(completionDate = Some(completionDate))
                ),
                checkIsRedirect(
                  _,
                  routes.SingleDisposalsTriageController.checkYourAnswers()
                )
              )
            }
          }

        }

      }

      "not do any updates" when {

        "the answers submitted is the same as the one in session" in {
          inSequence {
            mockAuthWithNoRetrievals()
            mockGetSession(
              sessionDataWithFillingOutReturn(
                requiredPreviousAnswers.copy(
                  completionDate = Some(CompletionDate(disposalDate.value))
                )
              )._1
            )
          }

          checkIsRedirect(
            performAction(formData(disposalDate.value): _*),
            routes.SingleDisposalsTriageController.checkYourAnswers()
          )
        }

      }

    }

    "handling requests to display the country of residence page" must {

      val requiredPreviousAnswers =
        IncompleteSingleDisposalTriageAnswers.empty.copy(
          individualUserType = Some(IndividualUserType.Self),
          hasConfirmedSingleDisposal = true,
          disposalMethod = Some(DisposalMethod.Sold),
          wasAUKResident = Some(false)
        )

      val country = Country("HK")

      def performAction(): Future[Result] =
        controller.countryOfResidence()(FakeRequest())

      behave like redirectToStartWhenInvalidJourney(
        performAction,
        isValidJourney
      )

      behave like redirectWhenNoPreviousAnswerBehaviour[Boolean](
        performAction
      )(
        requiredPreviousAnswers,
        routes.SingleDisposalsTriageController.wereYouAUKResident(),
        { case (answers, w) => answers.copy(wasAUKResident = w) }
      )

      "redirect to the were you a uk resident page" when {

        "the user has answered yes to that question and" when {

          "the section is incomplete" in {
            inSequence {
              mockAuthWithNoRetrievals()
              mockGetSession(
                sessionDataWithStartingNewDraftReturn(
                  requiredPreviousAnswers.copy(wasAUKResident = Some(true))
                )._1
              )
            }

            checkIsRedirect(
              performAction(),
              routes.SingleDisposalsTriageController.wereYouAUKResident()
            )
          }

          "the section is complete" in {
            inSequence {
              mockAuthWithNoRetrievals()
              mockGetSession(
                sessionDataWithStartingNewDraftReturn(
                  sample[CompleteSingleDisposalTriageAnswers].copy(
                    individualUserType = Some(IndividualUserType.Self),
                    countryOfResidence = Country.uk
                  )
                )._1
              )
            }

            checkIsRedirect(
              performAction(),
              routes.SingleDisposalsTriageController.wereYouAUKResident()
            )

          }
        }

      }

      behave like displayIndividualTriagePageBehaviorIncompleteJourney(
        performAction
      )(
        requiredPreviousAnswers,
        requiredPreviousAnswers.copy(countryOfResidence = Some(country))
      )(
        "triage.enterCountry.title",
        checkContent(
          _,
          routes.SingleDisposalsTriageController.wereYouAUKResident()
        ),
        _ => ()
      )

      behave like displayIndividualTriagePageBehaviorCompleteJourney(
        performAction
      )(
        sample[CompleteSingleDisposalTriageAnswers]
          .copy(
            countryOfResidence = country,
            individualUserType = Some(IndividualUserType.Self)
          )
      )(
        "triage.enterCountry.title",
        doc =>
          checkContent(
            doc,
            routes.SingleDisposalsTriageController.checkYourAnswers()
          )
      )

      behave like displayIndividualTriagePageBehaviorCompleteJourney(
        performAction
      )(
        sample[CompleteSingleDisposalTriageAnswers]
          .copy(
            countryOfResidence = country,
            individualUserType = Some(IndividualUserType.Capacitor)
          )
      )(
        "triage.enterCountry.capacitor.title",
        doc =>
          checkContent(
            doc,
            routes.SingleDisposalsTriageController.checkYourAnswers()
          )
      )

      behave like displayIndividualTriagePageBehaviorCompleteJourney(
        performAction
      )(
        sample[CompleteSingleDisposalTriageAnswers].copy(
          countryOfResidence = country,
          individualUserType = Some(IndividualUserType.PersonalRepresentative)
        )
      )(
        "triage.enterCountry.personalRep.title",
        doc =>
          checkContent(
            doc,
            routes.SingleDisposalsTriageController.checkYourAnswers()
          )
      )

      behave like displayCustomContentForAgentWithSelfAndTrustType(
        performAction
      )(requiredPreviousAnswers.copy(countryOfResidence = Some(country)))(
        "triage.enterCountry.agent.title",
        doc =>
          checkContent(
            doc,
            routes.SingleDisposalsTriageController.wereYouAUKResident()
          )
      )

      behave like displayCustomContentForAgentWithSelfAndTrustType(
        performAction
      )(
        requiredPreviousAnswers.copy(
          countryOfResidence = Some(country),
          individualUserType = Some(IndividualUserType.PersonalRepresentative)
        )
      )(
        "triage.enterCountry.personalRep.title",
        doc =>
          checkContent(
            doc,
            routes.SingleDisposalsTriageController.wereYouAUKResident()
          )
      )

      behave like displayCustomContentForTrusts(
        performAction
      )(requiredPreviousAnswers.copy(countryOfResidence = Some(country)))(
        "triage.enterCountry.trust.title",
        doc =>
          checkContent(
            doc,
            routes.SingleDisposalsTriageController.wereYouAUKResident()
          )
      )

      def checkContent(doc: Document, backLink: Call): Unit = {
        doc.select("#back").attr("href") shouldBe backLink.url
        doc
          .select("#content > article > form")
          .attr("action")                shouldBe routes.SingleDisposalsTriageController
          .countryOfResidenceSubmit()
          .url
      }

    }

    "handling submitted answers to the country of residence page" must {

      def performAction(formData: (String, String)*): Future[Result] =
        controller.countryOfResidenceSubmit()(
          FakeRequest().withFormUrlEncodedBody(formData: _*)
        )

      def updateDraftReturn(
        d: DraftSingleDisposalReturn,
        newAnswers: SingleDisposalTriageAnswers
      ) =
        d.copy(
          triageAnswers = newAnswers,
          yearToDateLiabilityAnswers = d.yearToDateLiabilityAnswers.flatMap {
            case _: CalculatedYTDAnswers    => None
            case n: NonCalculatedYTDAnswers =>
              Some(
                n.unset(
                  _.hasEstimatedDetails
                )
              )
          }
        )

      val requiredPreviousAnswers =
        IncompleteSingleDisposalTriageAnswers.empty.copy(
          individualUserType = Some(IndividualUserType.Self),
          hasConfirmedSingleDisposal = true,
          disposalMethod = Some(DisposalMethod.Sold),
          wasAUKResident = Some(false)
        )

      val country = Country("HK")

      behave like redirectToStartWhenInvalidJourney(
        () => performAction(),
        isValidJourney
      )

      behave like redirectWhenNoPreviousAnswerBehaviour[Boolean](() => performAction())(
        requiredPreviousAnswers,
        routes.SingleDisposalsTriageController.wereYouAUKResident(),
        { case (answers, w) => answers.copy(wasAUKResident = w) }
      )

      "redirect to the were you a uk resident page" when {

        "the user has answered yes to that question and" when {

          "the section is incomplete" in {
            inSequence {
              mockAuthWithNoRetrievals()
              mockGetSession(
                sessionDataWithStartingNewDraftReturn(
                  requiredPreviousAnswers.copy(wasAUKResident = Some(true))
                )._1
              )
            }

            checkIsRedirect(
              performAction(),
              routes.SingleDisposalsTriageController.wereYouAUKResident()
            )
          }

          "the section is complete" in {
            inSequence {
              mockAuthWithNoRetrievals()
              mockGetSession(
                sessionDataWithStartingNewDraftReturn(
                  sample[CompleteSingleDisposalTriageAnswers].copy(
                    individualUserType = Some(IndividualUserType.Self),
                    countryOfResidence = Country.uk
                  )
                )._1
              )
            }

            checkIsRedirect(
              performAction(),
              routes.SingleDisposalsTriageController.wereYouAUKResident()
            )

          }
        }

      }

      "show a form error for self type" when {

        def test(formData: Seq[(String, String)], expectedErrorKey: String) =
          testFormError(performAction, "triage.enterCountry.title")(
            formData,
            expectedErrorKey,
            requiredPreviousAnswers
          )

        "nothing is submitted" in {
          test(List.empty, "countryCode.error.required")
        }

        "the option is not recognised" in {
          test(List("countryCode" -> "XX"), "countryCode.error.notFound")
        }

      }

      "show a form error for capacitor type" when {

        def test(formData: Seq[(String, String)], expectedErrorKey: String) =
          testFormError(performAction, "triage.enterCountry.capacitor.title")(
            formData,
            expectedErrorKey,
            requiredPreviousAnswers.copy(
              individualUserType = Some(IndividualUserType.Capacitor)
            )
          )

        "nothing is submitted" in {
          test(List.empty, "countryCode.error.required")
        }

        "the option is not recognised" in {
          test(List("countryCode" -> "XX"), "countryCode.error.notFound")
        }

      }

      "show a form error for personal representative type" when {

        def test(formData: Seq[(String, String)], expectedErrorKey: String) =
          testFormError(performAction, "triage.enterCountry.personalRep.title")(
            formData,
            expectedErrorKey,
            requiredPreviousAnswers.copy(
              individualUserType = Some(IndividualUserType.PersonalRepresentative)
            )
          )

        "nothing is submitted" in {
          test(List.empty, "countryCode.error.required")
        }

        "the option is not recognised" in {
          test(List("countryCode" -> "XX"), "countryCode.error.notFound")
        }

      }

      behave like unsuccessfulUpdatesBehaviour(
        performAction,
        requiredPreviousAnswers,
        List("countryCode" -> country.code),
        requiredPreviousAnswers.copy(countryOfResidence = Some(country)),
        updateDraftReturn
      )

      "handle successful updates" when {

        "the user is starting a new draft return and" when {

          "the user has answered some questions but not complete the section" in {
            testSuccessfulUpdateStartingNewDraft(
              performAction,
              requiredPreviousAnswers,
              List("countryCode" -> country.code),
              requiredPreviousAnswers.copy(countryOfResidence = Some(country)),
              checkIsRedirect(
                _,
                routes.SingleDisposalsTriageController.checkYourAnswers()
              )
            )
          }

          "the user has complete the section and has changed their answer and they choose asset type residential" in {
            val completeAnswers = sample[CompleteSingleDisposalTriageAnswers].copy(
              countryOfResidence = Country("CC"),
              disposalMethod = DisposalMethod.Sold
            )
            testSuccessfulUpdateStartingNewDraft(
              performAction,
              completeAnswers,
              List("countryCode" -> country.code),
              completeAnswers.copy(countryOfResidence = country),
              checkIsRedirect(
                _,
                routes.SingleDisposalsTriageController.checkYourAnswers()
              )
            )
          }

        }

        "the user is filling out a draft return and" when {

          "the user has answered some questions but not complete the section" in {
            testSuccessfulUpdateFillingOutReturn(
              performAction,
              requiredPreviousAnswers,
              List("countryCode" -> country.code),
              updateDraftReturn(
                _,
                requiredPreviousAnswers.copy(countryOfResidence = Some(country))
              ),
              checkIsRedirect(
                _,
                routes.SingleDisposalsTriageController.checkYourAnswers()
              )
            )
          }

          "the user has complete the section and has changed their answer from not in the uk to was in the uk" in {
            forAll { c: CompleteSingleDisposalTriageAnswers =>
              val completeAnswers = c.copy(
                countryOfResidence = Country("CC"),
                disposalMethod = DisposalMethod.Sold
              )
              testSuccessfulUpdateFillingOutReturn(
                performAction,
                completeAnswers,
                List("countryCode" -> country.code),
                updateDraftReturn(
                  _,
                  completeAnswers.copy(countryOfResidence = country)
                ),
                checkIsRedirect(
                  _,
                  routes.SingleDisposalsTriageController.checkYourAnswers()
                )
              )
            }
          }

        }

      }

      "not do any updates" when {

        "the answers submitted is the same as the one in session" in {
          inSequence {
            mockAuthWithNoRetrievals()
            mockGetSession(
              sessionDataWithFillingOutReturn(
                requiredPreviousAnswers.copy(
                  countryOfResidence = Some(country)
                )
              )._1
            )
          }

          val result = performAction("countryCode" -> country.code)
          checkIsRedirect(
            result,
            routes.SingleDisposalsTriageController.checkYourAnswers()
          )
        }

      }

    }

    "handling requests to display the asset type for non uk residents page" must {

      val requiredPreviousAnswers =
        IncompleteSingleDisposalTriageAnswers.empty.copy(
          individualUserType = Some(IndividualUserType.Self),
          hasConfirmedSingleDisposal = true,
          disposalMethod = Some(DisposalMethod.Sold),
          wasAUKResident = Some(false),
          countryOfResidence = Some(sample[Country])
        )

      def performAction(): Future[Result] =
        controller.assetTypeForNonUkResidents()(FakeRequest())

      behave like redirectToStartWhenInvalidJourney(
        performAction,
        isValidJourney
      )

      behave like redirectWhenNoPreviousAnswerBehaviour[Country](
        performAction
      )(
        requiredPreviousAnswers,
        routes.SingleDisposalsTriageController.countryOfResidence(),
        {
          case (answers, country) => answers.copy(countryOfResidence = country)
        }
      )

      behave like displayIndividualTriagePageBehaviorIncompleteJourney(
        performAction
      )(
        requiredPreviousAnswers,
        requiredPreviousAnswers.copy(assetType = Some(AssetType.MixedUse))
      )(
        "assetTypeForNonUkResidents.title",
        checkContent(
          _,
          routes.SingleDisposalsTriageController.countryOfResidence()
        ),
        _.select("#assetTypeForNonUkResidents-2")
          .attr("checked") shouldBe "checked"
      )

      behave like displayIndividualTriagePageBehaviorIncompleteJourney(
        performAction
      )(
        requiredPreviousAnswers
          .copy(individualUserType = Some(IndividualUserType.Capacitor)),
        requiredPreviousAnswers.copy(
          assetType = Some(AssetType.MixedUse),
          individualUserType = Some(IndividualUserType.Capacitor)
        )
      )(
        "assetTypeForNonUkResidents.capacitor.title",
        checkContent(
          _,
          routes.SingleDisposalsTriageController.countryOfResidence()
        ),
        _.select("#assetTypeForNonUkResidents-2")
          .attr("checked") shouldBe "checked"
      )

      behave like displayIndividualTriagePageBehaviorIncompleteJourney(
        performAction
      )(
        requiredPreviousAnswers.copy(individualUserType = Some(IndividualUserType.PersonalRepresentative)),
        requiredPreviousAnswers.copy(
          assetType = Some(AssetType.MixedUse),
          individualUserType = Some(IndividualUserType.PersonalRepresentative)
        )
      )(
        "assetTypeForNonUkResidents.personalRep.title",
        checkContent(
          _,
          routes.SingleDisposalsTriageController.countryOfResidence()
        ),
        _.select("#assetTypeForNonUkResidents-2")
          .attr("checked") shouldBe "checked"
      )

      behave like displayIndividualTriagePageBehaviorCompleteJourney(
        performAction
      )(
        sample[CompleteSingleDisposalTriageAnswers]
          .copy(
            countryOfResidence = sample[Country],
            assetType = AssetType.Residential,
            individualUserType = Some(IndividualUserType.Self)
          )
      )(
        "assetTypeForNonUkResidents.title",
        { doc =>
          checkContent(
            doc,
            routes.SingleDisposalsTriageController.checkYourAnswers()
          )
          doc
            .select("#assetTypeForNonUkResidents-0")
            .attr("checked") shouldBe "checked"
        }
      )

      behave like displayIndividualTriagePageBehaviorCompleteJourney(
        performAction
      )(
        sample[CompleteSingleDisposalTriageAnswers]
          .copy(
            countryOfResidence = sample[Country],
            assetType = AssetType.Residential,
            individualUserType = Some(IndividualUserType.Capacitor)
          )
      )(
        "assetTypeForNonUkResidents.capacitor.title",
        { doc =>
          checkContent(
            doc,
            routes.SingleDisposalsTriageController.checkYourAnswers()
          )
          doc
            .select("#assetTypeForNonUkResidents-0")
            .attr("checked") shouldBe "checked"
        }
      )

      behave like displayIndividualTriagePageBehaviorCompleteJourney(
        performAction
      )(
        sample[CompleteSingleDisposalTriageAnswers]
          .copy(
            countryOfResidence = sample[Country],
            assetType = AssetType.Residential,
            individualUserType = Some(IndividualUserType.PersonalRepresentative)
          )
      )(
        "assetTypeForNonUkResidents.personalRep.title",
        { doc =>
          checkContent(
            doc,
            routes.SingleDisposalsTriageController.checkYourAnswers()
          )
          doc
            .select("#assetTypeForNonUkResidents-0")
            .attr("checked") shouldBe "checked"
        }
      )

      behave like displayCustomContentForAgentWithSelfAndTrustType(
        performAction
      )(requiredPreviousAnswers.copy(assetType = Some(AssetType.Residential)))(
        "assetTypeForNonUkResidents.agent.title",
        doc =>
          checkContent(
            doc,
            routes.SingleDisposalsTriageController.countryOfResidence()
          )
      )

      behave like displayCustomContentForAgentWithSelfAndTrustType(
        performAction
      )(
        requiredPreviousAnswers.copy(
          assetType = Some(AssetType.Residential),
          individualUserType = Some(IndividualUserType.PersonalRepresentative)
        )
      )(
        "assetTypeForNonUkResidents.personalRep.title",
        doc =>
          checkContent(
            doc,
            routes.SingleDisposalsTriageController.countryOfResidence()
          )
      )

      behave like displayCustomContentForTrusts(
        performAction
      )(requiredPreviousAnswers.copy(assetType = Some(AssetType.Residential)))(
        "assetTypeForNonUkResidents.trust.title",
        doc =>
          checkContent(
            doc,
            routes.SingleDisposalsTriageController.countryOfResidence()
          )
      )

      def checkContent(doc: Document, backLink: Call): Unit = {
        doc.select("#back").attr("href") shouldBe backLink.url
        doc
          .select("#content > article > form")
          .attr("action")                shouldBe routes.SingleDisposalsTriageController
          .assetTypeForNonUkResidentsSubmit()
          .url
      }

    }

    "handling submitted answers to the asset type for non uk residents page" must {

      def performAction(formData: (String, String)*): Future[Result] =
        controller.assetTypeForNonUkResidentsSubmit()(
          FakeRequest().withFormUrlEncodedBody(formData: _*)
        )

      def updateDraftReturn(
        d: DraftSingleDisposalReturn,
        newAnswers: SingleDisposalTriageAnswers
      ) =
        d.copy(
          triageAnswers = newAnswers,
          propertyAddress = None,
          disposalDetailsAnswers = None,
          acquisitionDetailsAnswers = None,
          initialGainOrLoss = None,
          reliefDetailsAnswers = d.reliefDetailsAnswers.map(_.unsetPrrAndLettingRelief(newAnswers.isPeriodOfAdmin)),
          yearToDateLiabilityAnswers = d.yearToDateLiabilityAnswers.flatMap {
            case c: CalculatedYTDAnswers    =>
              Some(
                c.unset(_.hasEstimatedDetails)
                  .unset(_.calculatedTaxDue)
                  .unset(_.taxDue)
                  .unset(_.mandatoryEvidence)
                  .unset(_.expiredEvidence)
                  .unset(_.pendingUpscanUpload)
              )

            case _: NonCalculatedYTDAnswers =>
              None
          },
          supportingEvidenceAnswers = None
        )

      val requiredPreviousAnswers =
        IncompleteSingleDisposalTriageAnswers.empty.copy(
          individualUserType = Some(IndividualUserType.Self),
          hasConfirmedSingleDisposal = true,
          disposalMethod = Some(DisposalMethod.Sold),
          wasAUKResident = Some(false),
          countryOfResidence = Some(sample[Country])
        )

      behave like redirectToStartWhenInvalidJourney(
        () => performAction(),
        isValidJourney
      )

      behave like redirectWhenNoPreviousAnswerBehaviour[Country](() => performAction())(
        requiredPreviousAnswers,
        routes.SingleDisposalsTriageController.countryOfResidence(),
        {
          case (answers, country) => answers.copy(countryOfResidence = country)
        }
      )

      "show a form error for self type" when {

        def test(formData: Seq[(String, String)], expectedErrorKey: String) =
          testFormError(performAction, "assetTypeForNonUkResidents.title")(
            formData,
            expectedErrorKey,
            requiredPreviousAnswers
          )

        "nothing is submitted" in {
          test(List.empty, "assetTypeForNonUkResidents.error.required")
        }

        "the option is not recognised" in {
          test(
            List("assetTypeForNonUkResidents" -> "4"),
            "assetTypeForNonUkResidents.error.invalid"
          )
        }

      }

      "show a form error for capacitor type" when {

        def test(formData: Seq[(String, String)], expectedErrorKey: String) =
          testFormError(
            performAction,
            "assetTypeForNonUkResidents.capacitor.title"
          )(
            formData,
            expectedErrorKey,
            requiredPreviousAnswers.copy(
              individualUserType = Some(IndividualUserType.Capacitor)
            )
          )

        "nothing is submitted" in {
          test(
            List.empty,
            "assetTypeForNonUkResidents.capacitor.error.required"
          )
        }

        "the option is not recognised" in {
          test(
            List("assetTypeForNonUkResidents" -> "4"),
            "assetTypeForNonUkResidents.capacitor.error.invalid"
          )
        }

      }

      "show a form error for personal representative type" when {

        def test(formData: Seq[(String, String)], expectedErrorKey: String) =
          testFormError(
            performAction,
            "assetTypeForNonUkResidents.personalRep.title"
          )(
            formData,
            expectedErrorKey,
            requiredPreviousAnswers.copy(
              individualUserType = Some(IndividualUserType.PersonalRepresentative)
            )
          )

        "nothing is submitted" in {
          test(
            List.empty,
            "assetTypeForNonUkResidents.personalRep.error.required"
          )
        }

        "the option is not recognised" in {
          test(
            List("assetTypeForNonUkResidents" -> "4"),
            "assetTypeForNonUkResidents.personalRep.error.invalid"
          )
        }

      }

      behave like unsuccessfulUpdatesBehaviour(
        performAction,
        requiredPreviousAnswers,
        List("assetTypeForNonUkResidents" -> "0"),
        requiredPreviousAnswers.copy(assetType = Some(AssetType.Residential)),
        updateDraftReturn
      )

      "handle successful updates" when {

        "the user is starting a new draft return and" when {

          "the user has answered some questions but not complete the section" in {
            testSuccessfulUpdateStartingNewDraft(
              performAction,
              requiredPreviousAnswers,
              List("assetTypeForNonUkResidents" -> "0"),
              requiredPreviousAnswers
                .copy(assetType = Some(AssetType.Residential)),
              checkIsRedirect(
                _,
                routes.SingleDisposalsTriageController.checkYourAnswers()
              )
            )
          }

          "the user has complete the section" in {
            val completeAnswers = sample[CompleteSingleDisposalTriageAnswers].copy(
              disposalMethod = DisposalMethod.Sold
            )
            testSuccessfulUpdateStartingNewDraft(
              performAction,
              completeAnswers.copy(assetType = AssetType.Residential),
              List("assetTypeForNonUkResidents" -> "1"),
              completeAnswers.copy(assetType = AssetType.NonResidential),
              checkIsRedirect(
                _,
                routes.SingleDisposalsTriageController.checkYourAnswers()
              )
            )
          }

          "the asset type has changed from indirect disposal to not indirect disposal and not mixed use" in {
            testSuccessfulUpdateStartingNewDraft(
              performAction,
              requiredPreviousAnswers.copy(assetType = Some(IndirectDisposal)),
              List("assetTypeForNonUkResidents" -> "0"),
              requiredPreviousAnswers.copy(
                assetType = Some(AssetType.Residential),
                disposalDate = None,
                completionDate = None,
                tooEarlyDisposalDate = None
              ),
              checkIsRedirect(
                _,
                routes.SingleDisposalsTriageController.checkYourAnswers()
              )
            )
          }

          "the asset type has changed from indirect disposal to mixed use" in {
            testSuccessfulUpdateStartingNewDraft(
              performAction,
              requiredPreviousAnswers.copy(assetType = Some(IndirectDisposal)),
              List("assetTypeForNonUkResidents" -> "2"),
              requiredPreviousAnswers.copy(
                assetType = Some(AssetType.MixedUse),
                disposalDate = None,
                completionDate = None,
                tooEarlyDisposalDate = None
              ),
              checkIsRedirect(
                _,
                routes.SingleDisposalsTriageController.checkYourAnswers()
              )
            )
          }

          "the asset type has changed from not indirect disposal and not mixed use to indirect disposal" in {
            val answers    = sample[CompleteSingleDisposalTriageAnswers].copy(
              assetType = NonResidential,
              disposalMethod = DisposalMethod.Sold
            )
            val newAnswers = answers
              .unset(_.disposalDate)
              .unset(_.completionDate)
              .unset(_.tooEarlyDisposalDate)
              .copy(assetType = Some(IndirectDisposal))

            testSuccessfulUpdateStartingNewDraft(
              performAction,
              answers,
              List("assetTypeForNonUkResidents" -> "3"),
              newAnswers,
              checkIsRedirect(
                _,
                routes.SingleDisposalsTriageController.checkYourAnswers()
              )
            )
          }

          "the asset type has changed from not indirect disposal and not mixed use to mixed use" in {
            val answers    = sample[CompleteSingleDisposalTriageAnswers].copy(
              assetType = NonResidential,
              disposalMethod = DisposalMethod.Sold
            )
            val newAnswers = answers
              .unset(_.disposalDate)
              .unset(_.completionDate)
              .unset(_.tooEarlyDisposalDate)
              .copy(assetType = Some(MixedUse))

            testSuccessfulUpdateStartingNewDraft(
              performAction,
              answers,
              List("assetTypeForNonUkResidents" -> "2"),
              newAnswers,
              checkIsRedirect(
                _,
                routes.SingleDisposalsTriageController.checkYourAnswers()
              )
            )
          }

          "the asset type has changed from mixed use to indirect disposal" in {
            val answers    = sample[CompleteSingleDisposalTriageAnswers].copy(
              assetType = MixedUse,
              disposalMethod = DisposalMethod.Sold
            )
            val newAnswers = answers
              .unset(_.disposalDate)
              .unset(_.completionDate)
              .unset(_.tooEarlyDisposalDate)
              .copy(
                assetType = Some(IndirectDisposal),
                disposalMethod = Some(DisposalMethod.Sold)
              )

            testSuccessfulUpdateStartingNewDraft(
              performAction,
              answers,
              List("assetTypeForNonUkResidents" -> "3"),
              newAnswers,
              checkIsRedirect(
                _,
                routes.SingleDisposalsTriageController.checkYourAnswers()
              )
            )
          }

          "the asset type has changed from mixed use to not indirect disposal" in {
            val answers    = sample[CompleteSingleDisposalTriageAnswers].copy(
              assetType = MixedUse,
              disposalMethod = DisposalMethod.Sold
            )
            val newAnswers = answers
              .unset(_.disposalDate)
              .unset(_.completionDate)
              .unset(_.tooEarlyDisposalDate)
              .copy(assetType = Some(Residential))

            testSuccessfulUpdateStartingNewDraft(
              performAction,
              answers,
              List("assetTypeForNonUkResidents" -> "0"),
              newAnswers,
              checkIsRedirect(
                _,
                routes.SingleDisposalsTriageController.checkYourAnswers()
              )
            )
          }

        }

        "the user is filling out a draft return and" when {

          "the section is complete" in {
            forAll { completeAnswers: CompleteSingleDisposalTriageAnswers =>
              testSuccessfulUpdateFillingOutReturn(
                performAction,
                completeAnswers.copy(
                  disposalMethod = DisposalMethod.Sold,
                  assetType = AssetType.Residential
                ),
                List("assetTypeForNonUkResidents" -> "1"),
                updateDraftReturn(
                  _,
                  completeAnswers.copy(
                    disposalMethod = DisposalMethod.Sold,
                    assetType = AssetType.NonResidential
                  )
                ),
                checkIsRedirect(
                  _,
                  routes.SingleDisposalsTriageController.checkYourAnswers()
                )
              )
            }
          }

          "the section is incomplete" in {
            testSuccessfulUpdateFillingOutReturn(
              performAction,
              requiredPreviousAnswers,
              List("assetTypeForNonUkResidents" -> "1"),
              updateDraftReturn(
                _,
                requiredPreviousAnswers
                  .copy(assetType = Some(AssetType.NonResidential))
              ),
              checkIsRedirect(
                _,
                routes.SingleDisposalsTriageController.checkYourAnswers()
              )
            )
          }

          "the asset type has changed from indirect disposal to not indirect disposal and not mixed use" in {
            val answers = sample[CompleteSingleDisposalTriageAnswers].copy(
              assetType = IndirectDisposal,
              disposalMethod = DisposalMethod.Sold
            )

            val newAnswers = answers
              .unset(_.disposalDate)
              .unset(_.completionDate)
              .unset(_.tooEarlyDisposalDate)
              .copy(assetType = Some(Residential))

            testSuccessfulUpdateFillingOutReturn(
              performAction,
              sample[DraftSingleIndirectDisposalReturn]
                .copy(triageAnswers = answers),
              List("assetTypeForNonUkResidents" -> "0")
            )(
              oldDraftReturn =>
                DraftSingleDisposalReturn
                  .newDraftReturn(
                    oldDraftReturn.id,
                    newAnswers,
                    oldDraftReturn.representeeAnswers
                  ),
              checkIsRedirect(
                _,
                routes.SingleDisposalsTriageController.checkYourAnswers()
              )
            )
          }

          "the asset type has changed from indirect disposal to mixed use" in {
            val answers    = sample[CompleteSingleDisposalTriageAnswers].copy(
              assetType = IndirectDisposal,
              disposalMethod = DisposalMethod.Sold
            )
            val newAnswers = answers
              .unset(_.disposalDate)
              .unset(_.completionDate)
              .unset(_.tooEarlyDisposalDate)
              .copy(assetType = Some(MixedUse))

            testSuccessfulUpdateFillingOutReturn(
              performAction,
              sample[DraftSingleIndirectDisposalReturn]
                .copy(triageAnswers = answers),
              List("assetTypeForNonUkResidents" -> "2")
            )(
              oldDraftReturn =>
                DraftSingleMixedUseDisposalReturn
                  .newDraftReturn(
                    oldDraftReturn.id,
                    newAnswers,
                    oldDraftReturn.representeeAnswers
                  ),
              checkIsRedirect(
                _,
                routes.SingleDisposalsTriageController.checkYourAnswers()
              )
            )
          }

          "the asset type has changed from not indirect disposal and not mixed use to indirect disposal" in {
            val answers    = sample[CompleteSingleDisposalTriageAnswers].copy(
              assetType = NonResidential,
              disposalMethod = DisposalMethod.Sold
            )
            val newAnswers = answers
              .unset(_.disposalDate)
              .unset(_.completionDate)
              .unset(_.tooEarlyDisposalDate)
              .copy(
                assetType = Some(IndirectDisposal),
                disposalMethod = Some(DisposalMethod.Sold)
              )

            testSuccessfulUpdateFillingOutReturn(
              performAction,
              sample[DraftSingleDisposalReturn].copy(triageAnswers = answers),
              List("assetTypeForNonUkResidents" -> "3")
            )(
              oldDraftReturn =>
                DraftSingleIndirectDisposalReturn
                  .newDraftReturn(
                    oldDraftReturn.id,
                    newAnswers,
                    oldDraftReturn.representeeAnswers
                  ),
              checkIsRedirect(
                _,
                routes.SingleDisposalsTriageController.checkYourAnswers()
              )
            )
          }

          "the asset type has changed from not indirect disposal and not mixed use to mixed use" in {
            val answers    = sample[CompleteSingleDisposalTriageAnswers].copy(
              assetType = NonResidential,
              disposalMethod = DisposalMethod.Sold
            )
            val newAnswers = answers
              .unset(_.disposalDate)
              .unset(_.completionDate)
              .unset(_.tooEarlyDisposalDate)
              .copy(assetType = Some(MixedUse))

            testSuccessfulUpdateFillingOutReturn(
              performAction,
              sample[DraftSingleDisposalReturn].copy(triageAnswers = answers),
              List("assetTypeForNonUkResidents" -> "2")
            )(
              oldDraftReturn =>
                DraftSingleMixedUseDisposalReturn
                  .newDraftReturn(
                    oldDraftReturn.id,
                    newAnswers,
                    oldDraftReturn.representeeAnswers
                  ),
              checkIsRedirect(
                _,
                routes.SingleDisposalsTriageController.checkYourAnswers()
              )
            )
          }

          "the asset type has changed from mixed use to indirect disposal" in {
            val answers    = sample[CompleteSingleDisposalTriageAnswers].copy(
              assetType = MixedUse,
              disposalMethod = DisposalMethod.Sold
            )
            val newAnswers = answers
              .unset(_.disposalDate)
              .unset(_.completionDate)
              .unset(_.tooEarlyDisposalDate)
              .copy(assetType = Some(IndirectDisposal))

            testSuccessfulUpdateFillingOutReturn(
              performAction,
              sample[DraftSingleMixedUseDisposalReturn].copy(triageAnswers = answers),
              List("assetTypeForNonUkResidents" -> "3")
            )(
              oldDraftReturn =>
                DraftSingleIndirectDisposalReturn
                  .newDraftReturn(
                    oldDraftReturn.id,
                    newAnswers,
                    oldDraftReturn.representeeAnswers
                  ),
              checkIsRedirect(
                _,
                routes.SingleDisposalsTriageController.checkYourAnswers()
              )
            )
          }

          "the asset type has changed from mixed use to not indirect disposal" in {
            val answers    = sample[CompleteSingleDisposalTriageAnswers].copy(
              assetType = MixedUse,
              disposalMethod = DisposalMethod.Sold
            )
            val newAnswers = answers
              .unset(_.disposalDate)
              .unset(_.completionDate)
              .unset(_.tooEarlyDisposalDate)
              .copy(assetType = Some(Residential))

            testSuccessfulUpdateFillingOutReturn(
              performAction,
              sample[DraftSingleMixedUseDisposalReturn].copy(triageAnswers = answers),
              List("assetTypeForNonUkResidents" -> "0")
            )(
              oldDraftReturn =>
                DraftSingleDisposalReturn
                  .newDraftReturn(
                    oldDraftReturn.id,
                    newAnswers,
                    oldDraftReturn.representeeAnswers
                  ),
              checkIsRedirect(
                _,
                routes.SingleDisposalsTriageController.checkYourAnswers()
              )
            )
          }

        }

      }

      "not do any updates" when {

        "the answers submitted is the same as the one in session" in {
          inSequence {
            mockAuthWithNoRetrievals()
            mockGetSession(
              sessionDataWithFillingOutReturn(
                requiredPreviousAnswers.copy(
                  assetType = Some(AssetType.Residential)
                )
              )._1
            )
          }

          checkIsRedirect(
            performAction("assetTypeForNonUkResidents" -> "0"),
            routes.SingleDisposalsTriageController.checkYourAnswers()
          )
        }

      }

    }

    "handling requests to display the share disposal page for non uk residents page" must {

      val requiredPreviousAnswers =
        IncompleteSingleDisposalTriageAnswers.empty.copy(
          individualUserType = Some(Self),
          hasConfirmedSingleDisposal = true,
          disposalMethod = Some(DisposalMethod.Other),
          wasAUKResident = Some(false),
          countryOfResidence = Some(sample[Country])
        )

      def performAction(): Future[Result] =
        controller.disposalDateOfShares()(FakeRequest())

      behave like noDateOfDeathForPersonalRepBehaviour(performAction)

      "Page is displayed correctly" in {
        inSequence {
          mockAuthWithNoRetrievals()
          mockGetSession(
            sessionDataWithFillingOutReturn(
              requiredPreviousAnswers.copy(
                assetType = Some(AssetType.IndirectDisposal)
              )
            )._1
          )
        }
        checkPageIsDisplayed(
          performAction,
          messageFromMessageKey("sharesDisposalDate.title"),
          doc => {
            doc
              .select("#sharesDisposalDate-form-hint")
              .text()         shouldBe messageFromMessageKey(
              "sharesDisposalDate.helpText"
            )
            doc
              .select("#back")
              .attr("href")   shouldBe routes.SingleDisposalsTriageController
              .assetTypeForNonUkResidents()
              .url
            doc
              .select("#content > article > form")
              .attr("action") shouldBe routes.SingleDisposalsTriageController
              .disposalDateOfSharesSubmit()
              .url
          }
        )

      }

    }

    "handling submitted answers to the share disposal date for non uk residents page" must {

      def performAction(formData: (String, String)*): Future[Result] =
        controller.disposalDateOfSharesSubmit()(
          FakeRequest().withFormUrlEncodedBody(formData: _*)
        )

      def formData(date: LocalDate) =
        List(
          "sharesDisposalDate-day"   -> date.getDayOfMonth().toString,
          "sharesDisposalDate-month" -> date.getMonthValue().toString,
          "sharesDisposalDate-year"  -> date.getYear().toString
        )

      def updateDraftReturn(
        d: DraftSingleDisposalReturn,
        newAnswers: SingleDisposalTriageAnswers
      ) =
        d.copy(
          triageAnswers = newAnswers,
          acquisitionDetailsAnswers = d.acquisitionDetailsAnswers.map(_.unsetAllButAcquisitionMethod(d.triageAnswers)),
          initialGainOrLoss = None,
          reliefDetailsAnswers = d.reliefDetailsAnswers.map(_.unsetPrrAndLettingRelief(newAnswers.isPeriodOfAdmin)),
          yearToDateLiabilityAnswers = d.yearToDateLiabilityAnswers.flatMap {
            case _: NonCalculatedYTDAnswers => None
            case c: CalculatedYTDAnswers    =>
              Some(
                c.unset(_.hasEstimatedDetails)
                  .unset(_.calculatedTaxDue)
                  .unset(_.taxDue)
                  .unset(_.mandatoryEvidence)
                  .unset(_.expiredEvidence)
                  .unset(_.pendingUpscanUpload)
              )
          },
          supportingEvidenceAnswers = None
        )

      val tomorrow = today.plusDays(1L)

      val taxYear = sample[TaxYear]

      val requiredPreviousAnswers =
        IncompleteSingleDisposalTriageAnswers.empty.copy(
          individualUserType = Some(Self),
          hasConfirmedSingleDisposal = true,
          disposalMethod = Some(DisposalMethod.Other),
          wasAUKResident = Some(false),
          assetType = Some(AssetType.IndirectDisposal)
        )

      behave like redirectToStartWhenInvalidJourney(
        () => performAction(),
        isValidJourney
      )

      behave like redirectWhenNoPreviousAnswerBehaviour[Boolean](() => performAction())(
        requiredPreviousAnswers,
        routes.SingleDisposalsTriageController.assetTypeForNonUkResidents(),
        {
          case (answers, w) =>
            answers.copy(assetType =
              w.map(
                if (_) AssetType.Residential else AssetType.IndirectDisposal
              )
            )
        }
      )

      behave like noDateOfDeathForPersonalRepBehaviour(() => performAction())

      "show an error page" when {

        "there is a problem getting the tax year" in {
          inSequence {
            mockAuthWithNoRetrievals()
            mockGetSession(
              sessionDataWithFillingOutReturn(requiredPreviousAnswers)._1
            )
            mockGetTaxYear(today)(Left(Error("")))
          }

          checkIsTechnicalErrorPage(performAction(formData(today): _*))
        }

      }

      "show a form error" when {

        def test(
          individualUserType: Option[IndividualUserType] = Some(Self),
          representeeAnswers: Option[RepresenteeAnswers] = None
        )(formData: Seq[(String, String)], expectedErrorKey: String) =
          testFormError(performAction, "sharesDisposalDate.title")(
            formData,
            expectedErrorKey,
            requiredPreviousAnswers.copy(individualUserType = individualUserType),
            representeeAnswers
          )

        "the date is invalid" in {
          dateErrorScenarios("sharesDisposalDate", "").foreach { scenario =>
            withClue(s"For $scenario: ") {
              val formData = List(
                "sharesDisposalDate-day"   -> scenario.dayInput,
                "sharesDisposalDate-month" -> scenario.monthInput,
                "sharesDisposalDate-year"  -> scenario.yearInput
              ).collect { case (id, Some(input)) => id -> input }
              test()(formData, scenario.expectedErrorMessageKey)
            }
          }
        }

        "the disposal date is in the future" in {
          DateErrorScenario(
            Some(tomorrow.getDayOfMonth.toString),
            Some(tomorrow.getMonthValue.toString),
            Some(tomorrow.getYear.toString),
            "sharesDisposalDate.error.tooFarInFuture"
          )

          test()(formData(tomorrow), "sharesDisposalDate.error.tooFarInFuture")
        }

        "the disposal date is strictly after the date of death and the user is a non-period of admin personal rep" in {
          test(
            Some(PersonalRepresentative),
            Some(sample[CompleteRepresenteeAnswers].copy(dateOfDeath = Some(DateOfDeath(today.minusDays(1L)))))
          )(
            formData(today),
            "sharesDisposalDate.error.nonPeriodOfAdminDeathAfterDate"
          )
        }

        "the disposal date is on the date of death and the user is a period of admin personal rep" in {
          test(
            Some(PersonalRepresentativeInPeriodOfAdmin),
            Some(sample[CompleteRepresenteeAnswers].copy(dateOfDeath = Some(DateOfDeath(today))))
          )(
            formData(today),
            "sharesDisposalDate.error.periodOfAdminDeathNotAfterDate"
          )
        }

        "the disposal date is strictly before the date of death and the user is a period of admin personal rep" in {
          test(
            Some(PersonalRepresentativeInPeriodOfAdmin),
            Some(sample[CompleteRepresenteeAnswers].copy(dateOfDeath = Some(DateOfDeath(today))))
          )(
            formData(today.minusDays(1L)),
            "sharesDisposalDate.error.periodOfAdminDeathNotAfterDate"
          )
        }

      }

      behave like unsuccessfulUpdatesBehaviour(
        performAction,
        requiredPreviousAnswers.copy(
          disposalMethod = Some(DisposalMethod.Sold)
        ),
        formData(today),
        requiredPreviousAnswers.copy(
          disposalMethod = Some(DisposalMethod.Sold),
          disposalDate = Some(DisposalDate(today, taxYear)),
          completionDate = Some(CompletionDate(today))
        ),
        updateDraftReturn,
        () => mockGetTaxYear(today)(Right(Some(taxYear)))
      )

      "handle valid dates" when {

        "the user is starting in a draft return and" when {

          "no tax year can be found for the given disposal date" in {

            testSuccessfulUpdateStartingNewDraft(
              performAction,
              requiredPreviousAnswers.copy(
                disposalMethod = Some(DisposalMethod.Sold)
              ),
              formData(today),
              requiredPreviousAnswers
                .copy(
                  disposalMethod = Some(DisposalMethod.Sold),
                  tooEarlyDisposalDate = Some(today),
                  disposalDate = None,
                  completionDate = Some(CompletionDate(today))
                ),
              checkIsRedirect(
                _,
                routes.CommonTriageQuestionsController
                  .disposalsOfSharesTooEarly()
              ),
              () => mockGetTaxYear(today)(Right(None))
            )

          }

          "a tax year can be found and the journey was complete" in {
            val completeJourney = sample[CompleteSingleDisposalTriageAnswers].copy(
              individualUserType = Some(Self),
              disposalDate = DisposalDate(today, taxYear),
              completionDate = CompletionDate(today),
              assetType = IndirectDisposal,
              disposalMethod = DisposalMethod.Sold
            )

            val date = today.minusDays(1L)

            testSuccessfulUpdateStartingNewDraft(
              performAction,
              completeJourney,
              formData(date),
              IncompleteSingleDisposalTriageAnswers(
                completeJourney.individualUserType,
                true,
                Some(completeJourney.disposalMethod),
                Some(completeJourney.countryOfResidence.isUk()),
                if (completeJourney.countryOfResidence.isUk()) None
                else Some(completeJourney.countryOfResidence),
                Some(completeJourney.assetType),
                Some(DisposalDate(date, taxYear)),
                Some(CompletionDate(date)),
                None
              ),
              checkIsRedirect(
                _,
                routes.SingleDisposalsTriageController.checkYourAnswers()
              ),
              () => mockGetTaxYear(date)(Right(Some(taxYear)))
            )

          }

        }

        "the user is filling out a draft return and" when {

          "the section is incomplete" in {
            testSuccessfulUpdateFillingOutReturn(
              performAction,
              requiredPreviousAnswers.copy(
                disposalMethod = Some(DisposalMethod.Sold)
              ),
              formData(today),
              updateDraftReturn(
                _,
                requiredPreviousAnswers.copy(
                  disposalDate = Some(DisposalDate(today, taxYear)),
                  completionDate = Some(CompletionDate(today)),
                  disposalMethod = Some(DisposalMethod.Sold)
                )
              ),
              checkIsRedirect(
                _,
                routes.SingleDisposalsTriageController.checkYourAnswers()
              ),
              () => mockGetTaxYear(today)(Right(Some(taxYear)))
            )

          }

          "the section is complete" in {
            forAll { c: CompleteSingleDisposalTriageAnswers =>
              val completeJourney = c.copy(
                individualUserType = Some(Self),
                disposalDate = DisposalDate(today, taxYear),
                completionDate = CompletionDate(today),
                assetType = IndirectDisposal,
                disposalMethod = DisposalMethod.Sold
              )
              val date            = today.minusDays(1L)
              val newAnswers      =
                IncompleteSingleDisposalTriageAnswers(
                  completeJourney.individualUserType,
                  true,
                  Some(completeJourney.disposalMethod),
                  Some(completeJourney.countryOfResidence.isUk()),
                  if (completeJourney.countryOfResidence.isUk()) None
                  else Some(completeJourney.countryOfResidence),
                  Some(completeJourney.assetType),
                  Some(DisposalDate(date, taxYear)),
                  Some(CompletionDate(date)),
                  None
                )

              testSuccessfulUpdateFillingOutReturn(
                performAction,
                completeJourney,
                formData(date),
                updateDraftReturn(_, newAnswers),
                checkIsRedirect(
                  _,
                  routes.SingleDisposalsTriageController.checkYourAnswers()
                ),
                () => mockGetTaxYear(date)(Right(Some(taxYear)))
              )
            }
          }

          "the disposal date is on the date of death when the user is a non-period of admin personal rep" in {
            val answers = requiredPreviousAnswers.copy(individualUserType = Some(PersonalRepresentative))

            testSuccessfulUpdateFillingOutReturn(
              performAction,
              answers,
              formData(today),
              updateDraftReturn(
                _,
                answers.copy(
                  disposalDate = Some(DisposalDate(today, taxYear)),
                  completionDate = Some(CompletionDate(today))
                )
              ),
              checkIsRedirect(
                _,
                routes.SingleDisposalsTriageController.checkYourAnswers()
              ),
              () => mockGetTaxYear(today)(Right(Some(taxYear))),
              Some(sample[CompleteRepresenteeAnswers].copy(dateOfDeath = Some(DateOfDeath(today))))
            )

          }

          "the disposal date is strictly before the date of death when the user is a non-period of admin personal rep" in {
            val answers         = requiredPreviousAnswers.copy(individualUserType = Some(PersonalRepresentative))
            val newDisposalDate = DisposalDate(today.minusDays(1L), taxYear)

            testSuccessfulUpdateFillingOutReturn(
              performAction,
              answers,
              formData(newDisposalDate.value),
              updateDraftReturn(
                _,
                answers.copy(
                  disposalDate = Some(newDisposalDate),
                  completionDate = Some(CompletionDate(newDisposalDate.value))
                )
              ),
              checkIsRedirect(
                _,
                routes.SingleDisposalsTriageController.checkYourAnswers()
              ),
              () => mockGetTaxYear(newDisposalDate.value)(Right(Some(taxYear))),
              Some(sample[CompleteRepresenteeAnswers].copy(dateOfDeath = Some(DateOfDeath(today))))
            )
          }

          "the disposal date is strictly after the date of death when the user is a period of admin personal rep" in {
            val answers         = requiredPreviousAnswers.copy(individualUserType = Some(PersonalRepresentativeInPeriodOfAdmin))
            val newDisposalDate = DisposalDate(today, taxYear)

            testSuccessfulUpdateFillingOutReturn(
              performAction,
              answers,
              formData(newDisposalDate.value),
              updateDraftReturn(
                _,
                answers.copy(
                  disposalDate = Some(newDisposalDate),
                  completionDate = Some(CompletionDate(newDisposalDate.value)),
                  disposalMethod = Some(DisposalMethod.Sold)
                )
              ),
              checkIsRedirect(
                _,
                routes.SingleDisposalsTriageController.checkYourAnswers()
              ),
              () => mockGetTaxYear(newDisposalDate.value)(Right(Some(taxYear))),
              Some(sample[CompleteRepresenteeAnswers].copy(dateOfDeath = Some(DateOfDeath(today.minusDays(1L)))))
            )
          }

        }

      }

      "not do any updates" when {

        "the answers submitted is the same as the one in session" in {
          inSequence {
            mockAuthWithNoRetrievals()
            mockGetSession(
              sessionDataWithFillingOutReturn(
                requiredPreviousAnswers.copy(
                  disposalDate = Some(DisposalDate(today, taxYear))
                )
              )._1
            )
          }

          checkIsRedirect(
            performAction(formData(today): _*),
            routes.SingleDisposalsTriageController.checkYourAnswers()
          )
        }

      }

    }

    "handling requests to display the check your answers page" must {

      def performAction(): Future[Result] =
        controller.checkYourAnswers()(FakeRequest())

      val completeTriageQuestions =
        CompleteSingleDisposalTriageAnswers(
          Some(IndividualUserType.Self),
          DisposalMethod.Sold,
          Country.uk,
          assetType = AssetType.Residential,
          sample[DisposalDate],
          sample[CompletionDate]
        )

      val allQuestionsAnswered = IncompleteSingleDisposalTriageAnswers(
        completeTriageQuestions.individualUserType,
        true,
        Some(completeTriageQuestions.disposalMethod),
        Some(true),
        None,
        Some(completeTriageQuestions.assetType),
        Some(completeTriageQuestions.disposalDate),
        Some(completeTriageQuestions.completionDate),
        None
      )

      "redirect to the correct page" when {

        case class Scenario(
          answers: SingleDisposalTriageAnswers,
          name: Either[TrustName, IndividualName],
          expectedRedirect: Call,
          previousReturnSummaries: Option[List[ReturnSummary]]
        )

        def test(
          sessionDataWith: (
            SingleDisposalTriageAnswers,
            Either[TrustName, IndividualName],
            Option[List[ReturnSummary]]
          ) => SessionData
        ): Unit =
          List(
            Scenario(
              allQuestionsAnswered.copy(individualUserType = None),
              Right(sample[IndividualName]),
              routes.CommonTriageQuestionsController
                .whoIsIndividualRepresenting(),
              None
            ),
            Scenario(
              allQuestionsAnswered.copy(
                individualUserType = None,
                hasConfirmedSingleDisposal = false
              ),
              Left(sample[TrustName]),
              routes.CommonTriageQuestionsController.howManyProperties(),
              None
            ),
            Scenario(
              allQuestionsAnswered.copy(hasConfirmedSingleDisposal = false),
              Right(sample[IndividualName]),
              routes.CommonTriageQuestionsController.howManyProperties(),
              None
            ),
            Scenario(
              allQuestionsAnswered.copy(disposalMethod = None),
              Right(sample[IndividualName]),
              routes.SingleDisposalsTriageController
                .howDidYouDisposeOfProperty(),
              None
            ),
            Scenario(
              allQuestionsAnswered.copy(wasAUKResident = None),
              Right(sample[IndividualName]),
              routes.SingleDisposalsTriageController.wereYouAUKResident(),
              None
            ),
            Scenario(
              allQuestionsAnswered.copy(assetType = None),
              Right(sample[IndividualName]),
              routes.SingleDisposalsTriageController
                .didYouDisposeOfAResidentialProperty(),
              None
            ),
            Scenario(
              allQuestionsAnswered.copy(disposalDate = None),
              Right(sample[IndividualName]),
              routes.SingleDisposalsTriageController
                .whenWasDisposalDate(),
              None
            ),
            Scenario(
              allQuestionsAnswered.copy(completionDate = None),
              Right(sample[IndividualName]),
              routes.SingleDisposalsTriageController
                .whenWasCompletionDate(),
              None
            ),
            Scenario(
              allQuestionsAnswered.copy(individualUserType = None),
              Left(sample[TrustName]),
              routes.CommonTriageQuestionsController
                .previousReturnExistsWithSameCompletionDate(),
              Some(List(sample[ReturnSummary].copy(completionDate = completeTriageQuestions.completionDate.value)))
            ),
            Scenario(
              allQuestionsAnswered.copy(individualUserType = Some(Self)),
              Right(sample[IndividualName]),
              routes.CommonTriageQuestionsController
                .previousReturnExistsWithSameCompletionDate(),
              Some(List(sample[ReturnSummary].copy(completionDate = completeTriageQuestions.completionDate.value)))
            ),
            Scenario(
              allQuestionsAnswered
                .copy(wasAUKResident = Some(false), countryOfResidence = None),
              Right(sample[IndividualName]),
              routes.SingleDisposalsTriageController
                .countryOfResidence(),
              None
            ),
            Scenario(
              allQuestionsAnswered
                .copy(
                  wasAUKResident = Some(true),
                  assetType = Some(AssetType.NonResidential)
                ),
              Right(sample[IndividualName]),
              routes.CommonTriageQuestionsController
                .ukResidentCanOnlyDisposeResidential(),
              None
            ),
            Scenario(
              allQuestionsAnswered
                .copy(
                  wasAUKResident = Some(false),
                  countryOfResidence = Some(sample[Country]),
                  assetType = Some(AssetType.IndirectDisposal),
                  completionDate = None,
                  disposalDate = None
                ),
              Right(sample[IndividualName]),
              routes.SingleDisposalsTriageController.disposalDateOfShares(),
              None
            ),
            Scenario(
              allQuestionsAnswered
                .copy(
                  wasAUKResident = Some(false),
                  countryOfResidence = Some(sample[Country]),
                  assetType = Some(AssetType.IndirectDisposal)
                ),
              Right(sample[IndividualName]),
              routes.CommonTriageQuestionsController.previousReturnExistsWithSameCompletionDate(),
              Some(List(sample[ReturnSummary].copy(completionDate = completeTriageQuestions.completionDate.value)))
            ),
            Scenario(
              allQuestionsAnswered.copy(individualUserType = Some(IndividualUserType.Capacitor)),
              Right(sample[IndividualName]),
              representee.routes.RepresenteeController.checkYourAnswers(),
              None
            ),
            Scenario(
              allQuestionsAnswered.copy(individualUserType = Some(IndividualUserType.PersonalRepresentative)),
              Right(sample[IndividualName]),
              representee.routes.RepresenteeController.checkYourAnswers(),
              None
            ),
            Scenario(
              allQuestionsAnswered.copy(individualUserType =
                Some(IndividualUserType.PersonalRepresentativeInPeriodOfAdmin)
              ),
              Right(sample[IndividualName]),
              representee.routes.RepresenteeController.checkYourAnswers(),
              None
            )
          ).foreach {
            case Scenario(state, name, expectedRedirect, previousSentReturns) =>
              withClue(
                s"For state $state and expected redirect url ${expectedRedirect.url}: "
              ) {
                inSequence {
                  mockAuthWithNoRetrievals()
                  mockGetSession(sessionDataWith(state, name, previousSentReturns))
                }

                checkIsRedirect(performAction(), expectedRedirect)
              }
          }

        "a question has not yet been answered and a draft return has not been created" in {
          test(
            sessionDataWithStartingNewDraftReturn(
              _,
              _,
              representeeAnswers = Some(sample[IncompleteRepresenteeAnswers].copy(dateOfDeath = None)),
              _
            )._1
          )
        }

        "a question has not yet been answered and a draft return has been created" in {
          test(
            sessionDataWithFillingOutReturn(
              _,
              _,
              representeeAnswers = Some(sample[IncompleteRepresenteeAnswers].copy(dateOfDeath = None)),
              _
            )._1
          )
        }

      }

      "show an error page" when {

        "all the questions have now been answered but the session data cannot be updated" in {
          val (session, journey) = sessionDataWithStartingNewDraftReturn(
            allQuestionsAnswered,
            representeeAnswers = Some(sample[CompleteRepresenteeAnswers].copy(dateOfDeath = None))
          )
          val updatedJourney     = journey.copy(newReturnTriageAnswers = Right(completeTriageQuestions))
          val updatedSession     =
            session.copy(journeyStatus = Some(updatedJourney))

          inSequence {
            mockAuthWithNoRetrievals()
            mockGetSession(session)
            mockStoreSession(updatedSession)(Left(Error("")))
          }

          checkIsTechnicalErrorPage(performAction())
        }
      }

      "display the page" when {

        def testIsCheckYourAnswers(
          result: Future[Result],
          completeSingleDisposalTriageAnswers: CompleteSingleDisposalTriageAnswers,
          expectedTitleKey: String,
          userType: Option[UserType]
        ): Unit =
          checkPageIsDisplayed(
            result,
            messageFromMessageKey(expectedTitleKey),
            doc =>
              validateSingleDisposalTriageCheckYourAnswersPage(
                completeSingleDisposalTriageAnswers,
                userType,
                doc
              )
          )

        "all the questions have now been answered and the session is updated when a draft return has not yet been created" in {
          val (session, journey) = sessionDataWithStartingNewDraftReturn(
            allQuestionsAnswered,
            representeeAnswers = Some(sample[CompleteRepresenteeAnswers].copy(dateOfDeath = None))
          )
          val updatedJourney     = journey.copy(newReturnTriageAnswers = Right(completeTriageQuestions))
          val updatedSession     =
            session.copy(journeyStatus = Some(updatedJourney))

          inSequence {
            mockAuthWithNoRetrievals()
            mockGetSession(session)
            mockStoreSession(updatedSession)(Right(()))
          }

          testIsCheckYourAnswers(
            performAction(),
            completeTriageQuestions,
            "triage.check-your-answers.title",
            None
          )
        }

        "all the questions have now been answered and the session is updated when a draft return has been created" in {
          val (session, journey, draftReturn) = sessionDataWithFillingOutReturn(
            allQuestionsAnswered,
            representeeAnswers = Some(sample[CompleteRepresenteeAnswers].copy(dateOfDeath = None))
          )
          val updatedJourney                  =
            journey.copy(draftReturn = draftReturn.copy(triageAnswers = completeTriageQuestions))
          val updatedSession                  =
            session.copy(journeyStatus = Some(updatedJourney))

          inSequence {
            mockAuthWithNoRetrievals()
            mockGetSession(session)
            mockStoreSession(updatedSession)(Right(()))
          }

          testIsCheckYourAnswers(
            performAction(),
            completeTriageQuestions,
            "triage.check-your-answers.title",
            None
          )
        }

        "all the questions have already been answered and a draft return has not yet been created" in {
          inSequence {
            mockAuthWithNoRetrievals()
            mockGetSession(
              sessionDataWithStartingNewDraftReturn(
                completeTriageQuestions,
                representeeAnswers = Some(sample[CompleteRepresenteeAnswers].copy(dateOfDeath = None))
              )._1
            )
          }

          testIsCheckYourAnswers(
            performAction(),
            completeTriageQuestions,
            "triage.check-your-answers.title",
            None
          )
        }

        "all the questions have already been answered and a draft return has been created" in {
          inSequence {
            mockAuthWithNoRetrievals()
            mockGetSession(
              sessionDataWithFillingOutReturn(
                completeTriageQuestions,
                representeeAnswers = Some(sample[CompleteRepresenteeAnswers].copy(dateOfDeath = None))
              )._1
            )
          }

          testIsCheckYourAnswers(
            performAction(),
            completeTriageQuestions,
            "triage.check-your-answers.title",
            None
          )
        }

        "display shares disposal date in case of indirect disposal" in {
          val completeTriageQuestionsWithIndirectDisposal =
            completeTriageQuestions
              .copy(
                assetType = AssetType.IndirectDisposal,
                countryOfResidence = Country("TR")
              )
          inSequence {
            mockAuthWithNoRetrievals()
            mockGetSession(
              sessionDataWithFillingOutReturn(
                completeTriageQuestionsWithIndirectDisposal,
                representeeAnswers = Some(sample[CompleteRepresenteeAnswers].copy(dateOfDeath = None))
              )._1
            )
          }

          testIsCheckYourAnswers(
            performAction(),
            completeTriageQuestionsWithIndirectDisposal,
            "triage.check-your-answers.title",
            None
          )
        }

        "the user is an agent" in {
          inSequence {
            mockAuthWithNoRetrievals()
            mockGetSession(
              sessionDataWithFillingOutReturn(
                completeTriageQuestions,
                representeeAnswers = Some(sample[CompleteRepresenteeAnswers].copy(dateOfDeath = None))
              )._1.copy(userType = Some(UserType.Agent))
            )
          }

          testIsCheckYourAnswers(
            performAction(),
            completeTriageQuestions,
            "triage.check-your-answers.title",
            Some(UserType.Agent)
          )
        }

        "there is a previous return with the same completion date that has been submitted but" when {

          def test(representativeType: RepresentativeType) = {
            val triageAnswers = completeTriageQuestions.copy(individualUserType = Some(representativeType))
            inSequence {
              mockAuthWithNoRetrievals()
              mockGetSession(
                sessionDataWithFillingOutReturn(
                  triageAnswers,
                  representeeAnswers = Some(sample[CompleteRepresenteeAnswers].copy(dateOfDeath = None)),
                  previousSentReturns = Some(
                    List(sample[ReturnSummary].copy(completionDate = triageAnswers.completionDate.value))
                  )
                )._1
              )
            }

            testIsCheckYourAnswers(
              performAction(),
              triageAnswers,
              "triage.check-your-answers.title",
              Some(UserType.Individual)
            )
          }

          "the user is a capacitor" in {
            test(IndividualUserType.Capacitor)
          }

          "the user is a personal rep" in {
            test(IndividualUserType.PersonalRepresentative)
          }

          "the user is a personal rep in period of admin" in {
            test(IndividualUserType.PersonalRepresentativeInPeriodOfAdmin)
          }

        }

      }

    }

    "handling submit requests from the check your answers page" must {

      def performAction() =
        controller.checkYourAnswersSubmit()(FakeRequest())

      val completeAnswers = sample[CompleteSingleDisposalTriageAnswers].copy(
        assetType = AssetType.Residential,
        disposalMethod = DisposalMethod.Sold
      )

      val startingNewDraftReturn = sample[StartingNewDraftReturn]
        .copy(newReturnTriageAnswers = Right(completeAnswers))

      val sessionWithCompleteStartingNewDraftReturn =
        SessionData.empty.copy(journeyStatus = Some(startingNewDraftReturn))

      val uuid = UUID.randomUUID()

      val fillingOutReturn = FillingOutReturn(
        startingNewDraftReturn.subscribedDetails,
        startingNewDraftReturn.ggCredId,
        startingNewDraftReturn.agentReferenceNumber,
        DraftSingleDisposalReturn(
          uuid,
          completeAnswers,
          None,
          None,
          None,
          None,
          None,
          None,
          None,
          None,
          startingNewDraftReturn.representeeAnswers,
          None,
          TimeUtils.today()
        ),
        startingNewDraftReturn.previousSentReturns
      )

      val sessionDataWithFillingOutDraftReturn =
        SessionData.empty.copy(journeyStatus = Some(fillingOutReturn))

      "redirect to the check your answers page" when {

        "the user has not answered all the questions in the triage section" in {
          val incompleteAnswers =
            sample[IncompleteSingleDisposalTriageAnswers].copy(
              individualUserType = Some(IndividualUserType.Self)
            )

          inSequence {
            mockAuthWithNoRetrievals()
            mockGetSession(
              sessionDataWithStartingNewDraftReturn(incompleteAnswers)._1
            )
          }

          checkIsRedirect(
            performAction(),
            routes.SingleDisposalsTriageController.checkYourAnswers()
          )
        }

      }

      "show an error page" when {

        "there is a problem storing a draft return" in {
          inSequence {
            mockAuthWithNoRetrievals()
            mockGetSession(sessionWithCompleteStartingNewDraftReturn)
            mockGetNextUUID(uuid)
            mockStoreDraftReturn(
              fillingOutReturn.draftReturn,
              fillingOutReturn.subscribedDetails.cgtReference,
              fillingOutReturn.agentReferenceNumber
            )(Left(Error("")))
          }

          checkIsTechnicalErrorPage(performAction())
        }

        "there is a problem updating the session" in {
          inSequence {
            mockAuthWithNoRetrievals()
            mockGetSession(sessionWithCompleteStartingNewDraftReturn)
            mockGetNextUUID(uuid)
            mockStoreDraftReturn(
              fillingOutReturn.draftReturn,
              fillingOutReturn.subscribedDetails.cgtReference,
              fillingOutReturn.agentReferenceNumber
            )(Right(()))
            mockStoreSession(sessionDataWithFillingOutDraftReturn)(
              Left(Error(""))
            )
          }

          checkIsTechnicalErrorPage(performAction())
        }

      }

      "redirect to the task list page" when {

        "the draft return is stored and the session is updated and a draft return had not already been created" when {

          "the asset type is not indirect disposals or mixed use" in {
            inSequence {
              mockAuthWithNoRetrievals()
              mockGetSession(sessionWithCompleteStartingNewDraftReturn)
              mockGetNextUUID(uuid)
              mockStoreDraftReturn(
                fillingOutReturn.draftReturn,
                fillingOutReturn.subscribedDetails.cgtReference,
                fillingOutReturn.agentReferenceNumber
              )(Right(()))
              mockStoreSession(sessionDataWithFillingOutDraftReturn)(Right(()))
            }

            checkIsRedirect(
              performAction(),
              returnsRoutes.TaskListController.taskList()
            )
          }

          "the asset type is indirect disposal" in {
            val answers                                   = completeAnswers.copy(assetType = IndirectDisposal)
            val sessionWithCompleteStartingNewDraftReturn =
              SessionData.empty
                .copy(journeyStatus = Some(startingNewDraftReturn.copy(newReturnTriageAnswers = Right(answers))))

            val fillingOutReturn                     = FillingOutReturn(
              startingNewDraftReturn.subscribedDetails,
              startingNewDraftReturn.ggCredId,
              startingNewDraftReturn.agentReferenceNumber,
              DraftSingleIndirectDisposalReturn(
                uuid,
                answers,
                None,
                None,
                None,
                None,
                None,
                None,
                startingNewDraftReturn.representeeAnswers,
                None,
                TimeUtils.today()
              ),
              startingNewDraftReturn.previousSentReturns
            )
            val sessionDataWithFillingOutDraftReturn =
              SessionData.empty.copy(journeyStatus = Some(fillingOutReturn))

            inSequence {
              mockAuthWithNoRetrievals()
              mockGetSession(sessionWithCompleteStartingNewDraftReturn)
              mockGetNextUUID(uuid)
              mockStoreDraftReturn(
                fillingOutReturn.draftReturn,
                fillingOutReturn.subscribedDetails.cgtReference,
                fillingOutReturn.agentReferenceNumber
              )(Right(()))
              mockStoreSession(sessionDataWithFillingOutDraftReturn)(Right(()))
            }

            checkIsRedirect(
              performAction(),
              returnsRoutes.TaskListController.taskList()
            )
          }

          "the asset type is mixed use" in {
            val answers                                   = completeAnswers.copy(assetType = MixedUse)
            val sessionWithCompleteStartingNewDraftReturn =
              SessionData.empty
                .copy(journeyStatus = Some(startingNewDraftReturn.copy(newReturnTriageAnswers = Right(answers))))

            val fillingOutReturn                     = FillingOutReturn(
              startingNewDraftReturn.subscribedDetails,
              startingNewDraftReturn.ggCredId,
              startingNewDraftReturn.agentReferenceNumber,
              DraftSingleMixedUseDisposalReturn(
                uuid,
                answers,
                None,
                None,
                None,
                None,
                startingNewDraftReturn.representeeAnswers,
                None,
                TimeUtils.today()
              ),
              startingNewDraftReturn.previousSentReturns
            )
            val sessionDataWithFillingOutDraftReturn =
              SessionData.empty.copy(journeyStatus = Some(fillingOutReturn))

            inSequence {
              mockAuthWithNoRetrievals()
              mockGetSession(sessionWithCompleteStartingNewDraftReturn)
              mockGetNextUUID(uuid)
              mockStoreDraftReturn(
                fillingOutReturn.draftReturn,
                fillingOutReturn.subscribedDetails.cgtReference,
                fillingOutReturn.agentReferenceNumber
              )(Right(()))
              mockStoreSession(sessionDataWithFillingOutDraftReturn)(Right(()))
            }

            checkIsRedirect(
              performAction(),
              returnsRoutes.TaskListController.taskList()
            )
          }

        }

        "the draft return is stored and the session is updated and a draft return had already been created" in {
          inSequence {
            mockAuthWithNoRetrievals()
            mockGetSession(sessionDataWithFillingOutDraftReturn)
          }

          checkIsRedirect(
            performAction(),
            returnsRoutes.TaskListController.taskList()
          )
        }

      }

    }

  }

  def redirectWhenNoPreviousAnswerBehaviour[A](
    performAction: () => Future[Result]
  )(
    requiredPreviousAnswers: IncompleteSingleDisposalTriageAnswers,
    redirectToPreviousAnswer: => Call,
    setPreviousAnswer: (
      IncompleteSingleDisposalTriageAnswers,
      Option[A]
    ) => IncompleteSingleDisposalTriageAnswers
  ): Unit =
    s"redirect to ${redirectToPreviousAnswer.url}" when {

      "that question has not already answered" in {

        inSequence {
          mockAuthWithNoRetrievals()
          mockGetSession(
            sessionDataWithStartingNewDraftReturn(
              setPreviousAnswer(requiredPreviousAnswers, None)
            )._1
          )
        }

        checkIsRedirect(performAction(), redirectToPreviousAnswer)
      }
    }

  def testFormError(
    performAction: Seq[(String, String)] => Future[Result],
    pageTitleKey: String
  )(
    formData: Seq[(String, String)],
    expectedErrorMessageKey: String,
    currentAnswers: SingleDisposalTriageAnswers,
    representeeAnswers: Option[RepresenteeAnswers] = None
  ): Unit = {
    inSequence {
      mockAuthWithNoRetrievals()
      mockGetSession(sessionDataWithStartingNewDraftReturn(currentAnswers, representeeAnswers = representeeAnswers)._1)
    }

    val result  = performAction(formData)
    val content = contentAsString(result)

    status(result)        shouldBe BAD_REQUEST
    contentAsString(result) should include(messageFromMessageKey(pageTitleKey))
    content                 should include(messageFromMessageKey(expectedErrorMessageKey))
  }

  def displayIndividualTriagePageBehaviorIncompleteJourney(
    performAction: () => Future[Result]
  )(
    requiredPreviousAnswers: IncompleteSingleDisposalTriageAnswers,
    answersWithCurrentAnswer: IncompleteSingleDisposalTriageAnswers,
    description: Option[String] = None,
    representeeAnswers: Option[RepresenteeAnswers] = None
  )(
    pageTitleKey: String,
    checkContent: Document => Unit,
    checkPrepopulatedContent: Document => Unit
  ): Unit = {
    val scenarioDescription = description.map(_ + " and when ").getOrElse("")

    s"display the page when ${scenarioDescription}no option has been selected before for ${userType(answersWithCurrentAnswer)}" in {
      List(
        sessionDataWithStartingNewDraftReturn(requiredPreviousAnswers, representeeAnswers = representeeAnswers)._1,
        sessionDataWithFillingOutReturn(requiredPreviousAnswers, representeeAnswers = representeeAnswers)._1
      ).foreach { currentSession =>
        withClue(s"For currentSession $currentSession: ") {
          inSequence {
            mockAuthWithNoRetrievals()
            mockGetSession(currentSession)
          }

          checkPageIsDisplayed(
            performAction(),
            messageFromMessageKey(pageTitleKey),
            checkContent
          )
        }
      }
    }

    s"display the page when ${scenarioDescription}an option has been selected before for ${userType(answersWithCurrentAnswer)}" in {
      List(
        sessionDataWithStartingNewDraftReturn(answersWithCurrentAnswer, representeeAnswers = representeeAnswers)._1,
        sessionDataWithFillingOutReturn(answersWithCurrentAnswer, representeeAnswers = representeeAnswers)._1
      ).foreach { currentSession =>
        withClue(s"For currentSession $currentSession: ") {
          inSequence {
            mockAuthWithNoRetrievals()
            mockGetSession(currentSession)
          }

          checkPageIsDisplayed(
            performAction(),
            messageFromMessageKey(pageTitleKey),
            { document =>
              checkContent(document)
              checkPrepopulatedContent(document)
            }
          )
        }
      }
    }

  }

  private def userType(answers: SingleDisposalTriageAnswers) =
    answers.representativeType() match {
      case Some(PersonalRepresentative)                => "personal representative"
      case Some(PersonalRepresentativeInPeriodOfAdmin) => "personal representative in period of admin"
      case Some(Capacitor)                             => "capacitor"
      case None                                        => "self"
    }

  def displayIndividualTriagePageBehaviorCompleteJourney(
    performAction: () => Future[Result]
  )(answers: CompleteSingleDisposalTriageAnswers, representeeAnswers: Option[RepresenteeAnswers] = None)(
    pageTitleKey: String,
    checkContent: Document => Unit
  ): Unit =
    s"display the page when the journey has already been completed for ${userType(answers)}" in {
      List(
        sessionDataWithStartingNewDraftReturn(answers, representeeAnswers = representeeAnswers)._1,
        sessionDataWithFillingOutReturn(answers, representeeAnswers = representeeAnswers)._1
      ).foreach { currentSession =>
        withClue(s"For currentSession $currentSession: ") {
          inSequence {
            mockAuthWithNoRetrievals()
            mockGetSession(currentSession)
          }

          checkPageIsDisplayed(
            performAction(),
            messageFromMessageKey(pageTitleKey),
            checkContent
          )
        }
      }
    }

  def displayCustomContentForAgentWithSelfAndTrustType(
    performAction: () => Future[Result]
  )(answers: IncompleteSingleDisposalTriageAnswers, representeeAnswers: Option[RepresenteeAnswers] = None)(
    pageTitleKey: String,
    checkContent: Document => Unit
  ): Unit =
    s"use the agent page title with ${userType(answers)} type" when {

      "an agent requests the page for an individual client" in {

        inSequence {
          mockAuthWithNoRetrievals()
          mockGetSession(
            SessionData.empty.copy(
              userType = Some(UserType.Agent),
              journeyStatus = Some(
                sample[FillingOutReturn].copy(
                  agentReferenceNumber = Some(sample[AgentReferenceNumber]),
                  subscribedDetails = sample[SubscribedDetails].copy(
                    name = Right(sample[IndividualName])
                  ),
                  draftReturn = sample[DraftSingleDisposalReturn].copy(
                    triageAnswers = answers,
                    representeeAnswers = representeeAnswers
                  )
                )
              )
            )
          )
        }

        checkPageIsDisplayed(
          performAction(),
          messageFromMessageKey(pageTitleKey),
          checkContent
        )
      }

      "an agent requests the page for a trust client" in {

        inSequence {
          mockAuthWithNoRetrievals()
          mockGetSession(
            SessionData.empty.copy(
              userType = Some(UserType.Agent),
              journeyStatus = Some(
                sample[FillingOutReturn].copy(
                  agentReferenceNumber = Some(sample[AgentReferenceNumber]),
                  subscribedDetails = sample[SubscribedDetails].copy(
                    name = Left(sample[TrustName])
                  ),
                  draftReturn = sample[DraftSingleDisposalReturn].copy(
                    triageAnswers = answers,
                    representeeAnswers = representeeAnswers
                  )
                )
              )
            )
          )
        }

        checkPageIsDisplayed(
          performAction(),
          messageFromMessageKey(pageTitleKey),
          checkContent
        )
      }

    }

  def displayCustomContentForTrusts(
    performAction: () => Future[Result]
  )(answers: IncompleteSingleDisposalTriageAnswers)(
    pageTitleKey: String,
    checkContent: Document => Unit
  ): Unit =
    "use the trust page title" when {

      "a trust requests the page" in {

        inSequence {
          mockAuthWithNoRetrievals()
          mockGetSession(
            SessionData.empty.copy(
              userType = Some(UserType.Organisation),
              journeyStatus = Some(
                sample[FillingOutReturn].copy(
                  agentReferenceNumber = None,
                  subscribedDetails = sample[SubscribedDetails].copy(
                    name = Left(sample[TrustName])
                  ),
                  draftReturn = sample[DraftSingleDisposalReturn].copy(
                    triageAnswers = answers
                  )
                )
              )
            )
          )
        }

        checkPageIsDisplayed(
          performAction(),
          messageFromMessageKey(pageTitleKey),
          checkContent
        )
      }
    }

  def unsuccessfulUpdatesBehaviour(
    performAction: Seq[(String, String)] => Future[Result],
    currentAnswers: SingleDisposalTriageAnswers,
    formData: Seq[(String, String)],
    updatedAnswers: SingleDisposalTriageAnswers,
    updateDraftReturn: (
      DraftSingleDisposalReturn,
      SingleDisposalTriageAnswers
    ) => DraftSingleDisposalReturn,
    extraMockActions: () => Unit = () => ()
  ): Unit =
    "show an error page" when {

      "the user is starting a new draft return and" when {

        "there is an error updating the session" in {
          val (session, journey) =
            sessionDataWithStartingNewDraftReturn(currentAnswers)
          val updatedJourney     =
            journey.copy(newReturnTriageAnswers = Right(updatedAnswers))
          val updatedSession     =
            session.copy(journeyStatus = Some(updatedJourney))

          inSequence {
            mockAuthWithNoRetrievals()
            mockGetSession(session)
            extraMockActions()
            mockStoreSession(updatedSession)(Left(Error("")))
          }

          checkIsTechnicalErrorPage(performAction(formData))
        }

      }

      "the user is filling in a draft return and" when {
        val draftReturn             =
          sample[DraftSingleDisposalReturn].copy(triageAnswers = currentAnswers)
        val updatedDraftReturn      = updateDraftReturn(draftReturn, updatedAnswers)
        val fillingOutReturn        =
          sample[FillingOutReturn].copy(draftReturn = draftReturn)
        val updatedFillingOutReturn =
          fillingOutReturn.copy(draftReturn = updatedDraftReturn)

        "there is an error updating the draft return" in {
          inSequence {
            mockAuthWithNoRetrievals()
            mockGetSession(
              SessionData.empty.copy(journeyStatus = Some(fillingOutReturn))
            )
            extraMockActions()
            mockStoreDraftReturn(
              updatedDraftReturn,
              fillingOutReturn.subscribedDetails.cgtReference,
              fillingOutReturn.agentReferenceNumber
            )(Left(Error("")))
          }

          checkIsTechnicalErrorPage(performAction(formData))
        }

        "there is an error updating the session" in {
          inSequence {
            mockAuthWithNoRetrievals()
            mockGetSession(
              SessionData.empty.copy(journeyStatus = Some(fillingOutReturn))
            )
            extraMockActions()
            mockStoreDraftReturn(
              updatedDraftReturn,
              fillingOutReturn.subscribedDetails.cgtReference,
              fillingOutReturn.agentReferenceNumber
            )(Right(()))
            mockStoreSession(
              SessionData.empty
                .copy(journeyStatus = Some(updatedFillingOutReturn))
            )(Left(Error("")))
          }

          checkIsTechnicalErrorPage(performAction(formData))
        }

      }

    }

  def testSuccessfulUpdateStartingNewDraft[A](
    performAction: Seq[(String, String)] => Future[Result],
    currentAnswers: SingleDisposalTriageAnswers,
    formData: Seq[(String, String)],
    updatedAnswers: SingleDisposalTriageAnswers,
    checkNextResult: Future[Result] => Unit,
    extraMockActions: () => Unit = () => (),
    representeeAnswers: Option[RepresenteeAnswers] = None
  ): Unit = {
    val (session, journey) = sessionDataWithStartingNewDraftReturn(
      currentAnswers,
      representeeAnswers = representeeAnswers
    )
    val updatedJourney     =
      journey.copy(newReturnTriageAnswers = Right(updatedAnswers))
    val updatedSession     = session.copy(journeyStatus = Some(updatedJourney))

    inSequence {
      mockAuthWithNoRetrievals()
      mockGetSession(session)
      extraMockActions()
      mockStoreSession(updatedSession)(Right(()))
    }

    checkNextResult(performAction(formData))
  }

  def testSuccessfulUpdateFillingOutReturn[A](
    performAction: Seq[(String, String)] => Future[Result],
    currentAnswers: SingleDisposalTriageAnswers,
    formData: Seq[(String, String)],
    updateDraftReturn: DraftSingleDisposalReturn => DraftSingleDisposalReturn,
    checkNextResult: Future[Result] => Unit,
    extraMockActions: () => Unit = () => (),
    representeeAnswers: Option[RepresenteeAnswers] = None
  ): Unit = {
    val draftReturn        =
      sample[DraftSingleDisposalReturn].copy(triageAnswers = currentAnswers, representeeAnswers = representeeAnswers)
    val updatedDraftReturn = updateDraftReturn(draftReturn)

    val fillingOutReturn        =
      sample[FillingOutReturn].copy(draftReturn = draftReturn)
    val updatedFillingOutReturn =
      fillingOutReturn.copy(draftReturn = updatedDraftReturn)

    inSequence {
      mockAuthWithNoRetrievals()
      mockGetSession(
        SessionData.empty.copy(journeyStatus = Some(fillingOutReturn))
      )
      extraMockActions()
      mockStoreDraftReturn(
        updatedDraftReturn,
        fillingOutReturn.subscribedDetails.cgtReference,
        fillingOutReturn.agentReferenceNumber
      )(Right(()))
      mockStoreSession(
        SessionData.empty.copy(journeyStatus = Some(updatedFillingOutReturn))
      )(Right(()))
    }

    checkNextResult(performAction(formData))
  }

  def testSuccessfulUpdateFillingOutReturn[A, D <: DraftReturn](
    performAction: Seq[(String, String)] => Future[Result],
    currentDraftReturn: D,
    formData: Seq[(String, String)]
  )(
    updateDraftReturn: D => DraftReturn,
    checkNextResult: Future[Result] => Unit
  ): Unit = {
    val updatedDraftReturn = updateDraftReturn(currentDraftReturn)

    val fillingOutReturn        =
      sample[FillingOutReturn].copy(draftReturn = currentDraftReturn)
    val updatedFillingOutReturn =
      fillingOutReturn.copy(draftReturn = updatedDraftReturn)

    inSequence {
      mockAuthWithNoRetrievals()
      mockGetSession(
        SessionData.empty.copy(journeyStatus = Some(fillingOutReturn))
      )
      mockStoreDraftReturn(
        updatedDraftReturn,
        fillingOutReturn.subscribedDetails.cgtReference,
        fillingOutReturn.agentReferenceNumber
      )(Right(()))
      mockStoreSession(
        SessionData.empty.copy(journeyStatus = Some(updatedFillingOutReturn))
      )(Right(()))
    }

    checkNextResult(performAction(formData))
  }

  def noDateOfDeathForPersonalRepBehaviour(performAction: () => Future[Result]): Unit =
    "show an error page" when {

      def sessionWithNoDateOfDeath(individualUserType: IndividualUserType): SessionData =
        sessionDataWithStartingNewDraftReturn(
          IncompleteSingleDisposalTriageAnswers.empty.copy(individualUserType = Some(individualUserType)),
          representeeAnswers = Some(sample[CompleteRepresenteeAnswers].copy(dateOfDeath = None))
        )._1

      "there is no date of death found for a personal rep" in {
        inSequence {
          mockAuthWithNoRetrievals()
          mockGetSession(sessionWithNoDateOfDeath(PersonalRepresentative))
        }

        checkIsTechnicalErrorPage(performAction())
      }

      "there is no date of death found for a personal rep in period of admin" in {
        inSequence {
          mockAuthWithNoRetrievals()
          mockGetSession(sessionWithNoDateOfDeath(PersonalRepresentativeInPeriodOfAdmin))
        }

        checkIsTechnicalErrorPage(performAction())
      }
    }

}

object SingleDisposalsTriageControllerSpec extends Matchers {
  def validateSingleDisposalTriageCheckYourAnswersPage(
    completeSingleDisposalTriageAnswers: CompleteSingleDisposalTriageAnswers,
    userType: Option[UserType],
    doc: Document
  )(implicit messagesApi: MessagesApi, lang: Lang): Unit = {

    implicit lazy val messages: Messages = MessagesImpl(lang, messagesApi)

    if (completeSingleDisposalTriageAnswers.individualUserType.contains(Self))
      doc.select("#individualUserType-answer").text() shouldBe messages(
        if (userType.contains(UserType.Agent))
          s"individualUserType.agent.Self"
        else s"individualUserType.Self"
      )

    doc.select("#numberOfProperties-answer").text() shouldBe "One"

    if (completeSingleDisposalTriageAnswers.individualUserType.contains(PersonalRepresentativeInPeriodOfAdmin))
      doc.select("#disposalMethod-answer").text() shouldBe ""
    else
      doc.select("#disposalMethod-answer").text() shouldBe messages(
        s"disposalMethod.${completeSingleDisposalTriageAnswers.disposalMethod}"
      )

    if (completeSingleDisposalTriageAnswers.countryOfResidence.isUk())
      doc.select("#wereYouAUKResident-answer").text() shouldBe "Yes"
    else
      doc.select("#wereYouAUKResident-answer").text() shouldBe "No"

    if (completeSingleDisposalTriageAnswers.countryOfResidence.isUk())
      completeSingleDisposalTriageAnswers.assetType match {
        case Residential      =>
          doc.select("#propertyType-answer").text() shouldBe "Yes"
        case NonResidential   =>
          doc.select("#propertyType-answer").text() shouldBe "No"
        case IndirectDisposal =>
          doc.select("#propertyType-answer").text() shouldBe ""
        case MixedUse         => doc.select("#propertyType-answer").text() shouldBe ""
      }
    val isIndirectDisposal: Boolean =
      completeSingleDisposalTriageAnswers match {
        case CompleteSingleDisposalTriageAnswers(
              _,
              _,
              _,
              AssetType.IndirectDisposal,
              _,
              _
            ) =>
          true
        case _ => false
      }
    if (isIndirectDisposal)
      doc.select("#disposalDateOfShares-answer").text shouldBe TimeUtils
        .govDisplayFormat(
          completeSingleDisposalTriageAnswers.disposalDate.value
        )
    else {
      doc.select("#disposalDate-answer").text   shouldBe TimeUtils
        .govDisplayFormat(
          completeSingleDisposalTriageAnswers.disposalDate.value
        )
      doc.select("#completionDate-answer").text shouldBe TimeUtils
        .govDisplayFormat(
          completeSingleDisposalTriageAnswers.completionDate.value
        )
    }
  }
}

<<<<<<< HEAD
class DisabledIndirectDisposalSingleDisposalsTriageControllerSpec
=======
class DisabledPeriodOfAdminSingleDisposalsTriageControllerSpec
>>>>>>> 0bd530fe
    extends ControllerSpec
    with AuthSupport
    with SessionSupport {

  override val overrideBindings =
    List[GuiceableModule](
      bind[AuthConnector].toInstance(mockAuthConnector),
      bind[SessionStore].toInstance(mockSessionStore)
    )

  override lazy val additionalConfig = Configuration(
<<<<<<< HEAD
    "indirect-disposals.enabled" -> false,
    "mixed-use.enabled"          -> false
=======
    "period-of-admin.enabled" -> false
>>>>>>> 0bd530fe
  )

  lazy val controller = instanceOf[SingleDisposalsTriageController]

  "SingleDisposalsTriageController" when {

<<<<<<< HEAD
    "indirect disposals are disabled" must {

      "redirect to the exit page when a non-uk resident user selects indirect disposals" in {
        inSequence {
          mockAuthWithNoRetrievals()
          mockGetSession(
            SessionData.empty.copy(
              journeyStatus = Some(
                sample[StartingNewDraftReturn].copy(
                  newReturnTriageAnswers = Right(
                    IncompleteSingleDisposalTriageAnswers(
                      hasConfirmedSingleDisposal = true,
                      individualUserType = Some(Self),
                      disposalMethod = Some(sample[DisposalMethod]),
                      wasAUKResident = Some(false),
                      countryOfResidence = Some(sample[Country]),
                      assetType = Some(AssetType.IndirectDisposal),
                      completionDate = None,
                      disposalDate = None,
                      tooEarlyDisposalDate = None
                    )
                  )
                )
              )
            )
          )
        }

        checkIsRedirect(
          controller.checkYourAnswers()(FakeRequest()),
          routes.CommonTriageQuestionsController.assetTypeNotYetImplemented()
        )
      }

    }

    "mixed use disposals are disabled" must {

      "redirect to the exit page when a non-uk resident user selects mixed use" in {
        inSequence {
          mockAuthWithNoRetrievals()
          mockGetSession(
            SessionData.empty.copy(
              journeyStatus = Some(
                sample[StartingNewDraftReturn].copy(
                  newReturnTriageAnswers = Right(
                    IncompleteSingleDisposalTriageAnswers(
                      hasConfirmedSingleDisposal = true,
                      individualUserType = Some(Self),
                      disposalMethod = Some(sample[DisposalMethod]),
                      wasAUKResident = Some(false),
                      countryOfResidence = Some(sample[Country]),
                      assetType = Some(AssetType.MixedUse),
                      completionDate = None,
                      disposalDate = None,
                      tooEarlyDisposalDate = None
                    )
                  )
                )
              )
            )
          )
        }

        checkIsRedirect(
          controller.checkYourAnswers()(FakeRequest()),
          routes.CommonTriageQuestionsController.assetTypeNotYetImplemented()
        )
=======
    "period of admin is disabled" when {

      "handling requests to display the cya page" must {

        "redirect to the exit page when the disposal date is after the date of death" in {
          val dateOfDeath = sample[DateOfDeath]

          val representeeAnswers =
            sample[CompleteRepresenteeAnswers].copy(dateOfDeath = Some(dateOfDeath))
          val triageAnswers      =
            IncompleteSingleDisposalTriageAnswers(
              hasConfirmedSingleDisposal = true,
              individualUserType = Some(PersonalRepresentativeInPeriodOfAdmin),
              disposalMethod = Some(sample[DisposalMethod]),
              wasAUKResident = Some(false),
              countryOfResidence = Some(sample[Country]),
              assetType = Some(AssetType.Residential),
              completionDate = None,
              disposalDate = Some(DisposalDate(dateOfDeath.value.plusDays(1L), sample[TaxYear])),
              tooEarlyDisposalDate = None
            )

          inSequence {
            mockAuthWithNoRetrievals()
            mockGetSession(
              SessionData.empty.copy(
                journeyStatus = Some(
                  sample[StartingNewDraftReturn].copy(
                    newReturnTriageAnswers = Right(triageAnswers),
                    representeeAnswers = Some(representeeAnswers)
                  )
                )
              )
            )
          }

          checkIsRedirect(
            controller.checkYourAnswers()(FakeRequest()),
            routes.CommonTriageQuestionsController.periodOfAdministrationNotHandled()
          )
        }

>>>>>>> 0bd530fe
      }

    }

  }

}<|MERGE_RESOLUTION|>--- conflicted
+++ resolved
@@ -24,7 +24,6 @@
 import org.jsoup.nodes.Document
 import org.scalatest.Matchers
 import org.scalatestplus.scalacheck.ScalaCheckDrivenPropertyChecks
-import play.api.Configuration
 import play.api.i18n.{Lang, Messages, MessagesApi, MessagesImpl}
 import play.api.inject.bind
 import play.api.inject.guice.GuiceableModule
@@ -5792,153 +5791,4 @@
         )
     }
   }
-}
-
-<<<<<<< HEAD
-class DisabledIndirectDisposalSingleDisposalsTriageControllerSpec
-=======
-class DisabledPeriodOfAdminSingleDisposalsTriageControllerSpec
->>>>>>> 0bd530fe
-    extends ControllerSpec
-    with AuthSupport
-    with SessionSupport {
-
-  override val overrideBindings =
-    List[GuiceableModule](
-      bind[AuthConnector].toInstance(mockAuthConnector),
-      bind[SessionStore].toInstance(mockSessionStore)
-    )
-
-  override lazy val additionalConfig = Configuration(
-<<<<<<< HEAD
-    "indirect-disposals.enabled" -> false,
-    "mixed-use.enabled"          -> false
-=======
-    "period-of-admin.enabled" -> false
->>>>>>> 0bd530fe
-  )
-
-  lazy val controller = instanceOf[SingleDisposalsTriageController]
-
-  "SingleDisposalsTriageController" when {
-
-<<<<<<< HEAD
-    "indirect disposals are disabled" must {
-
-      "redirect to the exit page when a non-uk resident user selects indirect disposals" in {
-        inSequence {
-          mockAuthWithNoRetrievals()
-          mockGetSession(
-            SessionData.empty.copy(
-              journeyStatus = Some(
-                sample[StartingNewDraftReturn].copy(
-                  newReturnTriageAnswers = Right(
-                    IncompleteSingleDisposalTriageAnswers(
-                      hasConfirmedSingleDisposal = true,
-                      individualUserType = Some(Self),
-                      disposalMethod = Some(sample[DisposalMethod]),
-                      wasAUKResident = Some(false),
-                      countryOfResidence = Some(sample[Country]),
-                      assetType = Some(AssetType.IndirectDisposal),
-                      completionDate = None,
-                      disposalDate = None,
-                      tooEarlyDisposalDate = None
-                    )
-                  )
-                )
-              )
-            )
-          )
-        }
-
-        checkIsRedirect(
-          controller.checkYourAnswers()(FakeRequest()),
-          routes.CommonTriageQuestionsController.assetTypeNotYetImplemented()
-        )
-      }
-
-    }
-
-    "mixed use disposals are disabled" must {
-
-      "redirect to the exit page when a non-uk resident user selects mixed use" in {
-        inSequence {
-          mockAuthWithNoRetrievals()
-          mockGetSession(
-            SessionData.empty.copy(
-              journeyStatus = Some(
-                sample[StartingNewDraftReturn].copy(
-                  newReturnTriageAnswers = Right(
-                    IncompleteSingleDisposalTriageAnswers(
-                      hasConfirmedSingleDisposal = true,
-                      individualUserType = Some(Self),
-                      disposalMethod = Some(sample[DisposalMethod]),
-                      wasAUKResident = Some(false),
-                      countryOfResidence = Some(sample[Country]),
-                      assetType = Some(AssetType.MixedUse),
-                      completionDate = None,
-                      disposalDate = None,
-                      tooEarlyDisposalDate = None
-                    )
-                  )
-                )
-              )
-            )
-          )
-        }
-
-        checkIsRedirect(
-          controller.checkYourAnswers()(FakeRequest()),
-          routes.CommonTriageQuestionsController.assetTypeNotYetImplemented()
-        )
-=======
-    "period of admin is disabled" when {
-
-      "handling requests to display the cya page" must {
-
-        "redirect to the exit page when the disposal date is after the date of death" in {
-          val dateOfDeath = sample[DateOfDeath]
-
-          val representeeAnswers =
-            sample[CompleteRepresenteeAnswers].copy(dateOfDeath = Some(dateOfDeath))
-          val triageAnswers      =
-            IncompleteSingleDisposalTriageAnswers(
-              hasConfirmedSingleDisposal = true,
-              individualUserType = Some(PersonalRepresentativeInPeriodOfAdmin),
-              disposalMethod = Some(sample[DisposalMethod]),
-              wasAUKResident = Some(false),
-              countryOfResidence = Some(sample[Country]),
-              assetType = Some(AssetType.Residential),
-              completionDate = None,
-              disposalDate = Some(DisposalDate(dateOfDeath.value.plusDays(1L), sample[TaxYear])),
-              tooEarlyDisposalDate = None
-            )
-
-          inSequence {
-            mockAuthWithNoRetrievals()
-            mockGetSession(
-              SessionData.empty.copy(
-                journeyStatus = Some(
-                  sample[StartingNewDraftReturn].copy(
-                    newReturnTriageAnswers = Right(triageAnswers),
-                    representeeAnswers = Some(representeeAnswers)
-                  )
-                )
-              )
-            )
-          }
-
-          checkIsRedirect(
-            controller.checkYourAnswers()(FakeRequest()),
-            routes.CommonTriageQuestionsController.periodOfAdministrationNotHandled()
-          )
-        }
-
->>>>>>> 0bd530fe
-      }
-
-    }
-
-  }
-
 }