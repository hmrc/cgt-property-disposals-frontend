--- conflicted
+++ resolved
@@ -2060,11 +2060,7 @@
             mockAuthWithNoRetrievals()
             mockGetSession(sessionWithCompleteStartingNewDraftReturn)
             mockGetNextUUID(uuid)
-<<<<<<< HEAD
-            mockStoreDraftReturn(newDraftReturn, fillingOutReturn.agentReferenceNumber)(Left(Error("")))
-=======
-            mockStoreDraftReturn(fillingOutReturn.draftReturn)(Left(Error("")))
->>>>>>> 10c4f17b
+            mockStoreDraftReturn(fillingOutReturn.draftReturn, fillingOutReturn.agentReferenceNumber)(Left(Error("")))
           }
 
           checkIsTechnicalErrorPage(performAction())
@@ -2075,13 +2071,8 @@
             mockAuthWithNoRetrievals()
             mockGetSession(sessionWithCompleteStartingNewDraftReturn)
             mockGetNextUUID(uuid)
-<<<<<<< HEAD
-            mockStoreDraftReturn(newDraftReturn, fillingOutReturn.agentReferenceNumber)(Right(()))
-            mockStoreSession(sessionDataWithNewDraftReturn)(Left(Error("")))
-=======
-            mockStoreDraftReturn(fillingOutReturn.draftReturn)(Right(()))
+            mockStoreDraftReturn(fillingOutReturn.draftReturn, fillingOutReturn.agentReferenceNumber)(Right(()))
             mockStoreSession(sessionDataWithFillingOutDraftReturn)(Left(Error("")))
->>>>>>> 10c4f17b
           }
 
           checkIsTechnicalErrorPage(performAction())
@@ -2096,13 +2087,8 @@
             mockAuthWithNoRetrievals()
             mockGetSession(sessionWithCompleteStartingNewDraftReturn)
             mockGetNextUUID(uuid)
-<<<<<<< HEAD
-            mockStoreDraftReturn(newDraftReturn, fillingOutReturn.agentReferenceNumber)(Right(()))
-            mockStoreSession(sessionDataWithNewDraftReturn)(Right(()))
-=======
-            mockStoreDraftReturn(fillingOutReturn.draftReturn)(Right(()))
+            mockStoreDraftReturn(fillingOutReturn.draftReturn, fillingOutReturn.agentReferenceNumber)(Right(()))
             mockStoreSession(sessionDataWithFillingOutDraftReturn)(Right(()))
->>>>>>> 10c4f17b
           }
 
           checkIsRedirect(performAction(), returnsRoutes.TaskListController.taskList())
