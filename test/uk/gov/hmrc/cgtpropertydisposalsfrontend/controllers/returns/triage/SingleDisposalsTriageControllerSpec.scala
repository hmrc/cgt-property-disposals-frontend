/*
 * Copyright 2020 HM Revenue & Customs
 *
 * Licensed under the Apache License, Version 2.0 (the "License");
 * you may not use this file except in compliance with the License.
 * You may obtain a copy of the License at
 *
 *     http://www.apache.org/licenses/LICENSE-2.0
 *
 * Unless required by applicable law or agreed to in writing, software
 * distributed under the License is distributed on an "AS IS" BASIS,
 * WITHOUT WARRANTIES OR CONDITIONS OF ANY KIND, either express or implied.
 * See the License for the specific language governing permissions and
 * limitations under the License.
 */

package uk.gov.hmrc.cgtpropertydisposalsfrontend.controllers.returns.triage

import java.time.{Clock, LocalDate}
import java.util.UUID

import cats.data.EitherT
import cats.instances.future._
import org.jsoup.nodes.Document
import org.scalatest.Matchers
import org.scalatestplus.scalacheck.ScalaCheckDrivenPropertyChecks
import play.api.i18n.{Lang, Messages, MessagesApi, MessagesImpl}
import play.api.inject.bind
import play.api.inject.guice.GuiceableModule
import play.api.mvc.{Call, Result}
import play.api.test.FakeRequest
import play.api.test.Helpers.{contentAsString, _}
import uk.gov.hmrc.auth.core.AuthConnector
import uk.gov.hmrc.cgtpropertydisposalsfrontend.controllers.DateErrorScenarios.{DateErrorScenario, dateErrorScenarios}
import uk.gov.hmrc.cgtpropertydisposalsfrontend.controllers.onboarding.RedirectToStartBehaviour
import uk.gov.hmrc.cgtpropertydisposalsfrontend.controllers.returns.triage.SingleDisposalsTriageControllerSpec.validateSingleDisposalTriageCheckYourAnswersPage
import uk.gov.hmrc.cgtpropertydisposalsfrontend.controllers.returns.{ReturnsServiceSupport, StartingToAmendToFillingOutReturnSpecBehaviour, representee, routes => returnsRoutes}
import uk.gov.hmrc.cgtpropertydisposalsfrontend.controllers.{AuthSupport, ControllerSpec, SessionSupport}
import uk.gov.hmrc.cgtpropertydisposalsfrontend.models.generators.Generators.{arb, booleanGen, sample}
import uk.gov.hmrc.cgtpropertydisposalsfrontend.models.generators.AddressGen._
import uk.gov.hmrc.cgtpropertydisposalsfrontend.models.generators.DraftReturnGen._
import uk.gov.hmrc.cgtpropertydisposalsfrontend.models.generators.IdGen._
import uk.gov.hmrc.cgtpropertydisposalsfrontend.models.generators.JourneyStatusGen._
import uk.gov.hmrc.cgtpropertydisposalsfrontend.models.generators.NameGen._
import uk.gov.hmrc.cgtpropertydisposalsfrontend.models.generators.RepresenteeAnswersGen._
import uk.gov.hmrc.cgtpropertydisposalsfrontend.models.generators.ReturnGen._
import uk.gov.hmrc.cgtpropertydisposalsfrontend.models.generators.SubscribedDetailsGen._
import uk.gov.hmrc.cgtpropertydisposalsfrontend.models.generators.TaxYearGen._
import uk.gov.hmrc.cgtpropertydisposalsfrontend.models.generators.TriageQuestionsGen._
import uk.gov.hmrc.cgtpropertydisposalsfrontend.models.JourneyStatus.{FillingOutReturn, PreviousReturnData, StartingNewDraftReturn, StartingToAmendReturn}
import uk.gov.hmrc.cgtpropertydisposalsfrontend.models.address.Country
import uk.gov.hmrc.cgtpropertydisposalsfrontend.models.ids.{AgentReferenceNumber, UUIDGenerator}
import uk.gov.hmrc.cgtpropertydisposalsfrontend.models.name.{IndividualName, TrustName}
import uk.gov.hmrc.cgtpropertydisposalsfrontend.models.onboarding.SubscribedDetails
import uk.gov.hmrc.cgtpropertydisposalsfrontend.models.returns.AssetType.{IndirectDisposal, MixedUse, NonResidential, Residential}
import uk.gov.hmrc.cgtpropertydisposalsfrontend.models.returns.IndividualUserType._
import uk.gov.hmrc.cgtpropertydisposalsfrontend.models.returns.RepresenteeAnswers.{CompleteRepresenteeAnswers, IncompleteRepresenteeAnswers}
import uk.gov.hmrc.cgtpropertydisposalsfrontend.models.returns.SingleDisposalTriageAnswers.{CompleteSingleDisposalTriageAnswers, IncompleteSingleDisposalTriageAnswers}
import uk.gov.hmrc.cgtpropertydisposalsfrontend.models.returns.YearToDateLiabilityAnswers.{CalculatedYTDAnswers, NonCalculatedYTDAnswers}
import uk.gov.hmrc.cgtpropertydisposalsfrontend.models.returns.{SingleDisposalTriageAnswers, _}
import uk.gov.hmrc.cgtpropertydisposalsfrontend.models.{Error, JourneyStatus, SessionData, TaxYear, TimeUtils, UserType}
import uk.gov.hmrc.cgtpropertydisposalsfrontend.repos.SessionStore
import uk.gov.hmrc.cgtpropertydisposalsfrontend.services.returns.{ReturnsService, TaxYearService}
import uk.gov.hmrc.http.HeaderCarrier

import scala.concurrent.ExecutionContext.Implicits.global
import scala.concurrent.Future

class SingleDisposalsTriageControllerSpec
    extends ControllerSpec
    with AuthSupport
    with SessionSupport
    with ScalaCheckDrivenPropertyChecks
    with RedirectToStartBehaviour
    with ReturnsServiceSupport
    with StartingToAmendToFillingOutReturnSpecBehaviour {

  val mockTaxYearService = mock[TaxYearService]

  val mockUUIDGenerator = mock[UUIDGenerator]

  override val overrideBindings =
    List[GuiceableModule](
      bind[AuthConnector].toInstance(mockAuthConnector),
      bind[SessionStore].toInstance(mockSessionStore),
      bind[ReturnsService].toInstance(mockReturnsService),
      bind[UUIDGenerator].toInstance(mockUUIDGenerator),
      bind[TaxYearService].toInstance(mockTaxYearService)
    )

  val today = LocalDate.now(Clock.systemUTC())

  lazy val controller = instanceOf[SingleDisposalsTriageController]

  implicit lazy val messagesApi: MessagesApi = controller.messagesApi

  def isValidJourney(journeyStatus: JourneyStatus): Boolean =
    journeyStatus match {
      case r: StartingNewDraftReturn if r.newReturnTriageAnswers.isRight => true
      case _: FillingOutReturn                                           => true
      case _: StartingToAmendReturn                                      => true
      case _                                                             => false
    }

  def sessionDataWithStartingNewDraftReturn(
    singleDisposalTriageAnswers: SingleDisposalTriageAnswers,
    name: Either[TrustName, IndividualName] = Right(sample[IndividualName]),
    representeeAnswers: Option[RepresenteeAnswers] = None,
    previousSentReturns: Option[List[ReturnSummary]] = None
  ): (SessionData, StartingNewDraftReturn) = {
    val startingNewDraftReturn = sample[StartingNewDraftReturn].copy(
      subscribedDetails = sample[SubscribedDetails].copy(name = name),
      newReturnTriageAnswers = Right(singleDisposalTriageAnswers),
      representeeAnswers = representeeAnswers,
      previousSentReturns = previousSentReturns.map(PreviousReturnData(_, None))
    )

    val sessionData = SessionData.empty.copy(
      journeyStatus = Some(
        startingNewDraftReturn.copy(
          subscribedDetails = startingNewDraftReturn.subscribedDetails.copy(name = name),
          newReturnTriageAnswers = Right(singleDisposalTriageAnswers)
        )
      )
    )

    sessionData -> startingNewDraftReturn
  }

  def sessionDataWithFillingOurReturn(
    draftReturn: DraftSingleDisposalReturn,
    name: Either[TrustName, IndividualName],
    previousSentReturns: Option[List[ReturnSummary]],
    isAmend: Boolean = false
  ): (SessionData, FillingOutReturn) = {
    val fillingOutReturn = sample[FillingOutReturn].copy(
      draftReturn = draftReturn,
      subscribedDetails = sample[SubscribedDetails].copy(name = name),
      previousSentReturns = previousSentReturns.map(PreviousReturnData(_, None)),
      amendReturnData = if (isAmend) Some(sample[AmendReturnData]) else None
    )

    val sessionData = SessionData.empty.copy(
      journeyStatus = Some(fillingOutReturn)
    )

    sessionData -> fillingOutReturn
  }

  def sessionDataWithFillingOutReturn(
    singleDisposalTriageAnswers: SingleDisposalTriageAnswers,
    name: Either[TrustName, IndividualName] = Right(sample[IndividualName]),
    representeeAnswers: Option[RepresenteeAnswers] = Some(sample[IncompleteRepresenteeAnswers]),
    previousSentReturns: Option[List[ReturnSummary]] = None,
    isAmend: Boolean = false
  ): (SessionData, FillingOutReturn, DraftSingleDisposalReturn) = {
    val draftReturn = sample[DraftSingleDisposalReturn].copy(
      triageAnswers = singleDisposalTriageAnswers,
      representeeAnswers = representeeAnswers
    )

    val (session, journey) = sessionDataWithFillingOurReturn(
      draftReturn,
      name,
      previousSentReturns,
      isAmend
    )
    (session, journey, draftReturn)
  }

  def mockGetNextUUID(uuid: UUID) =
    (mockUUIDGenerator.nextId _).expects().returning(uuid)

  def mockGetTaxYear(
    date: LocalDate
  )(response: Either[Error, Option[TaxYear]]) =
    (mockTaxYearService
      .taxYear(_: LocalDate)(_: HeaderCarrier))
      .expects(date, *)
      .returning(EitherT.fromEither[Future](response))

  def expectedSubmitText(isAmend: Boolean) =
    messageFromMessageKey(if (isAmend) "button.continue" else "button.saveAndContinue")

  "The SingleDisposalsTriageController" when {

    "handling requests to display how did you dispose of your property page" must {

      val requiredPreviousAnswers =
        IncompleteSingleDisposalTriageAnswers.empty.copy(
          hasConfirmedSingleDisposal = true,
          individualUserType = Some(Self)
        )

      def performAction(): Future[Result] =
        controller.howDidYouDisposeOfProperty()(FakeRequest())

      behave like redirectToStartWhenInvalidJourney(
        performAction,
        isValidJourney
      )

      behave like amendReturnToFillingOutReturnSpecBehaviour(
        controller.howDidYouDisposeOfProperty(),
        mockUUIDGenerator
      )

      behave like redirectWhenNoPreviousAnswerBehaviour[NumberOfProperties](
        performAction
      )(
        requiredPreviousAnswers,
        routes.CommonTriageQuestionsController.howManyProperties(),
        {
          case (answers, n) =>
            answers.copy(
              hasConfirmedSingleDisposal = if (n.contains(NumberOfProperties.One)) true else false
            )
        }
      )

      behave like displayIndividualTriagePageBehaviorIncompleteJourney(
        performAction
      )(
        requiredPreviousAnswers,
        requiredPreviousAnswers.copy(disposalMethod = Some(DisposalMethod.Sold))
      )(
        "disposalMethod.title",
        checkContent(
          _,
          routes.CommonTriageQuestionsController.howManyProperties()
        ),
        _.select("#disposalMethod-0").attr("checked") shouldBe "checked"
      )

      behave like displayIndividualTriagePageBehaviorIncompleteJourney(
        performAction
      )(
        requiredPreviousAnswers.copy(individualUserType = Some(Capacitor)),
        requiredPreviousAnswers.copy(
          disposalMethod = Some(DisposalMethod.Sold),
          individualUserType = Some(Capacitor)
        )
      )(
        "disposalMethod.capacitor.title",
        checkContent(
          _,
          routes.CommonTriageQuestionsController.howManyProperties()
        ),
        _.select("#disposalMethod-0").attr("checked") shouldBe "checked"
      )

      behave like displayIndividualTriagePageBehaviorIncompleteJourney(
        performAction
      )(
        requiredPreviousAnswers
          .copy(individualUserType = Some(PersonalRepresentative)),
        requiredPreviousAnswers.copy(
          disposalMethod = Some(DisposalMethod.Sold),
          individualUserType = Some(PersonalRepresentative)
        )
      )(
        "disposalMethod.personalRep.title",
        checkContent(
          _,
          routes.CommonTriageQuestionsController.howManyProperties()
        ),
        _.select("#disposalMethod-0").attr("checked") shouldBe "checked"
      )

      behave like displayIndividualTriagePageBehaviorCompleteJourney(
        performAction
      )(
        sample[CompleteSingleDisposalTriageAnswers].copy(
          disposalMethod = DisposalMethod.Gifted,
          individualUserType = Some(Self)
        )
      )(
        "disposalMethod.title",
        { doc =>
          checkContent(
            doc,
            routes.SingleDisposalsTriageController.checkYourAnswers()
          )
          doc.select("#disposalMethod-1").attr("checked") shouldBe "checked"
        }
      )

      behave like displayIndividualTriagePageBehaviorCompleteJourney(
        performAction
      )(
        sample[CompleteSingleDisposalTriageAnswers].copy(
          disposalMethod = DisposalMethod.Gifted,
          individualUserType = Some(Capacitor)
        )
      )(
        "disposalMethod.capacitor.title",
        { doc =>
          checkContent(
            doc,
            routes.SingleDisposalsTriageController.checkYourAnswers()
          )
          doc.select("#disposalMethod-1").attr("checked") shouldBe "checked"
        }
      )

      behave like displayIndividualTriagePageBehaviorCompleteJourney(
        performAction
      )(
        sample[CompleteSingleDisposalTriageAnswers].copy(
          disposalMethod = DisposalMethod.Gifted,
          individualUserType = Some(PersonalRepresentative)
        )
      )(
        "disposalMethod.personalRep.title",
        { doc =>
          checkContent(
            doc,
            routes.SingleDisposalsTriageController.checkYourAnswers()
          )
          doc.select("#disposalMethod-1").attr("checked") shouldBe "checked"
        }
      )

      behave like displayCustomContentForAgentWithSelfAndTrustType(
        performAction
      )(
        requiredPreviousAnswers.copy(
          disposalMethod = Some(DisposalMethod.Sold)
        )
      )(
        "disposalMethod.agent.title",
        doc =>
          checkContent(
            doc,
            routes.CommonTriageQuestionsController.howManyProperties()
          )
      )

      behave like displayCustomContentForAgentWithSelfAndTrustType(
        performAction
      )(
        requiredPreviousAnswers.copy(
          disposalMethod = Some(DisposalMethod.Sold),
          individualUserType = Some(PersonalRepresentative)
        )
      )(
        "disposalMethod.personalRep.title",
        doc =>
          checkContent(
            doc,
            routes.CommonTriageQuestionsController.howManyProperties()
          )
      )

      behave like displayCustomContentForTrusts(
        performAction
      )(
        requiredPreviousAnswers.copy(disposalMethod = Some(DisposalMethod.Sold))
      )(
        "disposalMethod.trust.title",
        doc =>
          checkContent(
            doc,
            routes.CommonTriageQuestionsController.howManyProperties()
          )
      )

      def checkContent(doc: Document, backLink: Call): Unit = {
        doc.select("#back").attr("href") shouldBe backLink.url
        doc
          .select("#content > article > form")
          .attr("action")                shouldBe routes.SingleDisposalsTriageController
          .howDidYouDisposeOfPropertySubmit()
          .url
      }

    }

    "handling submitted answers to the how did you dispose of your property page" must {

      def performAction(formData: (String, String)*): Future[Result] =
        controller.howDidYouDisposeOfPropertySubmit()(
          FakeRequest().withFormUrlEncodedBody(formData: _*)
        )

      def updateDraftReturn(
        d: DraftSingleDisposalReturn,
        newAnswers: SingleDisposalTriageAnswers
      ) =
        d.copy(
          triageAnswers = newAnswers,
          disposalDetailsAnswers = d.disposalDetailsAnswers.map(
            _.unset(_.disposalPrice)
              .unset(_.disposalFees)
          ),
          initialGainOrLoss = None,
          reliefDetailsAnswers = None,
          exemptionAndLossesAnswers = None,
          yearToDateLiabilityAnswers = None,
          supportingEvidenceAnswers = None,
          gainOrLossAfterReliefs = None
        )

      val requiredPreviousAnswers = IncompleteSingleDisposalTriageAnswers.empty.copy(
        hasConfirmedSingleDisposal = true,
        individualUserType = Some(Self)
      )

      behave like redirectToStartWhenInvalidJourney(
        () => performAction(),
        isValidJourney
      )

      behave like amendReturnToFillingOutReturnSpecBehaviour(
        controller.howDidYouDisposeOfPropertySubmit(),
        mockUUIDGenerator
      )

      behave like redirectWhenNoPreviousAnswerBehaviour[NumberOfProperties](() => performAction())(
        requiredPreviousAnswers,
        routes.CommonTriageQuestionsController.howManyProperties(),
        {
          case (answers, n) =>
            answers.copy(
              hasConfirmedSingleDisposal = if (n.contains(NumberOfProperties.One)) true else false
            )
        }
      )

      "show a form error with self type" when {

        def test(formData: Seq[(String, String)], expectedErrorKey: String) =
          testFormError(performAction, "disposalMethod.title")(
            formData,
            expectedErrorKey,
            requiredPreviousAnswers
          )

        "nothing is submitted" in {
          test(List.empty, "disposalMethod.error.required")
        }

        "the option is not recognised" in {
          test(List("disposalMethod" -> "3"), "disposalMethod.error.invalid")
        }

      }

      "show a form error with capacitor type" when {

        def test(formData: Seq[(String, String)], expectedErrorKey: String) =
          testFormError(performAction, "disposalMethod.capacitor.title")(
            formData,
            expectedErrorKey,
            requiredPreviousAnswers.copy(
              individualUserType = Some(Capacitor)
            )
          )

        "nothing is submitted" in {
          test(List.empty, "disposalMethod.capacitor.error.required")
        }

        "the option is not recognised" in {
          test(
            List("disposalMethod" -> "3"),
            "disposalMethod.capacitor.error.invalid"
          )
        }

      }

      "show a form error with personal representative" when {

        def test(formData: Seq[(String, String)], expectedErrorKey: String) =
          testFormError(performAction, "disposalMethod.personalRep.title")(
            formData,
            expectedErrorKey,
            requiredPreviousAnswers.copy(
              individualUserType = Some(PersonalRepresentative)
            )
          )

        "nothing is submitted" in {
          test(List.empty, "disposalMethod.personalRep.error.required")
        }

        "the option is not recognised" in {
          test(
            List("disposalMethod" -> "3"),
            "disposalMethod.personalRep.error.invalid"
          )
        }

      }

      behave like unsuccessfulUpdatesBehaviour(
        performAction,
        requiredPreviousAnswers,
        List("disposalMethod" -> "0"),
        requiredPreviousAnswers.copy(
          disposalMethod = Some(DisposalMethod.Sold)
        ),
        updateDraftReturn
      )

      "handle successful updates" when {

        "the user is starting a new draft return and" when {

          "the user has answered some questions but not complete the section" in {
            testSuccessfulUpdateStartingNewDraft(
              performAction,
              requiredPreviousAnswers,
              List("disposalMethod" -> "2"),
              requiredPreviousAnswers
                .copy(disposalMethod = Some(DisposalMethod.Other)),
              checkIsRedirect(
                _,
                routes.SingleDisposalsTriageController.checkYourAnswers()
              )
            )
          }

          "the user has complete the section" in {
            val completeAnswers = sample[CompleteSingleDisposalTriageAnswers]
            testSuccessfulUpdateStartingNewDraft(
              performAction,
              completeAnswers.copy(disposalMethod = DisposalMethod.Sold),
              List("disposalMethod" -> "1"),
              completeAnswers.copy(disposalMethod = DisposalMethod.Gifted),
              checkIsRedirect(
                _,
                routes.SingleDisposalsTriageController.checkYourAnswers()
              )
            )
          }

        }

        "the user is filling out a draft return and" when {

          def updateDraftReturn(
            d: DraftSingleDisposalReturn,
            newAnswers: SingleDisposalTriageAnswers
          ) =
            d.copy(
              triageAnswers = newAnswers,
              disposalDetailsAnswers = d.disposalDetailsAnswers.map(
                _.unset(_.disposalPrice)
                  .unset(_.disposalFees)
              ),
              initialGainOrLoss = None,
              reliefDetailsAnswers = None,
              exemptionAndLossesAnswers = None,
              yearToDateLiabilityAnswers = None,
              supportingEvidenceAnswers = None,
              gainOrLossAfterReliefs = None
            )

          "the section is complete" in {
            forAll { completeAnswers: CompleteSingleDisposalTriageAnswers =>
              testSuccessfulUpdateFillingOutReturn(
                performAction,
                completeAnswers.copy(disposalMethod = DisposalMethod.Sold),
                List("disposalMethod" -> "1"),
                (fillingOutReturn, draftReturn) =>
                  fillingOutReturn
                    .copy(draftReturn =
                      updateDraftReturn(
                        draftReturn,
                        completeAnswers.copy(disposalMethod = DisposalMethod.Gifted)
                      )
                    )
                    .withForceDisplayGainOrLossAfterReliefsForAmends,
                checkIsRedirect(
                  _,
                  routes.SingleDisposalsTriageController.checkYourAnswers()
                ),
                isAmend = true
              )
            }
          }

          "the section is incomplete" in {
            testSuccessfulUpdateFillingOutReturn(
              performAction,
              requiredPreviousAnswers,
              List("disposalMethod" -> "0"),
              (fillingOutReturn, draftReturn) =>
                fillingOutReturn.copy(draftReturn =
                  draftReturn.copy(
                    triageAnswers = requiredPreviousAnswers
                      .copy(disposalMethod = Some(DisposalMethod.Sold)),
                    disposalDetailsAnswers = draftReturn.disposalDetailsAnswers.map(
                      _.unset(_.disposalPrice)
                        .unset(_.disposalFees)
                    ),
                    initialGainOrLoss = None,
                    reliefDetailsAnswers = None,
                    exemptionAndLossesAnswers = None,
                    yearToDateLiabilityAnswers = None,
                    supportingEvidenceAnswers = None,
                    gainOrLossAfterReliefs = None
                  )
                ),
              checkIsRedirect(
                _,
                routes.SingleDisposalsTriageController.checkYourAnswers()
              )
            )
          }
        }
      }

      "not do any updates" when {

        "the answers submitted is the same as the one in session" in {
          inSequence {
            mockAuthWithNoRetrievals()
            mockGetSession(
              sessionDataWithFillingOutReturn(
                requiredPreviousAnswers.copy(
                  disposalMethod = Some(DisposalMethod.Sold)
                )
              )._1
            )
          }

          checkIsRedirect(
            performAction("disposalMethod" -> "0"),
            routes.SingleDisposalsTriageController.checkYourAnswers()
          )
        }

      }

    }

    "handling requests to display the were you a uk resident page" must {

      val requiredPreviousAnswers =
        IncompleteSingleDisposalTriageAnswers.empty.copy(
          individualUserType = Some(IndividualUserType.Self),
          disposalMethod = Some(DisposalMethod.Sold)
        )

      def performAction(): Future[Result] =
        controller.wereYouAUKResident()(FakeRequest())

      behave like redirectToStartWhenInvalidJourney(
        performAction,
        isValidJourney
      )

      behave like amendReturnToFillingOutReturnSpecBehaviour(
        controller.wereYouAUKResident(),
        mockUUIDGenerator
      )

      behave like redirectWhenNoPreviousAnswerBehaviour[DisposalMethod](
        performAction
      )(
        requiredPreviousAnswers,
        routes.SingleDisposalsTriageController.howDidYouDisposeOfProperty(),
        { case (answers, m) => answers.copy(disposalMethod = m) }
      )

      behave like displayIndividualTriagePageBehaviorIncompleteJourney(
        performAction
      )(
        requiredPreviousAnswers,
        requiredPreviousAnswers.copy(wasAUKResident = Some(false))
      )(
        "wereYouAUKResident.main.title",
        checkContent(
          _,
          routes.SingleDisposalsTriageController.howDidYouDisposeOfProperty()
        ),
        _.select("#wereYouAUKResident-false").attr("checked") shouldBe "checked"
      )

      behave like displayIndividualTriagePageBehaviorIncompleteJourney(
        performAction
      )(
        requiredPreviousAnswers
          .copy(individualUserType = Some(IndividualUserType.Capacitor)),
        requiredPreviousAnswers
          .copy(
            wasAUKResident = Some(false),
            individualUserType = Some(IndividualUserType.Capacitor)
          )
      )(
        "wereYouAUKResident.capacitor.main.title",
        checkContent(
          _,
          routes.SingleDisposalsTriageController.howDidYouDisposeOfProperty()
        ),
        _.select("#wereYouAUKResident-false").attr("checked") shouldBe "checked"
      )

      behave like displayIndividualTriagePageBehaviorIncompleteJourney(
        performAction
      )(
        requiredPreviousAnswers.copy(individualUserType = Some(IndividualUserType.PersonalRepresentative)),
        requiredPreviousAnswers
          .copy(
            wasAUKResident = Some(false),
            individualUserType = Some(IndividualUserType.PersonalRepresentative)
          )
      )(
        "wereYouAUKResident.personalRep.main.title",
        checkContent(
          _,
          routes.SingleDisposalsTriageController.howDidYouDisposeOfProperty()
        ),
        _.select("#wereYouAUKResident-false").attr("checked") shouldBe "checked"
      )

      behave like displayIndividualTriagePageBehaviorCompleteJourney(
        performAction
      )(
        sample[CompleteSingleDisposalTriageAnswers]
          .copy(
            countryOfResidence = Country.uk,
            individualUserType = Some(IndividualUserType.Self)
          )
      )(
        "wereYouAUKResident.main.title",
        { doc =>
          checkContent(
            doc,
            routes.SingleDisposalsTriageController.checkYourAnswers()
          )
          doc
            .select("#wereYouAUKResident-true")
            .attr("checked") shouldBe "checked"
        }
      )

      behave like displayIndividualTriagePageBehaviorCompleteJourney(
        performAction
      )(
        sample[CompleteSingleDisposalTriageAnswers]
          .copy(
            countryOfResidence = Country.uk,
            individualUserType = Some(IndividualUserType.Capacitor)
          )
      )(
        "wereYouAUKResident.capacitor.main.title",
        { doc =>
          checkContent(
            doc,
            routes.SingleDisposalsTriageController.checkYourAnswers()
          )
          doc
            .select("#wereYouAUKResident-true")
            .attr("checked") shouldBe "checked"
        }
      )

      behave like displayIndividualTriagePageBehaviorCompleteJourney(
        performAction
      )(
        sample[CompleteSingleDisposalTriageAnswers]
          .copy(
            countryOfResidence = Country.uk,
            individualUserType = Some(IndividualUserType.PersonalRepresentative)
          )
      )(
        "wereYouAUKResident.personalRep.main.title",
        { doc =>
          checkContent(
            doc,
            routes.SingleDisposalsTriageController.checkYourAnswers()
          )
          doc
            .select("#wereYouAUKResident-true")
            .attr("checked") shouldBe "checked"
        }
      )

      behave like displayCustomContentForAgentWithSelfAndTrustType(
        performAction
      )(
        requiredPreviousAnswers.copy(
          wasAUKResident = Some(true),
          countryOfResidence = Some(Country.uk)
        )
      )(
        "wereYouAUKResident.agent.main.title",
        doc =>
          checkContent(
            doc,
            routes.SingleDisposalsTriageController.howDidYouDisposeOfProperty()
          )
      )

      behave like displayCustomContentForAgentWithSelfAndTrustType(
        performAction
      )(
        requiredPreviousAnswers.copy(
          wasAUKResident = Some(true),
          countryOfResidence = Some(Country.uk),
          individualUserType = Some(IndividualUserType.PersonalRepresentative)
        )
      )(
        "wereYouAUKResident.personalRep.main.title",
        doc =>
          checkContent(
            doc,
            routes.SingleDisposalsTriageController.howDidYouDisposeOfProperty()
          )
      )

      behave like displayCustomContentForTrusts(
        performAction
      )(
        requiredPreviousAnswers.copy(
          wasAUKResident = Some(true),
          countryOfResidence = Some(Country.uk)
        )
      )(
        "wereYouAUKResident.trust.main.title",
        doc =>
          checkContent(
            doc,
            routes.SingleDisposalsTriageController.howDidYouDisposeOfProperty()
          )
      )

      def checkContent(doc: Document, backLink: Call): Unit = {
        doc.select("#back").attr("href") shouldBe backLink.url
        doc
          .select("#content > article > form")
          .attr("action")                shouldBe routes.SingleDisposalsTriageController
          .wereYouAUKResidentSubmit()
          .url
      }

    }

    "handling submitted answers to the were you a uk resident page" must {

      def performAction(formData: (String, String)*): Future[Result] =
        controller.wereYouAUKResidentSubmit()(
          FakeRequest().withFormUrlEncodedBody(formData: _*)
        )

      def updateDraftReturn(
        d: DraftSingleDisposalReturn,
        newAnswers: SingleDisposalTriageAnswers
      ) =
        d.copy(
          triageAnswers = newAnswers,
          propertyAddress = None,
          disposalDetailsAnswers = None,
          acquisitionDetailsAnswers = None,
          initialGainOrLoss = None,
          reliefDetailsAnswers = d.reliefDetailsAnswers.map(_.unsetPrrAndLettingRelief(newAnswers.isPeriodOfAdmin)),
          exemptionAndLossesAnswers = None,
          yearToDateLiabilityAnswers = None,
          supportingEvidenceAnswers = None
        )

      val requiredPreviousAnswers =
        IncompleteSingleDisposalTriageAnswers.empty.copy(
          disposalMethod = Some(DisposalMethod.Sold),
          individualUserType = Some(IndividualUserType.Self)
        )

      behave like redirectToStartWhenInvalidJourney(
        () => performAction(),
        isValidJourney
      )

      behave like amendReturnToFillingOutReturnSpecBehaviour(
        controller.wereYouAUKResidentSubmit(),
        mockUUIDGenerator
      )

      behave like redirectWhenNoPreviousAnswerBehaviour[DisposalMethod](() => performAction())(
        requiredPreviousAnswers,
        routes.SingleDisposalsTriageController.howDidYouDisposeOfProperty(),
        { case (answers, m) => answers.copy(disposalMethod = m) }
      )

      "show a form error for self type" when {

        def test(formData: Seq[(String, String)], expectedErrorKey: String) =
          testFormError(performAction, "wereYouAUKResident.title")(
            formData,
            expectedErrorKey,
            requiredPreviousAnswers
          )

        "nothing is submitted" in {
          test(List.empty, "wereYouAUKResident.error.required")
        }

        "the option is not recognised" in {
          test(
            List("wereYouAUKResident" -> "3"),
            "wereYouAUKResident.error.boolean"
          )
        }

      }

      "show a form error for personal representative type" when {

        def test(formData: Seq[(String, String)], expectedErrorKey: String) =
          testFormError(performAction, "wereYouAUKResident.personalRep.title")(
            formData,
            expectedErrorKey,
            requiredPreviousAnswers.copy(
              individualUserType = Some(IndividualUserType.PersonalRepresentative)
            )
          )

        "nothing is submitted" in {
          test(List.empty, "wereYouAUKResident.personalRep.error.required")
        }

        "the option is not recognised" in {
          test(
            List("wereYouAUKResident" -> "3"),
            "wereYouAUKResident.personalRep.error.boolean"
          )
        }

      }

      "show a form error for capacitor type" when {

        def test(formData: Seq[(String, String)], expectedErrorKey: String) =
          testFormError(performAction, "wereYouAUKResident.capacitor.title")(
            formData,
            expectedErrorKey,
            requiredPreviousAnswers.copy(
              individualUserType = Some(IndividualUserType.Capacitor)
            )
          )

        "nothing is submitted" in {
          test(List.empty, "wereYouAUKResident.capacitor.error.required")
        }

        "the option is not recognised" in {
          test(
            List("wereYouAUKResident" -> "3"),
            "wereYouAUKResident.capacitor.error.boolean"
          )
        }

      }

      behave like unsuccessfulUpdatesBehaviour(
        performAction,
        requiredPreviousAnswers,
        List("wereYouAUKResident" -> "true"),
        requiredPreviousAnswers.copy(wasAUKResident = Some(true)),
        updateDraftReturn
      )

      "handle successful updates" when {

        "the user is starting a new draft return and" when {

          "the user has answered some questions but not complete the section and has " +
            "changed their answer from not in the uk to was in the uk" in {
            val answers = requiredPreviousAnswers.copy(
              wasAUKResident = Some(false),
              countryOfResidence = Some(Country("AB")),
              assetType = Some(AssetType.Residential),
              disposalMethod = Some(DisposalMethod.Sold)
            )

            testSuccessfulUpdateStartingNewDraft(
              performAction,
              answers,
              List("wereYouAUKResident" -> "true"),
              requiredPreviousAnswers.copy(
                wasAUKResident = Some(true),
                countryOfResidence = None,
                assetType = None
              ),
              checkIsRedirect(
                _,
                routes.SingleDisposalsTriageController.checkYourAnswers()
              )
            )
          }

          "the user has answered some questions but not complete the section and has " +
            "changed their answer from was in the uk to not in the uk" in {
            val answers = requiredPreviousAnswers.copy(
              wasAUKResident = Some(true),
              countryOfResidence = None,
              assetType = Some(AssetType.Residential),
              disposalMethod = Some(DisposalMethod.Sold)
            )

            testSuccessfulUpdateStartingNewDraft(
              performAction,
              answers,
              List("wereYouAUKResident" -> "false"),
              requiredPreviousAnswers.copy(
                wasAUKResident = Some(false),
                countryOfResidence = None,
                assetType = None
              ),
              checkIsRedirect(
                _,
                routes.SingleDisposalsTriageController.checkYourAnswers()
              )
            )
          }

          "the user has complete the section and has changed their answer from " +
            "not in the uk to was in the uk" in {
            val completeAnswers = sample[CompleteSingleDisposalTriageAnswers].copy(
              disposalMethod = DisposalMethod.Sold
            )
            testSuccessfulUpdateStartingNewDraft(
              performAction,
              completeAnswers.copy(countryOfResidence = Country("AB")),
              List("wereYouAUKResident" -> "true"),
              IncompleteSingleDisposalTriageAnswers(
                completeAnswers.individualUserType,
                true,
                Some(DisposalMethod.Sold),
                Some(true),
                None,
                None,
                Some(completeAnswers.disposalDate),
                Some(completeAnswers.completionDate),
                None
              ),
              checkIsRedirect(
                _,
                routes.SingleDisposalsTriageController.checkYourAnswers()
              )
            )
          }

          "the user has completed the section and has changed their answer from " +
            "was in the uk to not in the uk" in {
            val completeAnswers = sample[CompleteSingleDisposalTriageAnswers].copy(
              disposalMethod = DisposalMethod.Sold
            )
            testSuccessfulUpdateStartingNewDraft(
              performAction,
              completeAnswers.copy(countryOfResidence = Country.uk),
              List("wereYouAUKResident" -> "false"),
              IncompleteSingleDisposalTriageAnswers(
                completeAnswers.individualUserType,
                true,
                Some(DisposalMethod.Sold),
                Some(false),
                None,
                None,
                Some(completeAnswers.disposalDate),
                Some(completeAnswers.completionDate),
                None
              ),
              checkIsRedirect(
                _,
                routes.SingleDisposalsTriageController.checkYourAnswers()
              )
            )
          }

        }

        "the user is filling out a draft return and" when {

          "the section is complete" in {
            forAll { completeAnswers: CompleteSingleDisposalTriageAnswers =>
              val newAnswers =
                IncompleteSingleDisposalTriageAnswers(
                  completeAnswers.individualUserType,
                  true,
                  Some(DisposalMethod.Sold),
                  Some(true),
                  None,
                  None,
                  Some(completeAnswers.disposalDate),
                  Some(completeAnswers.completionDate),
                  None
                )
              testSuccessfulUpdateFillingOutReturn(
                performAction,
                completeAnswers.copy(
                  countryOfResidence = Country("AB"),
                  disposalMethod = DisposalMethod.Sold
                ),
                List("wereYouAUKResident" -> "true"),
                (fillingOutReturn, draftReturn) =>
                  fillingOutReturn.copy(draftReturn = updateDraftReturn(draftReturn, newAnswers)),
                checkIsRedirect(
                  _,
                  routes.SingleDisposalsTriageController.checkYourAnswers()
                )
              )
            }
          }

          "the section is incomplete" in {
            val answers = requiredPreviousAnswers.copy(
              wasAUKResident = Some(true),
              countryOfResidence = None,
              assetType = Some(AssetType.Residential),
              disposalMethod = Some(DisposalMethod.Sold)
            )

            testSuccessfulUpdateFillingOutReturn(
              performAction,
              answers,
              List("wereYouAUKResident" -> "false"),
              (fillingOutReturn, draftReturn) =>
                fillingOutReturn.copy(draftReturn =
                  updateDraftReturn(
                    draftReturn,
                    requiredPreviousAnswers.copy(
                      wasAUKResident = Some(false),
                      countryOfResidence = None,
                      assetType = None
                    )
                  )
                ),
              checkIsRedirect(
                _,
                routes.SingleDisposalsTriageController.checkYourAnswers()
              )
            )
          }

        }

      }

      "not do any updates" when {

        "the answers submitted is the same as the one in session" in {
          inSequence {
            mockAuthWithNoRetrievals()
            mockGetSession(
              sessionDataWithFillingOutReturn(
                requiredPreviousAnswers.copy(
                  wasAUKResident = Some(true)
                )
              )._1
            )
          }

          checkIsRedirect(
            performAction("wereYouAUKResident" -> "true"),
            routes.SingleDisposalsTriageController.checkYourAnswers()
          )
        }

      }

    }

    "handling requests to display the did you dispose of a residential property page" must {

      val requiredPreviousAnswers =
        IncompleteSingleDisposalTriageAnswers.empty
          .copy(wasAUKResident = Some(true))

      def performAction(): Future[Result] =
        controller.didYouDisposeOfAResidentialProperty()(FakeRequest())

      behave like redirectToStartWhenInvalidJourney(
        performAction,
        isValidJourney
      )

      behave like amendReturnToFillingOutReturnSpecBehaviour(
        controller.didYouDisposeOfAResidentialProperty(),
        mockUUIDGenerator
      )

      behave like redirectWhenNoPreviousAnswerBehaviour[Boolean](
        performAction
      )(
        requiredPreviousAnswers,
        routes.SingleDisposalsTriageController.wereYouAUKResident(),
        { case (answers, w) => answers.copy(wasAUKResident = w) }
      )

      behave like displayIndividualTriagePageBehaviorIncompleteJourney(
        performAction
      )(
        requiredPreviousAnswers,
        requiredPreviousAnswers.copy(assetType = Some(AssetType.NonResidential))
      )(
        "didYouDisposeOfResidentialProperty.title",
        checkContent(
          _,
          routes.SingleDisposalsTriageController.wereYouAUKResident()
        ),
        _.select("#didYouDisposeOfResidentialProperty-false")
          .attr("checked") shouldBe "checked"
      )

      behave like displayIndividualTriagePageBehaviorIncompleteJourney(
        performAction
      )(
        requiredPreviousAnswers.copy(
          individualUserType = Some(IndividualUserType.Capacitor)
        ),
        requiredPreviousAnswers.copy(
          assetType = Some(AssetType.NonResidential),
          individualUserType = Some(IndividualUserType.Capacitor)
        )
      )(
        "didYouDisposeOfResidentialProperty.capacitor.title",
        checkContent(
          _,
          routes.SingleDisposalsTriageController.wereYouAUKResident()
        ),
        _.select("#didYouDisposeOfResidentialProperty-false")
          .attr("checked") shouldBe "checked"
      )

      behave like displayIndividualTriagePageBehaviorIncompleteJourney(
        performAction
      )(
        requiredPreviousAnswers.copy(
          individualUserType = Some(IndividualUserType.PersonalRepresentative)
        ),
        requiredPreviousAnswers.copy(
          assetType = Some(AssetType.NonResidential),
          individualUserType = Some(IndividualUserType.PersonalRepresentative)
        )
      )(
        "didYouDisposeOfResidentialProperty.personalRep.title",
        checkContent(
          _,
          routes.SingleDisposalsTriageController.wereYouAUKResident()
        ),
        _.select("#didYouDisposeOfResidentialProperty-false")
          .attr("checked") shouldBe "checked"
      )

      behave like displayIndividualTriagePageBehaviorCompleteJourney(
        performAction
      )(
        sample[CompleteSingleDisposalTriageAnswers].copy(
          individualUserType = Some(IndividualUserType.Self),
          countryOfResidence = Country.uk,
          assetType = AssetType.Residential
        )
      )(
        "didYouDisposeOfResidentialProperty.title",
        { doc =>
          checkContent(
            doc,
            routes.SingleDisposalsTriageController.checkYourAnswers()
          )
          doc
            .select("#didYouDisposeOfResidentialProperty-true")
            .attr("checked") shouldBe "checked"
        }
      )

      behave like displayIndividualTriagePageBehaviorCompleteJourney(
        performAction
      )(
        sample[CompleteSingleDisposalTriageAnswers].copy(
          individualUserType = Some(IndividualUserType.Capacitor),
          countryOfResidence = Country.uk,
          assetType = AssetType.Residential
        )
      )(
        "didYouDisposeOfResidentialProperty.capacitor.title",
        { doc =>
          checkContent(
            doc,
            routes.SingleDisposalsTriageController.checkYourAnswers()
          )
          doc
            .select("#didYouDisposeOfResidentialProperty-true")
            .attr("checked") shouldBe "checked"
        }
      )

      behave like displayIndividualTriagePageBehaviorCompleteJourney(
        performAction
      )(
        sample[CompleteSingleDisposalTriageAnswers].copy(
          individualUserType = Some(IndividualUserType.PersonalRepresentative),
          countryOfResidence = Country.uk,
          assetType = AssetType.Residential
        )
      )(
        "didYouDisposeOfResidentialProperty.personalRep.title",
        { doc =>
          checkContent(
            doc,
            routes.SingleDisposalsTriageController.checkYourAnswers()
          )
          doc
            .select("#didYouDisposeOfResidentialProperty-true")
            .attr("checked") shouldBe "checked"
        }
      )

      behave like displayCustomContentForAgentWithSelfAndTrustType(
        performAction
      )(requiredPreviousAnswers.copy(assetType = Some(AssetType.Residential)))(
        "didYouDisposeOfResidentialProperty.agent.title",
        doc =>
          checkContent(
            doc,
            routes.SingleDisposalsTriageController.wereYouAUKResident()
          )
      )

      behave like displayCustomContentForAgentWithSelfAndTrustType(
        performAction
      )(
        requiredPreviousAnswers.copy(
          assetType = Some(AssetType.Residential),
          individualUserType = Some(IndividualUserType.PersonalRepresentative)
        )
      )(
        "didYouDisposeOfResidentialProperty.personalRep.title",
        doc =>
          checkContent(
            doc,
            routes.SingleDisposalsTriageController.wereYouAUKResident()
          )
      )

      behave like displayCustomContentForTrusts(
        performAction
      )(requiredPreviousAnswers.copy(assetType = Some(AssetType.Residential)))(
        "didYouDisposeOfResidentialProperty.trust.title",
        doc =>
          checkContent(
            doc,
            routes.SingleDisposalsTriageController.wereYouAUKResident()
          )
      )

      def checkContent(doc: Document, backLink: Call): Unit = {
        doc.select("#back").attr("href") shouldBe backLink.url
        doc
          .select("#content > article > form")
          .attr("action")                shouldBe routes.SingleDisposalsTriageController
          .didYouDisposeOfAResidentialPropertySubmit()
          .url

      }

    }

    "handling submitted answers to the did you dispose of a residential property page" must {

      def performAction(formData: (String, String)*): Future[Result] =
        controller.didYouDisposeOfAResidentialPropertySubmit()(
          FakeRequest().withFormUrlEncodedBody(formData: _*)
        )

      val requiredPreviousAnswers =
        IncompleteSingleDisposalTriageAnswers.empty.copy(
          wasAUKResident = Some(true),
          individualUserType = Some(IndividualUserType.Self)
        )

      behave like redirectToStartWhenInvalidJourney(
        () => performAction(),
        isValidJourney
      )

      behave like amendReturnToFillingOutReturnSpecBehaviour(
        controller.didYouDisposeOfAResidentialPropertySubmit(),
        mockUUIDGenerator
      )

      behave like redirectWhenNoPreviousAnswerBehaviour[Boolean](() => performAction())(
        requiredPreviousAnswers,
        routes.SingleDisposalsTriageController.wereYouAUKResident(),
        { case (answers, w) => answers.copy(wasAUKResident = w) }
      )

      "show a form error fro self type" when {

        def test(formData: Seq[(String, String)], expectedErrorKey: String) =
          testFormError(
            performAction,
            "didYouDisposeOfResidentialProperty.title"
          )(
            formData,
            expectedErrorKey,
            requiredPreviousAnswers
          )

        "nothing is submitted" in {
          test(List.empty, "didYouDisposeOfResidentialProperty.error.required")
        }

        "the option is not recognised" in {
          test(
            List("didYouDisposeOfResidentialProperty" -> "3"),
            "didYouDisposeOfResidentialProperty.error.boolean"
          )
        }

      }

      "show a form error fro capacitor type" when {

        def test(formData: Seq[(String, String)], expectedErrorKey: String) =
          testFormError(
            performAction,
            "didYouDisposeOfResidentialProperty.capacitor.title"
          )(
            formData,
            expectedErrorKey,
            requiredPreviousAnswers.copy(
              individualUserType = Some(IndividualUserType.Capacitor)
            )
          )

        "nothing is submitted" in {
          test(
            List.empty,
            "didYouDisposeOfResidentialProperty.capacitor.error.required"
          )
        }

        "the option is not recognised" in {
          test(
            List("didYouDisposeOfResidentialProperty" -> "3"),
            "didYouDisposeOfResidentialProperty.capacitor.error.boolean"
          )
        }

      }

      "show a form error fro personal representative type" when {

        def test(formData: Seq[(String, String)], expectedErrorKey: String) =
          testFormError(
            performAction,
            "didYouDisposeOfResidentialProperty.personalRep.title"
          )(
            formData,
            expectedErrorKey,
            requiredPreviousAnswers.copy(
              individualUserType = Some(IndividualUserType.PersonalRepresentative)
            )
          )

        "nothing is submitted" in {
          test(
            List.empty,
            "didYouDisposeOfResidentialProperty.personalRep.error.required"
          )
        }

        "the option is not recognised" in {
          test(
            List("didYouDisposeOfResidentialProperty" -> "3"),
            "didYouDisposeOfResidentialProperty.personalRep.error.boolean"
          )
        }

      }

      behave like unsuccessfulUpdatesBehaviour(
        performAction,
        requiredPreviousAnswers,
        List("didYouDisposeOfResidentialProperty" -> "true"),
        requiredPreviousAnswers.copy(assetType = Some(AssetType.Residential)),
        {
          case (draftReturn, answers) =>
            draftReturn.copy(triageAnswers = answers)
        }
      )

      "handle successful updates" when {

        "the user is starting a new draft return and" when {

          "the user has answered some questions but not complete the section" in {
            testSuccessfulUpdateStartingNewDraft(
              performAction,
              requiredPreviousAnswers,
              List("didYouDisposeOfResidentialProperty" -> "true"),
              requiredPreviousAnswers
                .copy(assetType = Some(AssetType.Residential)),
              checkIsRedirect(
                _,
                routes.SingleDisposalsTriageController.checkYourAnswers()
              )
            )
          }

          "the user has complete the section and has changed their answer and they choose asset type non-residential" in {
            val completeAnswers = sample[CompleteSingleDisposalTriageAnswers].copy(
              disposalMethod = DisposalMethod.Sold
            )
            testSuccessfulUpdateStartingNewDraft(
              performAction,
              completeAnswers.copy(assetType = Residential),
              List("didYouDisposeOfResidentialProperty" -> "false"),
              IncompleteSingleDisposalTriageAnswers
                .fromCompleteAnswers(completeAnswers)
                .copy(assetType = Some(NonResidential)),
              checkIsRedirect(
                _,
                routes.SingleDisposalsTriageController.checkYourAnswers()
              )
            )
          }

          "the user has complete the section and has changed their answer and they choose asset type residential" in {
            val completeAnswers = sample[CompleteSingleDisposalTriageAnswers].copy(
              disposalMethod = DisposalMethod.Sold
            )
            testSuccessfulUpdateStartingNewDraft(
              performAction,
              completeAnswers.copy(assetType = NonResidential),
              List("didYouDisposeOfResidentialProperty" -> "true"),
              IncompleteSingleDisposalTriageAnswers
                .fromCompleteAnswers(completeAnswers)
                .copy(assetType = Some(Residential)),
              checkIsRedirect(
                _,
                routes.SingleDisposalsTriageController.checkYourAnswers()
              )
            )
          }

        }

        "the user is filling out a draft return and" when {

          "the user has answered some questions but not complete the section" in {
            testSuccessfulUpdateFillingOutReturn(
              performAction,
              requiredPreviousAnswers,
              List("didYouDisposeOfResidentialProperty" -> "true"),
              (fillingOutReturn, draftReturn) =>
                fillingOutReturn.copy(draftReturn =
                  draftReturn.copy(triageAnswers =
                    requiredPreviousAnswers
                      .copy(assetType = Some(AssetType.Residential))
                  )
                ),
              checkIsRedirect(
                _,
                routes.SingleDisposalsTriageController.checkYourAnswers()
              )
            )
          }

          "the user has complete the section and has changed their answer from not in the uk to was in the uk" in {
            forAll { completeAnswers: CompleteSingleDisposalTriageAnswers =>
              testSuccessfulUpdateFillingOutReturn(
                performAction,
                completeAnswers.copy(
                  assetType = Residential,
                  disposalMethod = DisposalMethod.Sold
                ),
                List("didYouDisposeOfResidentialProperty" -> "false"),
                (fillingOutReturn, draftReturn) =>
                  fillingOutReturn.copy(draftReturn =
                    draftReturn.copy(triageAnswers =
                      IncompleteSingleDisposalTriageAnswers
                        .fromCompleteAnswers(completeAnswers)
                        .copy(
                          assetType = Some(NonResidential),
                          disposalMethod = Some(DisposalMethod.Sold)
                        )
                    )
                  ),
                checkIsRedirect(
                  _,
                  routes.SingleDisposalsTriageController.checkYourAnswers()
                )
              )
            }
          }

        }

      }

      "not do any updates" when {

        "the answers submitted is the same as the one in session" in {
          inSequence {
            mockAuthWithNoRetrievals()
            mockGetSession(
              sessionDataWithFillingOutReturn(
                requiredPreviousAnswers.copy(
                  assetType = Some(Residential)
                )
              )._1
            )
          }

          checkIsRedirect(
            performAction("didYouDisposeOfResidentialProperty" -> "true"),
            routes.SingleDisposalsTriageController.checkYourAnswers()
          )
        }

      }

    }

    "handling requests to display the when was disposal date page" must {

      val requiredPreviousAnswersUkResident =
        IncompleteSingleDisposalTriageAnswers.empty.copy(
          individualUserType = Some(Self),
          hasConfirmedSingleDisposal = true,
          disposalMethod = Some(DisposalMethod.Gifted),
          wasAUKResident = Some(true),
          assetType = Some(AssetType.Residential)
        )

      val disposalDate = DisposalDate(LocalDate.of(2020, 1, 2), sample[TaxYear])

      def performAction(): Future[Result] =
        controller.whenWasDisposalDate()(FakeRequest())

      behave like redirectToStartWhenInvalidJourney(
        performAction,
        isValidJourney
      )

      behave like amendReturnToFillingOutReturnSpecBehaviour(
        controller.whenWasDisposalDate(),
        mockUUIDGenerator
      )

      behave like noDateOfDeathForPersonalRepBehaviour(performAction)

      behave like redirectWhenNoPreviousAnswerBehaviour[Boolean](
        performAction
      )(
        requiredPreviousAnswersUkResident,
        routes.SingleDisposalsTriageController
          .didYouDisposeOfAResidentialProperty(),
        {
          case (answers, w) =>
            answers.copy(assetType = w.map(if (_) AssetType.Residential else AssetType.NonResidential))
        }
      )

      behave like displayIndividualTriagePageBehaviorIncompleteJourney(
        performAction
      )(
        requiredPreviousAnswersUkResident,
        requiredPreviousAnswersUkResident.copy(
          disposalDate = Some(disposalDate)
        ),
        Some("the user was a uk resident")
      )(
        "disposalDate.title",
        checkContent(
          _,
          routes.SingleDisposalsTriageController
            .didYouDisposeOfAResidentialProperty()
        ),
        checkPrepopulatedContent(_)
      )

      behave like displayIndividualTriagePageBehaviorIncompleteJourney(
        performAction
      )(
        requiredPreviousAnswersUkResident.copy(
          individualUserType = Some(Capacitor)
        ),
        requiredPreviousAnswersUkResident.copy(
          disposalDate = Some(disposalDate),
          individualUserType = Some(Capacitor)
        ),
        Some("the user was a uk resident")
      )(
        "disposalDate.capacitor.title",
        checkContent(
          _,
          routes.SingleDisposalsTriageController
            .didYouDisposeOfAResidentialProperty()
        ),
        checkPrepopulatedContent(_)
      )

      behave like displayIndividualTriagePageBehaviorIncompleteJourney(
        performAction
      )(
        requiredPreviousAnswersUkResident.copy(
          individualUserType = Some(PersonalRepresentative)
        ),
        requiredPreviousAnswersUkResident.copy(
          disposalDate = Some(disposalDate),
          individualUserType = Some(PersonalRepresentative)
        ),
        Some("the user was a uk resident"),
        Some(sample[CompleteRepresenteeAnswers].copy(dateOfDeath = Some(sample[DateOfDeath])))
      )(
        "disposalDate.personalRep.title",
        checkContent(
          _,
          routes.SingleDisposalsTriageController
            .didYouDisposeOfAResidentialProperty()
        ),
        checkPrepopulatedContent(_)
      )

      behave like displayIndividualTriagePageBehaviorIncompleteJourney(
        performAction
      )(
        requiredPreviousAnswersUkResident.copy(
          wasAUKResident = Some(false),
          countryOfResidence = Some(sample[Country]),
          assetType = Some(AssetType.Residential)
        ),
        requiredPreviousAnswersUkResident.copy(
          wasAUKResident = Some(false),
          countryOfResidence = Some(sample[Country]),
          assetType = Some(AssetType.Residential),
          disposalDate = Some(disposalDate)
        ),
        Some("the user was not a uk resident")
      )(
        "disposalDate.title",
        checkContent(
          _,
          routes.SingleDisposalsTriageController.assetTypeForNonUkResidents()
        ),
        checkPrepopulatedContent(_)
      )

      behave like displayIndividualTriagePageBehaviorIncompleteJourney(
        performAction
      )(
        requiredPreviousAnswersUkResident.copy(
          wasAUKResident = Some(false),
          countryOfResidence = Some(sample[Country]),
          assetType = Some(AssetType.Residential),
          individualUserType = Some(Capacitor)
        ),
        requiredPreviousAnswersUkResident.copy(
          wasAUKResident = Some(false),
          countryOfResidence = Some(sample[Country]),
          assetType = Some(AssetType.Residential),
          disposalDate = Some(disposalDate),
          individualUserType = Some(Capacitor)
        ),
        Some("the user was not a uk resident")
      )(
        "disposalDate.capacitor.title",
        checkContent(
          _,
          routes.SingleDisposalsTriageController.assetTypeForNonUkResidents()
        ),
        checkPrepopulatedContent(_)
      )

      behave like displayIndividualTriagePageBehaviorIncompleteJourney(
        performAction
      )(
        requiredPreviousAnswersUkResident.copy(
          wasAUKResident = Some(false),
          countryOfResidence = Some(sample[Country]),
          assetType = Some(AssetType.Residential),
          individualUserType = Some(PersonalRepresentative)
        ),
        requiredPreviousAnswersUkResident.copy(
          wasAUKResident = Some(false),
          countryOfResidence = Some(sample[Country]),
          assetType = Some(AssetType.Residential),
          disposalDate = Some(disposalDate),
          individualUserType = Some(PersonalRepresentative)
        ),
        Some("the user was not a uk resident"),
        Some(sample[CompleteRepresenteeAnswers].copy(dateOfDeath = Some(sample[DateOfDeath])))
      )(
        "disposalDate.personalRep.title",
        checkContent(
          _,
          routes.SingleDisposalsTriageController.assetTypeForNonUkResidents()
        ),
        checkPrepopulatedContent(_)
      )

      behave like displayIndividualTriagePageBehaviorIncompleteJourney(
        performAction
      )(
        requiredPreviousAnswersUkResident,
        requiredPreviousAnswersUkResident
          .copy(tooEarlyDisposalDate = Some(disposalDate.value)),
        Some("the user had not disposed of their property in a valid tax year")
      )(
        "disposalDate.title",
        checkContent(
          _,
          routes.SingleDisposalsTriageController
            .didYouDisposeOfAResidentialProperty()
        ),
        checkPrepopulatedContent(_)
      )

      behave like displayIndividualTriagePageBehaviorIncompleteJourney(
        performAction
      )(
        requiredPreviousAnswersUkResident.copy(
          individualUserType = Some(Capacitor)
        ),
        requiredPreviousAnswersUkResident.copy(
          tooEarlyDisposalDate = Some(disposalDate.value),
          individualUserType = Some(Capacitor)
        ),
        Some("the user had not disposed of their property in a valid tax year")
      )(
        "disposalDate.capacitor.title",
        checkContent(
          _,
          routes.SingleDisposalsTriageController
            .didYouDisposeOfAResidentialProperty()
        ),
        checkPrepopulatedContent(_)
      )

      behave like displayIndividualTriagePageBehaviorIncompleteJourney(
        performAction
      )(
        requiredPreviousAnswersUkResident.copy(
          individualUserType = Some(PersonalRepresentative)
        ),
        requiredPreviousAnswersUkResident.copy(
          tooEarlyDisposalDate = Some(disposalDate.value),
          individualUserType = Some(PersonalRepresentative)
        ),
        Some("the user had not disposed of their property in a valid tax year"),
        Some(sample[CompleteRepresenteeAnswers].copy(dateOfDeath = Some(sample[DateOfDeath])))
      )(
        "disposalDate.personalRep.title",
        checkContent(
          _,
          routes.SingleDisposalsTriageController
            .didYouDisposeOfAResidentialProperty()
        ),
        checkPrepopulatedContent(_)
      )

      behave like displayIndividualTriagePageBehaviorCompleteJourney(
        performAction
      )(
        sample[CompleteSingleDisposalTriageAnswers].copy(
          countryOfResidence = Country.uk,
          assetType = AssetType.Residential,
          disposalDate = disposalDate,
          individualUserType = Some(Self)
        )
      )(
        "disposalDate.title",
        { doc =>
          checkContent(
            doc,
            routes.SingleDisposalsTriageController.checkYourAnswers()
          )
          checkPrepopulatedContent(doc)
        }
      )

      behave like displayIndividualTriagePageBehaviorCompleteJourney(
        performAction
      )(
        sample[CompleteSingleDisposalTriageAnswers].copy(
          countryOfResidence = Country.uk,
          assetType = AssetType.Residential,
          disposalDate = disposalDate,
          individualUserType = Some(Capacitor)
        )
      )(
        "disposalDate.capacitor.title",
        { doc =>
          checkContent(
            doc,
            routes.SingleDisposalsTriageController.checkYourAnswers()
          )
          checkPrepopulatedContent(doc)
        }
      )

      behave like displayIndividualTriagePageBehaviorCompleteJourney(
        performAction
      )(
        sample[CompleteSingleDisposalTriageAnswers].copy(
          countryOfResidence = Country.uk,
          assetType = AssetType.Residential,
          disposalDate = disposalDate,
          individualUserType = Some(PersonalRepresentative)
        ),
        Some(sample[CompleteRepresenteeAnswers].copy(dateOfDeath = Some(sample[DateOfDeath])))
      )(
        "disposalDate.personalRep.title",
        { doc =>
          checkContent(
            doc,
            routes.SingleDisposalsTriageController.checkYourAnswers()
          )
          checkPrepopulatedContent(doc)
        }
      )

      behave like displayCustomContentForAgentWithSelfAndTrustType(
        performAction
      )(
        requiredPreviousAnswersUkResident
          .copy(disposalDate = Some(disposalDate))
      )(
        "disposalDate.agent.title",
        doc =>
          checkContent(
            doc,
            routes.SingleDisposalsTriageController
              .didYouDisposeOfAResidentialProperty()
          )
      )

      behave like displayCustomContentForAgentWithSelfAndTrustType(
        performAction
      )(
        requiredPreviousAnswersUkResident.copy(
          disposalDate = Some(disposalDate),
          individualUserType = Some(PersonalRepresentative)
        ),
        Some(sample[CompleteRepresenteeAnswers].copy(dateOfDeath = Some(sample[DateOfDeath])))
      )(
        "disposalDate.personalRep.title",
        doc =>
          checkContent(
            doc,
            routes.SingleDisposalsTriageController
              .didYouDisposeOfAResidentialProperty()
          )
      )

      behave like displayCustomContentForTrusts(
        performAction
      )(
        requiredPreviousAnswersUkResident
          .copy(disposalDate = Some(disposalDate))
      )(
        "disposalDate.trust.title",
        doc =>
          checkContent(
            doc,
            routes.SingleDisposalsTriageController
              .didYouDisposeOfAResidentialProperty()
          )
      )

      def checkContent(doc: Document, backLink: Call): Unit = {
        doc.select("#back").attr("href") shouldBe backLink.url
        doc
          .select("#content > article > form")
          .attr("action")                shouldBe routes.SingleDisposalsTriageController
          .whenWasDisposalDateSubmit()
          .url
      }

      def checkPrepopulatedContent(doc: Document) = {
        doc
          .select("#disposalDate-day")
          .attr("value") shouldBe disposalDate.value.getDayOfMonth.toString
        doc
          .select("#disposalDate-month")
          .attr("value") shouldBe disposalDate.value.getMonthValue.toString
        doc
          .select("#disposalDate-year")
          .attr("value") shouldBe disposalDate.value.getYear.toString
      }

    }

    "handling submitted disposal dates" must {

      def performAction(formData: (String, String)*): Future[Result] =
        controller.whenWasDisposalDateSubmit()(
          FakeRequest().withFormUrlEncodedBody(formData: _*)
        )

      def formData(date: LocalDate) =
        List(
          "disposalDate-day"   -> date.getDayOfMonth().toString,
          "disposalDate-month" -> date.getMonthValue().toString,
          "disposalDate-year"  -> date.getYear().toString
        )

      def updateDraftReturn(
        d: DraftSingleDisposalReturn,
        newAnswers: SingleDisposalTriageAnswers
      ) =
        d.copy(
          triageAnswers = newAnswers,
          acquisitionDetailsAnswers = d.acquisitionDetailsAnswers.map(_.unsetAllButAcquisitionMethod(newAnswers)),
          initialGainOrLoss = None,
          reliefDetailsAnswers = d.reliefDetailsAnswers.map(_.unsetPrrAndLettingRelief(newAnswers.isPeriodOfAdmin)),
          yearToDateLiabilityAnswers = d.yearToDateLiabilityAnswers.flatMap {
            case _: NonCalculatedYTDAnswers => None
            case c: CalculatedYTDAnswers    =>
              Some(
                c.unset(_.hasEstimatedDetails)
                  .unset(_.calculatedTaxDue)
                  .unset(_.taxDue)
                  .unset(_.mandatoryEvidence)
                  .unset(_.expiredEvidence)
                  .unset(_.pendingUpscanUpload)
              )
          },
          supportingEvidenceAnswers = None,
          gainOrLossAfterReliefs = None
        )

      val tomorrow = today.plusDays(1L)

      val taxYear = sample[TaxYear].copy(
        startDateInclusive = LocalDate.of(today.getYear, 4, 6),
        endDateExclusive = LocalDate.of(today.getYear + 1, 4, 6)
      )

      val requiredPreviousAnswers =
        IncompleteSingleDisposalTriageAnswers.empty.copy(
          individualUserType = Some(Self),
          hasConfirmedSingleDisposal = true,
          disposalMethod = Some(DisposalMethod.Gifted),
          wasAUKResident = Some(true),
          assetType = Some(AssetType.Residential)
        )

      behave like redirectToStartWhenInvalidJourney(
        () => performAction(),
        isValidJourney
      )

      behave like amendReturnToFillingOutReturnSpecBehaviour(
        controller.whenWasDisposalDateSubmit(),
        mockUUIDGenerator
      )

      behave like redirectWhenNoPreviousAnswerBehaviour[Boolean](() => performAction())(
        requiredPreviousAnswers,
        routes.SingleDisposalsTriageController
          .didYouDisposeOfAResidentialProperty(),
        {
          case (answers, w) =>
            answers.copy(assetType = w.map(if (_) AssetType.Residential else AssetType.NonResidential))
        }
      )

      "show an error page" when {

        "there is a problem getting the tax year" in {
          inSequence {
            mockAuthWithNoRetrievals()
            mockGetSession(
              sessionDataWithFillingOutReturn(requiredPreviousAnswers)._1
            )
            mockGetTaxYear(today)(Left(Error("")))
          }

          checkIsTechnicalErrorPage(performAction(formData(today): _*))
        }

      }

      "show a form error with self type" when {

        def test(formData: Seq[(String, String)], expectedErrorKey: String) =
          testFormError(performAction, "disposalDate.title")(
            formData,
            expectedErrorKey,
            requiredPreviousAnswers
          )

        "the date is invalid" in {
          dateErrorScenarios("disposalDate", "").foreach { scenario =>
            withClue(s"For $scenario: ") {
              val formData = List(
                "disposalDate-day"   -> scenario.dayInput,
                "disposalDate-month" -> scenario.monthInput,
                "disposalDate-year"  -> scenario.yearInput
              ).collect { case (id, Some(input)) => id -> input }
              test(formData, scenario.expectedErrorMessageKey)
            }
          }
        }

        "the disposal date is in the future" in {
          DateErrorScenario(
            Some(tomorrow.getDayOfMonth.toString),
            Some(tomorrow.getMonthValue.toString),
            Some(tomorrow.getYear.toString),
            "disposalDate.error.tooFarInFuture"
          )

          test(formData(tomorrow), "disposalDate.error.tooFarInFuture")
        }

      }

      "show a form error with capacitor type" when {

        def test(formData: Seq[(String, String)], expectedErrorKey: String) =
          testFormError(performAction, "disposalDate.capacitor.title")(
            formData,
            expectedErrorKey,
            requiredPreviousAnswers.copy(
              individualUserType = Some(Capacitor)
            )
          )

        "the date is invalid" in {
          dateErrorScenarios("disposalDate", "").foreach { scenario =>
            withClue(s"For $scenario: ") {
              val formData = List(
                "disposalDate-day"   -> scenario.dayInput,
                "disposalDate-month" -> scenario.monthInput,
                "disposalDate-year"  -> scenario.yearInput
              ).collect { case (id, Some(input)) => id -> input }
              test(formData, scenario.expectedErrorMessageKey)
            }
          }
        }

        "the disposal date is in the future" in {
          DateErrorScenario(
            Some(tomorrow.getDayOfMonth.toString),
            Some(tomorrow.getMonthValue.toString),
            Some(tomorrow.getYear.toString),
            "disposalDate.error.tooFarInFuture"
          )

          test(formData(tomorrow), "disposalDate.error.tooFarInFuture")
        }

      }

      "show a form error with personal representative type" when {

        def test(
          personalRepType: Either[PersonalRepresentativeInPeriodOfAdmin.type, PersonalRepresentative.type],
          dateOfDeath: DateOfDeath = DateOfDeath(LocalDate.of(1800, 1, 1))
        )(formData: Seq[(String, String)], expectedErrorKey: String) =
          testFormError(performAction, "disposalDate.personalRep.title")(
            formData,
            expectedErrorKey,
            requiredPreviousAnswers.copy(
              individualUserType = Some(personalRepType.merge)
            ),
            Some(sample[CompleteRepresenteeAnswers].copy(dateOfDeath = Some(dateOfDeath)))
          )

        "the date is invalid" in {
          dateErrorScenarios("disposalDate", "").foreach { scenario =>
            withClue(s"For $scenario: ") {
              val formData = List(
                "disposalDate-day"   -> scenario.dayInput,
                "disposalDate-month" -> scenario.monthInput,
                "disposalDate-year"  -> scenario.yearInput
              ).collect { case (id, Some(input)) => id -> input }
              test(Right(PersonalRepresentative))(formData, scenario.expectedErrorMessageKey)
            }
          }
        }

        "the disposal date is in the future" in {
          DateErrorScenario(
            Some(tomorrow.getDayOfMonth.toString),
            Some(tomorrow.getMonthValue.toString),
            Some(tomorrow.getYear.toString),
            "disposalDate.error.tooFarInFuture"
          )

          test(Left(PersonalRepresentativeInPeriodOfAdmin))(formData(tomorrow), "disposalDate.error.tooFarInFuture")
        }

        "the disposal date is strictly after the date of death and the user is a non-period of admin personal rep" in {
          test(
            Right(PersonalRepresentative),
            dateOfDeath = DateOfDeath(today.minusDays(1L))
          )(
            formData(today),
            "disposalDate.error.nonPeriodOfAdminDeathAfterDate"
          )
        }

        "the disposal date is on the date of death and the user is a period of admin personal rep" in {
          test(
            Left(PersonalRepresentativeInPeriodOfAdmin),
            dateOfDeath = DateOfDeath(today.minusDays(1L))
          )(
            formData(today.minusDays(1L)),
            "disposalDate.error.periodOfAdminDeathNotAfterDate"
          )
        }

        "the disposal date is strictly before the date of death and the user is a period of admin personal rep" in {
          test(
            Left(PersonalRepresentativeInPeriodOfAdmin),
            dateOfDeath = DateOfDeath(today.minusDays(1L))
          )(
            formData(today.minusDays(2L)),
            "disposalDate.error.periodOfAdminDeathNotAfterDate"
          )
        }

      }

      behave like unsuccessfulUpdatesBehaviour(
        performAction,
        requiredPreviousAnswers,
        formData(today),
        requiredPreviousAnswers
          .copy(disposalDate = Some(DisposalDate(today, taxYear))),
        updateDraftReturn,
        () => mockGetTaxYear(today)(Right(Some(taxYear)))
      )

      "handle valid dates" when {

        "the user is starting in a draft return and" when {

          "no tax year can be found for the given disposal date" in {

            testSuccessfulUpdateStartingNewDraft(
              performAction,
              requiredPreviousAnswers,
              formData(today),
              requiredPreviousAnswers
                .copy(
                  tooEarlyDisposalDate = Some(today),
                  disposalDate = None,
                  completionDate = None
                ),
              checkIsRedirect(
                _,
                routes.CommonTriageQuestionsController.disposalDateTooEarly()
              ),
              () => mockGetTaxYear(today)(Right(None)),
              Some(sample[CompleteRepresenteeAnswers].copy(dateOfDeath = Some(DateOfDeath(LocalDate.of(1800, 1, 1)))))
            )

          }

          "a tax year can be found and the journey was complete" in {
            val completeJourney =
              sample[CompleteSingleDisposalTriageAnswers]
                .copy(
                  individualUserType = Some(Self),
                  disposalDate = DisposalDate(today, taxYear)
                )
            val date            = today.minusDays(1L)

            testSuccessfulUpdateStartingNewDraft(
              performAction,
              completeJourney,
              formData(date),
              IncompleteSingleDisposalTriageAnswers(
                completeJourney.individualUserType,
                true,
                Some(
                  if (completeJourney.representativeType() === Some(PersonalRepresentativeInPeriodOfAdmin))
                    DisposalMethod.Sold
                  else completeJourney.disposalMethod
                ),
                Some(completeJourney.countryOfResidence.isUk()),
                if (completeJourney.countryOfResidence.isUk()) None
                else Some(completeJourney.countryOfResidence),
                Some(completeJourney.assetType),
                Some(DisposalDate(date, taxYear)),
                None,
                None
              ),
              checkIsRedirect(
                _,
                routes.SingleDisposalsTriageController.checkYourAnswers()
              ),
              () => mockGetTaxYear(date)(Right(Some(taxYear)))
            )

          }

        }

        "the user is filling out a draft return and" when {

          "the section is incomplete" in {
            testSuccessfulUpdateFillingOutReturn(
              performAction,
              requiredPreviousAnswers,
              formData(today),
              (fillingOutReturn, draftReturn) =>
                fillingOutReturn
                  .copy(draftReturn =
                    updateDraftReturn(
                      draftReturn,
                      requiredPreviousAnswers
                        .copy(disposalDate = Some(DisposalDate(today, taxYear)))
                    )
                  )
                  .withForceDisplayGainOrLossAfterReliefsForAmends,
              checkIsRedirect(
                _,
                routes.CommonTriageQuestionsController.amendReturnDisposalDateDifferentTaxYear()
              ),
              () => mockGetTaxYear(today)(Right(Some(taxYear))),
              isAmend = true
            )
          }

          "the section is complete" in {
            forAll { c: CompleteSingleDisposalTriageAnswers =>
              val completeJourney = c.copy(
                individualUserType = Some(Self),
                disposalDate = DisposalDate(today, taxYear),
                disposalMethod = DisposalMethod.Sold
              )
              val date            = today.minusDays(1L)
              val newAnswers      =
                IncompleteSingleDisposalTriageAnswers(
                  completeJourney.individualUserType,
                  true,
                  Some(completeJourney.disposalMethod),
                  Some(completeJourney.countryOfResidence.isUk()),
                  if (completeJourney.countryOfResidence.isUk()) None
                  else Some(completeJourney.countryOfResidence),
                  Some(completeJourney.assetType),
                  Some(DisposalDate(date, taxYear)),
                  None,
                  None
                )

              testSuccessfulUpdateFillingOutReturn(
                performAction,
                completeJourney,
                formData(date),
                (fillingOutReturn, draftReturn) =>
                  fillingOutReturn.copy(draftReturn = updateDraftReturn(draftReturn, newAnswers)),
                checkIsRedirect(
                  _,
                  routes.CommonTriageQuestionsController.amendReturnDisposalDateDifferentTaxYear()
                ),
                () => mockGetTaxYear(date)(Right(Some(taxYear))),
                isAmend = true
              )
            }
          }

          "the disposal date is on the date of death when the user is a non-period of admin personal rep" in {
            val answers = requiredPreviousAnswers.copy(individualUserType = Some(PersonalRepresentative))

            testSuccessfulUpdateFillingOutReturn(
              performAction,
              answers,
              formData(today),
              (fillingOutReturn, draftReturn) =>
                fillingOutReturn.copy(draftReturn =
                  updateDraftReturn(
                    draftReturn,
                    answers.copy(disposalDate = Some(DisposalDate(today, taxYear)))
                  )
                ),
              checkIsRedirect(
                _,
                routes.CommonTriageQuestionsController.amendReturnDisposalDateDifferentTaxYear()
              ),
              () => mockGetTaxYear(today)(Right(Some(taxYear))),
              Some(sample[CompleteRepresenteeAnswers].copy(dateOfDeath = Some(DateOfDeath(today)))),
              isAmend = true
            )

          }

          "the disposal date is strictly before the date of death when the user is a period of admin personal rep" in {
            val answers         = requiredPreviousAnswers.copy(individualUserType = Some(PersonalRepresentative))
            val newDisposalDate = DisposalDate(today.minusDays(1L), taxYear)

            testSuccessfulUpdateFillingOutReturn(
              performAction,
              answers,
              formData(newDisposalDate.value),
              (fillingOutReturn, draftReturn) =>
                fillingOutReturn.copy(draftReturn =
                  updateDraftReturn(
                    draftReturn,
                    answers.copy(disposalDate = Some(newDisposalDate))
                  )
                ),
              checkIsRedirect(
                _,
                routes.CommonTriageQuestionsController.amendReturnDisposalDateDifferentTaxYear()
              ),
              () => mockGetTaxYear(newDisposalDate.value)(Right(Some(taxYear))),
              Some(sample[CompleteRepresenteeAnswers].copy(dateOfDeath = Some(DateOfDeath(today)))),
              isAmend = true
            )
          }

          "the disposal date is strictly after the date of death when the user is a period of admin personal rep" in {
            val answers         = requiredPreviousAnswers.copy(
              individualUserType = Some(PersonalRepresentativeInPeriodOfAdmin)
            )
            val newDisposalDate = DisposalDate(today, taxYear)

            testSuccessfulUpdateFillingOutReturn(
              performAction,
              answers,
              formData(newDisposalDate.value),
              (fillingOutReturn, draftReturn) =>
                fillingOutReturn.copy(draftReturn =
                  updateDraftReturn(
                    draftReturn,
                    answers.copy(disposalDate = Some(newDisposalDate), disposalMethod = Some(DisposalMethod.Sold))
                  )
                ),
              checkIsRedirect(
                _,
                routes.CommonTriageQuestionsController.amendReturnDisposalDateDifferentTaxYear()
              ),
              () => mockGetTaxYear(newDisposalDate.value)(Right(Some(taxYear))),
              Some(sample[CompleteRepresenteeAnswers].copy(dateOfDeath = Some(DateOfDeath(today.minusDays(1L))))),
              isAmend = true
            )
          }

        }

      }

      "not do any updates" when {

        "the answers submitted is the same as the one in session" in {
          inSequence {
            mockAuthWithNoRetrievals()
            mockGetSession(
              sessionDataWithFillingOutReturn(
                requiredPreviousAnswers.copy(
                  disposalDate = Some(DisposalDate(today, taxYear))
                ),
                isAmend = true
              )._1
            )
          }

          checkIsRedirect(
            performAction(formData(today): _*),
            routes.CommonTriageQuestionsController.amendReturnDisposalDateDifferentTaxYear()
          )
        }

      }

    }

    "handling requests to display the when was completion date page" must {

      val disposalDate = DisposalDate(today, sample[TaxYear])

      val requiredPreviousAnswers =
        IncompleteSingleDisposalTriageAnswers.empty.copy(
          individualUserType = Some(Self),
          hasConfirmedSingleDisposal = true,
          disposalMethod = Some(DisposalMethod.Gifted),
          wasAUKResident = Some(true),
          assetType = Some(AssetType.Residential),
          disposalDate = Some(disposalDate)
        )

      def performAction(): Future[Result] =
        controller.whenWasCompletionDate()(FakeRequest())

      behave like redirectToStartWhenInvalidJourney(
        performAction,
        isValidJourney
      )

      behave like amendReturnToFillingOutReturnSpecBehaviour(
        controller.whenWasCompletionDate(),
        mockUUIDGenerator
      )

      behave like redirectWhenNoPreviousAnswerBehaviour[DisposalDate](
        performAction
      )(
        requiredPreviousAnswers,
        routes.SingleDisposalsTriageController.whenWasDisposalDate(),
        { case (answers, d) => answers.copy(disposalDate = d) }
      )

      behave like displayIndividualTriagePageBehaviorIncompleteJourney(
        performAction
      )(
        requiredPreviousAnswers,
        requiredPreviousAnswers
          .copy(completionDate = Some(CompletionDate(disposalDate.value)))
      )(
        "completionDate.title",
        checkContent(
          _,
          routes.SingleDisposalsTriageController.whenWasDisposalDate()
        ),
        checkPrepopulatedContent(_, disposalDate.value)
      )

      behave like displayIndividualTriagePageBehaviorIncompleteJourney(
        performAction
      )(
        requiredPreviousAnswers.copy(
          individualUserType = Some(Capacitor)
        ),
        requiredPreviousAnswers.copy(
          completionDate = Some(CompletionDate(disposalDate.value)),
          individualUserType = Some(Capacitor)
        )
      )(
        "completionDate.capacitor.title",
        checkContent(
          _,
          routes.SingleDisposalsTriageController.whenWasDisposalDate()
        ),
        checkPrepopulatedContent(_, disposalDate.value)
      )

      behave like displayIndividualTriagePageBehaviorIncompleteJourney(
        performAction
      )(
        requiredPreviousAnswers.copy(
          individualUserType = Some(PersonalRepresentative)
        ),
        requiredPreviousAnswers.copy(
          completionDate = Some(CompletionDate(disposalDate.value)),
          individualUserType = Some(PersonalRepresentative)
        )
      )(
        "completionDate.personalRep.title",
        checkContent(
          _,
          routes.SingleDisposalsTriageController.whenWasDisposalDate()
        ),
        checkPrepopulatedContent(_, disposalDate.value)
      )

      behave like displayIndividualTriagePageBehaviorCompleteJourney(
        performAction
      )(
        sample[CompleteSingleDisposalTriageAnswers].copy(
          assetType = AssetType.Residential,
          completionDate = CompletionDate(disposalDate.value),
          individualUserType = Some(Self)
        )
      )(
        "completionDate.title",
        { doc =>
          checkContent(
            doc,
            routes.SingleDisposalsTriageController.checkYourAnswers()
          )
          checkPrepopulatedContent(doc, disposalDate.value)
        }
      )

      behave like displayIndividualTriagePageBehaviorCompleteJourney(
        performAction
      )(
        sample[CompleteSingleDisposalTriageAnswers].copy(
          assetType = AssetType.Residential,
          completionDate = CompletionDate(disposalDate.value),
          individualUserType = Some(Capacitor)
        )
      )(
        "completionDate.capacitor.title",
        { doc =>
          checkContent(
            doc,
            routes.SingleDisposalsTriageController.checkYourAnswers()
          )
          checkPrepopulatedContent(doc, disposalDate.value)
        }
      )

      behave like displayIndividualTriagePageBehaviorCompleteJourney(
        performAction
      )(
        sample[CompleteSingleDisposalTriageAnswers].copy(
          assetType = AssetType.Residential,
          completionDate = CompletionDate(disposalDate.value),
          individualUserType = Some(PersonalRepresentative)
        )
      )(
        "completionDate.personalRep.title",
        { doc =>
          checkContent(
            doc,
            routes.SingleDisposalsTriageController.checkYourAnswers()
          )
          checkPrepopulatedContent(doc, disposalDate.value)
        }
      )

      behave like displayCustomContentForAgentWithSelfAndTrustType(
        performAction
      )(
        requiredPreviousAnswers
          .copy(completionDate = Some(CompletionDate(disposalDate.value)))
      )(
        "completionDate.agent.title",
        doc =>
          checkContent(
            doc,
            routes.SingleDisposalsTriageController.whenWasDisposalDate()
          )
      )

      behave like displayCustomContentForAgentWithSelfAndTrustType(
        performAction
      )(
        requiredPreviousAnswers.copy(
          completionDate = Some(CompletionDate(disposalDate.value)),
          individualUserType = Some(PersonalRepresentative)
        )
      )(
        "completionDate.personalRep.title",
        doc =>
          checkContent(
            doc,
            routes.SingleDisposalsTriageController.whenWasDisposalDate()
          )
      )

      behave like displayCustomContentForTrusts(
        performAction
      )(
        requiredPreviousAnswers
          .copy(completionDate = Some(CompletionDate(disposalDate.value)))
      )(
        "completionDate.trust.title",
        doc =>
          checkContent(
            doc,
            routes.SingleDisposalsTriageController.whenWasDisposalDate()
          )
      )

      def checkContent(doc: Document, backLink: Call): Unit = {
        doc.select("#back").attr("href") shouldBe backLink.url
        doc
          .select("#content > article > form")
          .attr("action")                shouldBe routes.SingleDisposalsTriageController
          .whenWasCompletionDateSubmit()
          .url

      }

      def checkPrepopulatedContent(doc: Document, date: LocalDate) = {
        doc
          .select("#completionDate-day")
          .attr("value") shouldBe date.getDayOfMonth.toString
        doc
          .select("#completionDate-month")
          .attr("value") shouldBe date.getMonthValue.toString
        doc
          .select("#completionDate-year")
          .attr("value") shouldBe date.getYear.toString
      }

    }

    "handling submitted completion dates" must {

      def performAction(formData: (String, String)*): Future[Result] =
        controller.whenWasCompletionDateSubmit()(
          FakeRequest().withFormUrlEncodedBody(formData: _*)
        )

      def formData(date: LocalDate) =
        List(
          "completionDate-day"   -> date.getDayOfMonth().toString,
          "completionDate-month" -> date.getMonthValue().toString,
          "completionDate-year"  -> date.getYear().toString
        )

      def updateDraftReturn(
        d: DraftSingleDisposalReturn,
        newAnswers: SingleDisposalTriageAnswers
      ) =
        d.copy(
          triageAnswers = newAnswers,
          acquisitionDetailsAnswers = d.acquisitionDetailsAnswers.map(a =>
            if (d.triageAnswers.representativeType().contains(PersonalRepresentativeInPeriodOfAdmin))
              a.unset(_.acquisitionPrice)
            else
              a.unset(_.acquisitionDate)
                .unset(_.acquisitionPrice)
                .unset(_.rebasedAcquisitionPrice)
                .unset(_.shouldUseRebase)
          ),
          initialGainOrLoss = None,
          reliefDetailsAnswers = d.reliefDetailsAnswers.map(_.unsetPrrAndLettingRelief(newAnswers.isPeriodOfAdmin)),
          yearToDateLiabilityAnswers = d.yearToDateLiabilityAnswers.flatMap {
            case _: NonCalculatedYTDAnswers => None
            case c: CalculatedYTDAnswers    =>
              Some(
                c.unset(_.hasEstimatedDetails)
                  .unset(_.calculatedTaxDue)
                  .unset(_.taxDue)
                  .unset(_.mandatoryEvidence)
                  .unset(_.expiredEvidence)
                  .unset(_.pendingUpscanUpload)
              )
          }
        )

      val disposalDate = DisposalDate(today.minusDays(5L), sample[TaxYear])

      val tomorrow = today.plusDays(1L)

      val dayBeforeDisposalDate = disposalDate.value.minusDays(1L)

      val requiredPreviousAnswers =
        IncompleteSingleDisposalTriageAnswers.empty.copy(
          individualUserType = Some(Self),
          hasConfirmedSingleDisposal = true,
          disposalMethod = Some(DisposalMethod.Gifted),
          wasAUKResident = Some(true),
          assetType = Some(AssetType.Residential),
          disposalDate = Some(disposalDate)
        )

      behave like redirectToStartWhenInvalidJourney(
        () => performAction(),
        isValidJourney
      )

      behave like amendReturnToFillingOutReturnSpecBehaviour(
        controller.whenWasCompletionDateSubmit(),
        mockUUIDGenerator
      )

      behave like redirectWhenNoPreviousAnswerBehaviour[DisposalDate](() => performAction())(
        requiredPreviousAnswers,
        routes.SingleDisposalsTriageController.whenWasDisposalDate(),
        { case (i, d) => i.copy(disposalDate = d) }
      )

      "show a form error with self" when {

        def test(formData: Seq[(String, String)], expectedErrorKey: String)(
          requiredPreviousTriageAnswers: SingleDisposalTriageAnswers
        ): Unit =
          testFormError(performAction, "completionDate.title")(
            formData,
            expectedErrorKey,
            requiredPreviousTriageAnswers
          )

        "the date is invalid" in {
          dateErrorScenarios("completionDate", "").foreach { scenario =>
            withClue(s"For $scenario: ") {
              val formData = List(
                "completionDate-day"   -> scenario.dayInput,
                "completionDate-month" -> scenario.monthInput,
                "completionDate-year"  -> scenario.yearInput
              ).collect { case (id, Some(input)) => id -> input }
              test(formData, scenario.expectedErrorMessageKey)(requiredPreviousAnswers)
            }
          }
        }

        "the completion date is in the future" in {
          test(formData(tomorrow), "completionDate.error.tooFarInFuture")(requiredPreviousAnswers)
        }

        "the completion date is before 01-01-1900" in {
          val date = LocalDate.of(1800, 1, 1)

          test(formData(date), "completionDate.error.before1900")(
            requiredPreviousAnswers.copy(
              disposalDate = Some(
                disposalDate.copy(
                  value = LocalDate.of(1800, 1, 1)
                )
              )
            )
          )
        }

        "the completion date is before the disposal date" in {
          test(
            formData(dayBeforeDisposalDate),
            "completionDate.error.tooFarInPast"
          )(requiredPreviousAnswers)
        }

      }

      "show a form error with capacitor" when {

        def test(formData: Seq[(String, String)], expectedErrorKey: String)(
          requiredPreviousTriageAnswers: IncompleteSingleDisposalTriageAnswers
        ): Unit =
          testFormError(performAction, "completionDate.capacitor.title")(
            formData,
            expectedErrorKey,
            requiredPreviousTriageAnswers.copy(
              individualUserType = Some(Capacitor)
            )
          )

        "the date is invalid" in {
          dateErrorScenarios("completionDate", "").foreach { scenario =>
            withClue(s"For $scenario: ") {
              val formData = List(
                "completionDate-day"   -> scenario.dayInput,
                "completionDate-month" -> scenario.monthInput,
                "completionDate-year"  -> scenario.yearInput
              ).collect { case (id, Some(input)) => id -> input }
              test(formData, scenario.expectedErrorMessageKey)(requiredPreviousAnswers)
            }
          }
        }

        "the completion date is in the future" in {
          test(formData(tomorrow), "completionDate.error.tooFarInFuture")(requiredPreviousAnswers)
        }

        "the completion date is before 01-01-1900" in {
          val date = LocalDate.of(1800, 1, 1)

          test(formData(date), "completionDate.error.before1900")(
            requiredPreviousAnswers.copy(
              disposalDate = Some(
                disposalDate.copy(
                  value = LocalDate.of(1800, 1, 1)
                )
              )
            )
          )
        }

        "the completion date is before the disposal date" in {
          test(
            formData(dayBeforeDisposalDate),
            "completionDate.error.tooFarInPast"
          )(requiredPreviousAnswers)
        }

      }

      "show a form error with personal representative" when {

        def test(formData: Seq[(String, String)], expectedErrorKey: String)(
          requiredPreviousTriageAnswers: IncompleteSingleDisposalTriageAnswers
        ): Unit =
          testFormError(performAction, "completionDate.personalRep.title")(
            formData,
            expectedErrorKey,
            requiredPreviousTriageAnswers.copy(
              individualUserType = Some(PersonalRepresentative)
            )
          )

        "the date is invalid" in {
          dateErrorScenarios("completionDate", "").foreach { scenario =>
            withClue(s"For $scenario: ") {
              val formData = List(
                "completionDate-day"   -> scenario.dayInput,
                "completionDate-month" -> scenario.monthInput,
                "completionDate-year"  -> scenario.yearInput
              ).collect { case (id, Some(input)) => id -> input }
              test(formData, scenario.expectedErrorMessageKey)(requiredPreviousAnswers)
            }
          }
        }

        "the completion date is in the future" in {
          test(formData(tomorrow), "completionDate.error.tooFarInFuture")(requiredPreviousAnswers)
        }

        "the completion date is before 01-01-1900" in {
          val date = LocalDate.of(1800, 1, 1)

          test(formData(date), "completionDate.error.before1900")(
            requiredPreviousAnswers.copy(
              disposalDate = Some(
                disposalDate.copy(
                  value = LocalDate.of(1800, 1, 1)
                )
              )
            )
          )
        }

        "the completion date is before the disposal date" in {
          test(
            formData(dayBeforeDisposalDate),
            "completionDate.error.tooFarInPast"
          )(requiredPreviousAnswers)
        }

      }

      behave like unsuccessfulUpdatesBehaviour(
        performAction,
        requiredPreviousAnswers,
        formData(disposalDate.value),
        requiredPreviousAnswers
          .copy(completionDate = Some(CompletionDate(disposalDate.value))),
        updateDraftReturn
      )

      "handle valid dates" when {

        "the user is starting in a draft return and" when {

          "the section is incomplete" in {
            val completionDate = CompletionDate(disposalDate.value)
            testSuccessfulUpdateStartingNewDraft(
              performAction,
              requiredPreviousAnswers,
              formData(completionDate.value),
              requiredPreviousAnswers
                .copy(completionDate = Some(completionDate)),
              checkIsRedirect(
                _,
                routes.SingleDisposalsTriageController.checkYourAnswers()
              )
            )
          }

          "the section is complete" in {
            val completionDate = CompletionDate(disposalDate.value.plusDays(1L))

            val completeAnswers = sample[CompleteSingleDisposalTriageAnswers].copy(
              completionDate = CompletionDate(disposalDate.value),
              disposalDate = disposalDate,
              disposalMethod = DisposalMethod.Sold
            )

            testSuccessfulUpdateStartingNewDraft(
              performAction,
              completeAnswers,
              formData(completionDate.value),
              IncompleteSingleDisposalTriageAnswers
                .fromCompleteAnswers(completeAnswers)
                .copy(completionDate = Some(completionDate)),
              checkIsRedirect(
                _,
                routes.SingleDisposalsTriageController.checkYourAnswers()
              )
            )
          }

        }

        "the user is filling out a draft return and" when {

          "the section is incomplete" in {
            val completionDate = CompletionDate(disposalDate.value)
            testSuccessfulUpdateFillingOutReturn(
              performAction,
              requiredPreviousAnswers,
              formData(completionDate.value),
              (fillingOutReturn, draftReturn) =>
                fillingOutReturn.copy(draftReturn =
                  updateDraftReturn(
                    draftReturn,
                    requiredPreviousAnswers
                      .copy(completionDate = Some(completionDate))
                  )
                ),
              checkIsRedirect(
                _,
                routes.SingleDisposalsTriageController.checkYourAnswers()
              )
            )
          }

          "the section is complete" in {
            forAll { c: CompleteSingleDisposalTriageAnswers =>
              val completionDate  =
                CompletionDate(disposalDate.value.plusDays(1L))
              val completeAnswers = c.copy(
                completionDate = CompletionDate(disposalDate.value),
                disposalDate = disposalDate,
                disposalMethod = DisposalMethod.Sold
              )

              testSuccessfulUpdateFillingOutReturn(
                performAction,
                completeAnswers,
                formData(completionDate.value),
                (fillingOutReturn, draftReturn) =>
                  fillingOutReturn
                    .copy(draftReturn =
                      updateDraftReturn(
                        draftReturn,
                        IncompleteSingleDisposalTriageAnswers
                          .fromCompleteAnswers(completeAnswers)
                          .copy(completionDate = Some(completionDate))
                      )
                    )
                    .withForceDisplayGainOrLossAfterReliefsForAmends,
                checkIsRedirect(
                  _,
                  routes.SingleDisposalsTriageController.checkYourAnswers()
                ),
                isAmend = true
              )
            }
          }

        }

      }

      "not do any updates" when {

        "the answers submitted is the same as the one in session" in {
          inSequence {
            mockAuthWithNoRetrievals()
            mockGetSession(
              sessionDataWithFillingOutReturn(
                requiredPreviousAnswers.copy(
                  completionDate = Some(CompletionDate(disposalDate.value))
                )
              )._1
            )
          }

          checkIsRedirect(
            performAction(formData(disposalDate.value): _*),
            routes.SingleDisposalsTriageController.checkYourAnswers()
          )
        }

      }

    }

    "handling requests to display the country of residence page" must {

      val requiredPreviousAnswers =
        IncompleteSingleDisposalTriageAnswers.empty.copy(
          individualUserType = Some(IndividualUserType.Self),
          hasConfirmedSingleDisposal = true,
          disposalMethod = Some(DisposalMethod.Sold),
          wasAUKResident = Some(false)
        )

      val country = Country("HK")

      def performAction(): Future[Result] =
        controller.countryOfResidence()(FakeRequest())

      behave like redirectToStartWhenInvalidJourney(
        performAction,
        isValidJourney
      )

      behave like amendReturnToFillingOutReturnSpecBehaviour(
        controller.countryOfResidence(),
        mockUUIDGenerator
      )

      behave like redirectWhenNoPreviousAnswerBehaviour[Boolean](
        performAction
      )(
        requiredPreviousAnswers,
        routes.SingleDisposalsTriageController.wereYouAUKResident(),
        { case (answers, w) => answers.copy(wasAUKResident = w) }
      )

      "redirect to the were you a uk resident page" when {

        "the user has answered yes to that question and" when {

          "the section is incomplete" in {
            inSequence {
              mockAuthWithNoRetrievals()
              mockGetSession(
                sessionDataWithStartingNewDraftReturn(
                  requiredPreviousAnswers.copy(wasAUKResident = Some(true))
                )._1
              )
            }

            checkIsRedirect(
              performAction(),
              routes.SingleDisposalsTriageController.wereYouAUKResident()
            )
          }

          "the section is complete" in {
            inSequence {
              mockAuthWithNoRetrievals()
              mockGetSession(
                sessionDataWithStartingNewDraftReturn(
                  sample[CompleteSingleDisposalTriageAnswers].copy(
                    individualUserType = Some(IndividualUserType.Self),
                    countryOfResidence = Country.uk
                  )
                )._1
              )
            }

            checkIsRedirect(
              performAction(),
              routes.SingleDisposalsTriageController.wereYouAUKResident()
            )

          }
        }

      }

      behave like displayIndividualTriagePageBehaviorIncompleteJourney(
        performAction
      )(
        requiredPreviousAnswers,
        requiredPreviousAnswers.copy(countryOfResidence = Some(country))
      )(
        "triage.enterCountry.title",
        checkContent(
          _,
          routes.SingleDisposalsTriageController.wereYouAUKResident()
        ),
        _ => ()
      )

      behave like displayIndividualTriagePageBehaviorCompleteJourney(
        performAction
      )(
        sample[CompleteSingleDisposalTriageAnswers]
          .copy(
            countryOfResidence = country,
            individualUserType = Some(IndividualUserType.Self)
          )
      )(
        "triage.enterCountry.title",
        doc =>
          checkContent(
            doc,
            routes.SingleDisposalsTriageController.checkYourAnswers()
          )
      )

      behave like displayIndividualTriagePageBehaviorCompleteJourney(
        performAction
      )(
        sample[CompleteSingleDisposalTriageAnswers]
          .copy(
            countryOfResidence = country,
            individualUserType = Some(IndividualUserType.Capacitor)
          )
      )(
        "triage.enterCountry.capacitor.title",
        doc =>
          checkContent(
            doc,
            routes.SingleDisposalsTriageController.checkYourAnswers()
          )
      )

      behave like displayIndividualTriagePageBehaviorCompleteJourney(
        performAction
      )(
        sample[CompleteSingleDisposalTriageAnswers].copy(
          countryOfResidence = country,
          individualUserType = Some(IndividualUserType.PersonalRepresentative)
        )
      )(
        "triage.enterCountry.personalRep.title",
        doc =>
          checkContent(
            doc,
            routes.SingleDisposalsTriageController.checkYourAnswers()
          )
      )

      behave like displayCustomContentForAgentWithSelfAndTrustType(
        performAction
      )(requiredPreviousAnswers.copy(countryOfResidence = Some(country)))(
        "triage.enterCountry.agent.title",
        doc =>
          checkContent(
            doc,
            routes.SingleDisposalsTriageController.wereYouAUKResident()
          )
      )

      behave like displayCustomContentForAgentWithSelfAndTrustType(
        performAction
      )(
        requiredPreviousAnswers.copy(
          countryOfResidence = Some(country),
          individualUserType = Some(IndividualUserType.PersonalRepresentative)
        )
      )(
        "triage.enterCountry.personalRep.title",
        doc =>
          checkContent(
            doc,
            routes.SingleDisposalsTriageController.wereYouAUKResident()
          )
      )

      behave like displayCustomContentForTrusts(
        performAction
      )(requiredPreviousAnswers.copy(countryOfResidence = Some(country)))(
        "triage.enterCountry.trust.title",
        doc =>
          checkContent(
            doc,
            routes.SingleDisposalsTriageController.wereYouAUKResident()
          )
      )

      def checkContent(doc: Document, backLink: Call): Unit = {
        doc.select("#back").attr("href") shouldBe backLink.url
        doc
          .select("#content > article > form")
          .attr("action")                shouldBe routes.SingleDisposalsTriageController
          .countryOfResidenceSubmit()
          .url
      }

    }

    "handling submitted answers to the country of residence page" must {

      def performAction(formData: (String, String)*): Future[Result] =
        controller.countryOfResidenceSubmit()(
          FakeRequest().withFormUrlEncodedBody(formData: _*)
        )

      def updateDraftReturn(
        d: DraftSingleDisposalReturn,
        newAnswers: SingleDisposalTriageAnswers
      ) =
        d.copy(
          triageAnswers = newAnswers,
          yearToDateLiabilityAnswers = d.yearToDateLiabilityAnswers.flatMap {
            case _: CalculatedYTDAnswers    => None
            case n: NonCalculatedYTDAnswers =>
              Some(
                n.unset(
                    _.hasEstimatedDetails
                  )
                  .unset(_.mandatoryEvidence)
                  .unset(_.yearToDateLiability)
              )
          },
          gainOrLossAfterReliefs = None
        )

      val requiredPreviousAnswers =
        IncompleteSingleDisposalTriageAnswers.empty.copy(
          individualUserType = Some(IndividualUserType.Self),
          hasConfirmedSingleDisposal = true,
          disposalMethod = Some(DisposalMethod.Sold),
          wasAUKResident = Some(false)
        )

      val country = Country("HK")

      behave like redirectToStartWhenInvalidJourney(
        () => performAction(),
        isValidJourney
      )

      behave like amendReturnToFillingOutReturnSpecBehaviour(
        controller.countryOfResidenceSubmit(),
        mockUUIDGenerator
      )

      behave like redirectWhenNoPreviousAnswerBehaviour[Boolean](() => performAction())(
        requiredPreviousAnswers,
        routes.SingleDisposalsTriageController.wereYouAUKResident(),
        { case (answers, w) => answers.copy(wasAUKResident = w) }
      )

      "redirect to the were you a uk resident page" when {

        "the user has answered yes to that question and" when {

          "the section is incomplete" in {
            inSequence {
              mockAuthWithNoRetrievals()
              mockGetSession(
                sessionDataWithStartingNewDraftReturn(
                  requiredPreviousAnswers.copy(wasAUKResident = Some(true))
                )._1
              )
            }

            checkIsRedirect(
              performAction(),
              routes.SingleDisposalsTriageController.wereYouAUKResident()
            )
          }

          "the section is complete" in {
            inSequence {
              mockAuthWithNoRetrievals()
              mockGetSession(
                sessionDataWithStartingNewDraftReturn(
                  sample[CompleteSingleDisposalTriageAnswers].copy(
                    individualUserType = Some(IndividualUserType.Self),
                    countryOfResidence = Country.uk
                  )
                )._1
              )
            }

            checkIsRedirect(
              performAction(),
              routes.SingleDisposalsTriageController.wereYouAUKResident()
            )

          }
        }

      }

      "show a form error for self type" when {

        def test(formData: Seq[(String, String)], expectedErrorKey: String) =
          testFormError(performAction, "triage.enterCountry.title")(
            formData,
            expectedErrorKey,
            requiredPreviousAnswers
          )

        "nothing is submitted" in {
          test(List.empty, "countryCode.error.required")
        }

        "the option is not recognised" in {
          test(List("countryCode" -> "XX"), "countryCode.error.notFound")
        }

      }

      "show a form error for capacitor type" when {

        def test(formData: Seq[(String, String)], expectedErrorKey: String) =
          testFormError(performAction, "triage.enterCountry.capacitor.title")(
            formData,
            expectedErrorKey,
            requiredPreviousAnswers.copy(
              individualUserType = Some(IndividualUserType.Capacitor)
            )
          )

        "nothing is submitted" in {
          test(List.empty, "countryCode.error.required")
        }

        "the option is not recognised" in {
          test(List("countryCode" -> "XX"), "countryCode.error.notFound")
        }

      }

      "show a form error for personal representative type" when {

        def test(formData: Seq[(String, String)], expectedErrorKey: String) =
          testFormError(performAction, "triage.enterCountry.personalRep.title")(
            formData,
            expectedErrorKey,
            requiredPreviousAnswers.copy(
              individualUserType = Some(IndividualUserType.PersonalRepresentative)
            )
          )

        "nothing is submitted" in {
          test(List.empty, "countryCode.error.required")
        }

        "the option is not recognised" in {
          test(List("countryCode" -> "XX"), "countryCode.error.notFound")
        }

      }

      behave like unsuccessfulUpdatesBehaviour(
        performAction,
        requiredPreviousAnswers,
        List("countryCode" -> country.code),
        requiredPreviousAnswers.copy(countryOfResidence = Some(country)),
        updateDraftReturn
      )

      "handle successful updates" when {

        "the user is starting a new draft return and" when {

          "the user has answered some questions but not complete the section" in {
            testSuccessfulUpdateStartingNewDraft(
              performAction,
              requiredPreviousAnswers,
              List("countryCode" -> country.code),
              requiredPreviousAnswers.copy(countryOfResidence = Some(country)),
              checkIsRedirect(
                _,
                routes.SingleDisposalsTriageController.checkYourAnswers()
              )
            )
          }

          "the user has complete the section and has changed their answer and they choose asset type residential" in {
            val completeAnswers = sample[CompleteSingleDisposalTriageAnswers].copy(
              countryOfResidence = Country("CC"),
              disposalMethod = DisposalMethod.Sold
            )
            testSuccessfulUpdateStartingNewDraft(
              performAction,
              completeAnswers,
              List("countryCode" -> country.code),
              completeAnswers.copy(countryOfResidence = country),
              checkIsRedirect(
                _,
                routes.SingleDisposalsTriageController.checkYourAnswers()
              )
            )
          }

        }

        "the user is filling out a draft return and" when {

          "the user has answered some questions but not complete the section" in {
            testSuccessfulUpdateFillingOutReturn(
              performAction,
              requiredPreviousAnswers,
              List("countryCode" -> country.code),
              (fillingOutReturn, draftReturn) =>
                fillingOutReturn.copy(draftReturn =
                  updateDraftReturn(
                    draftReturn,
                    requiredPreviousAnswers.copy(countryOfResidence = Some(country))
                  )
                ),
              checkIsRedirect(
                _,
                routes.SingleDisposalsTriageController.checkYourAnswers()
              )
            )
          }

          "the user has complete the section and has changed their answer from not in the uk to was in the uk" in {
            forAll { c: CompleteSingleDisposalTriageAnswers =>
              val completeAnswers = c.copy(
                countryOfResidence = Country("CC"),
                disposalMethod = DisposalMethod.Sold
              )
              testSuccessfulUpdateFillingOutReturn(
                performAction,
                completeAnswers,
                List("countryCode" -> country.code),
                (fillingOutReturn, draftReturn) =>
                  fillingOutReturn.copy(draftReturn =
                    updateDraftReturn(
                      draftReturn,
                      completeAnswers.copy(countryOfResidence = country)
                    )
                  ),
                checkIsRedirect(
                  _,
                  routes.SingleDisposalsTriageController.checkYourAnswers()
                )
              )
            }
          }

        }

      }

      "not do any updates" when {

        "the answers submitted is the same as the one in session" in {
          inSequence {
            mockAuthWithNoRetrievals()
            mockGetSession(
              sessionDataWithFillingOutReturn(
                requiredPreviousAnswers.copy(
                  countryOfResidence = Some(country)
                )
              )._1
            )
          }

          val result = performAction("countryCode" -> country.code)
          checkIsRedirect(
            result,
            routes.SingleDisposalsTriageController.checkYourAnswers()
          )
        }

      }

    }

    "handling requests to display the asset type for non uk residents page" must {

      val requiredPreviousAnswers =
        IncompleteSingleDisposalTriageAnswers.empty.copy(
          individualUserType = Some(IndividualUserType.Self),
          hasConfirmedSingleDisposal = true,
          disposalMethod = Some(DisposalMethod.Sold),
          wasAUKResident = Some(false),
          countryOfResidence = Some(sample[Country])
        )

      def performAction(): Future[Result] =
        controller.assetTypeForNonUkResidents()(FakeRequest())

      behave like redirectToStartWhenInvalidJourney(
        performAction,
        isValidJourney
      )

      behave like amendReturnToFillingOutReturnSpecBehaviour(
        controller.assetTypeForNonUkResidents(),
        mockUUIDGenerator
      )

      behave like redirectWhenNoPreviousAnswerBehaviour[Country](
        performAction
      )(
        requiredPreviousAnswers,
        routes.SingleDisposalsTriageController.countryOfResidence(),
        {
          case (answers, country) => answers.copy(countryOfResidence = country)
        }
      )

      behave like displayIndividualTriagePageBehaviorIncompleteJourney(
        performAction
      )(
        requiredPreviousAnswers,
        requiredPreviousAnswers.copy(assetType = Some(AssetType.MixedUse))
      )(
        "assetTypeForNonUkResidents.title",
        checkContent(
          _,
          routes.SingleDisposalsTriageController.countryOfResidence()
        ),
        _.select("#assetTypeForNonUkResidents-2")
          .attr("checked") shouldBe "checked"
      )

      behave like displayIndividualTriagePageBehaviorIncompleteJourney(
        performAction
      )(
        requiredPreviousAnswers
          .copy(individualUserType = Some(IndividualUserType.Capacitor)),
        requiredPreviousAnswers.copy(
          assetType = Some(AssetType.MixedUse),
          individualUserType = Some(IndividualUserType.Capacitor)
        )
      )(
        "assetTypeForNonUkResidents.capacitor.title",
        checkContent(
          _,
          routes.SingleDisposalsTriageController.countryOfResidence()
        ),
        _.select("#assetTypeForNonUkResidents-2")
          .attr("checked") shouldBe "checked"
      )

      behave like displayIndividualTriagePageBehaviorIncompleteJourney(
        performAction
      )(
        requiredPreviousAnswers.copy(individualUserType = Some(IndividualUserType.PersonalRepresentative)),
        requiredPreviousAnswers.copy(
          assetType = Some(AssetType.MixedUse),
          individualUserType = Some(IndividualUserType.PersonalRepresentative)
        )
      )(
        "assetTypeForNonUkResidents.personalRep.title",
        checkContent(
          _,
          routes.SingleDisposalsTriageController.countryOfResidence()
        ),
        _.select("#assetTypeForNonUkResidents-2")
          .attr("checked") shouldBe "checked"
      )

      behave like displayIndividualTriagePageBehaviorCompleteJourney(
        performAction
      )(
        sample[CompleteSingleDisposalTriageAnswers]
          .copy(
            countryOfResidence = sample[Country],
            assetType = AssetType.Residential,
            individualUserType = Some(IndividualUserType.Self)
          )
      )(
        "assetTypeForNonUkResidents.title",
        { doc =>
          checkContent(
            doc,
            routes.SingleDisposalsTriageController.checkYourAnswers()
          )
          doc
            .select("#assetTypeForNonUkResidents-0")
            .attr("checked") shouldBe "checked"
        }
      )

      behave like displayIndividualTriagePageBehaviorCompleteJourney(
        performAction
      )(
        sample[CompleteSingleDisposalTriageAnswers]
          .copy(
            countryOfResidence = sample[Country],
            assetType = AssetType.Residential,
            individualUserType = Some(IndividualUserType.Capacitor)
          )
      )(
        "assetTypeForNonUkResidents.capacitor.title",
        { doc =>
          checkContent(
            doc,
            routes.SingleDisposalsTriageController.checkYourAnswers()
          )
          doc
            .select("#assetTypeForNonUkResidents-0")
            .attr("checked") shouldBe "checked"
        }
      )

      behave like displayIndividualTriagePageBehaviorCompleteJourney(
        performAction
      )(
        sample[CompleteSingleDisposalTriageAnswers]
          .copy(
            countryOfResidence = sample[Country],
            assetType = AssetType.Residential,
            individualUserType = Some(IndividualUserType.PersonalRepresentative)
          )
      )(
        "assetTypeForNonUkResidents.personalRep.title",
        { doc =>
          checkContent(
            doc,
            routes.SingleDisposalsTriageController.checkYourAnswers()
          )
          doc
            .select("#assetTypeForNonUkResidents-0")
            .attr("checked") shouldBe "checked"
        }
      )

      behave like displayCustomContentForAgentWithSelfAndTrustType(
        performAction
      )(requiredPreviousAnswers.copy(assetType = Some(AssetType.Residential)))(
        "assetTypeForNonUkResidents.agent.title",
        doc =>
          checkContent(
            doc,
            routes.SingleDisposalsTriageController.countryOfResidence()
          )
      )

      behave like displayCustomContentForAgentWithSelfAndTrustType(
        performAction
      )(
        requiredPreviousAnswers.copy(
          assetType = Some(AssetType.Residential),
          individualUserType = Some(IndividualUserType.PersonalRepresentative)
        )
      )(
        "assetTypeForNonUkResidents.personalRep.title",
        doc =>
          checkContent(
            doc,
            routes.SingleDisposalsTriageController.countryOfResidence()
          )
      )

      behave like displayCustomContentForTrusts(
        performAction
      )(requiredPreviousAnswers.copy(assetType = Some(AssetType.Residential)))(
        "assetTypeForNonUkResidents.trust.title",
        doc =>
          checkContent(
            doc,
            routes.SingleDisposalsTriageController.countryOfResidence()
          )
      )

      def checkContent(doc: Document, backLink: Call): Unit = {
        doc.select("#back").attr("href") shouldBe backLink.url
        doc
          .select("#content > article > form")
          .attr("action")                shouldBe routes.SingleDisposalsTriageController
          .assetTypeForNonUkResidentsSubmit()
          .url
      }

    }

    "handling submitted answers to the asset type for non uk residents page" must {

      def performAction(formData: (String, String)*): Future[Result] =
        controller.assetTypeForNonUkResidentsSubmit()(
          FakeRequest().withFormUrlEncodedBody(formData: _*)
        )

      def updateDraftReturn(
        d: DraftSingleDisposalReturn,
        newAnswers: SingleDisposalTriageAnswers
      ) =
        d.copy(
          triageAnswers = newAnswers,
          propertyAddress = None,
          disposalDetailsAnswers = None,
          acquisitionDetailsAnswers = None,
          initialGainOrLoss = None,
          reliefDetailsAnswers = d.reliefDetailsAnswers.map(_.unsetPrrAndLettingRelief(newAnswers.isPeriodOfAdmin)),
          yearToDateLiabilityAnswers = d.yearToDateLiabilityAnswers.flatMap {
            case c: CalculatedYTDAnswers    =>
              Some(
                c.unset(_.hasEstimatedDetails)
                  .unset(_.calculatedTaxDue)
                  .unset(_.taxDue)
                  .unset(_.mandatoryEvidence)
                  .unset(_.expiredEvidence)
                  .unset(_.pendingUpscanUpload)
              )

            case _: NonCalculatedYTDAnswers =>
              None
          },
          supportingEvidenceAnswers = None
        )

      val requiredPreviousAnswers =
        IncompleteSingleDisposalTriageAnswers.empty.copy(
          individualUserType = Some(IndividualUserType.Self),
          hasConfirmedSingleDisposal = true,
          disposalMethod = Some(DisposalMethod.Sold),
          wasAUKResident = Some(false),
          countryOfResidence = Some(sample[Country])
        )

      behave like redirectToStartWhenInvalidJourney(
        () => performAction(),
        isValidJourney
      )

      behave like amendReturnToFillingOutReturnSpecBehaviour(
        controller.assetTypeForNonUkResidentsSubmit(),
        mockUUIDGenerator
      )

      behave like redirectWhenNoPreviousAnswerBehaviour[Country](() => performAction())(
        requiredPreviousAnswers,
        routes.SingleDisposalsTriageController.countryOfResidence(),
        {
          case (answers, country) => answers.copy(countryOfResidence = country)
        }
      )

      "show a form error for self type" when {

        def test(formData: Seq[(String, String)], expectedErrorKey: String) =
          testFormError(performAction, "assetTypeForNonUkResidents.title")(
            formData,
            expectedErrorKey,
            requiredPreviousAnswers
          )

        "nothing is submitted" in {
          test(List.empty, "assetTypeForNonUkResidents.error.required")
        }

        "the option is not recognised" in {
          test(
            List("assetTypeForNonUkResidents" -> "4"),
            "assetTypeForNonUkResidents.error.invalid"
          )
        }

      }

      "show a form error for capacitor type" when {

        def test(formData: Seq[(String, String)], expectedErrorKey: String) =
          testFormError(
            performAction,
            "assetTypeForNonUkResidents.capacitor.title"
          )(
            formData,
            expectedErrorKey,
            requiredPreviousAnswers.copy(
              individualUserType = Some(IndividualUserType.Capacitor)
            )
          )

        "nothing is submitted" in {
          test(
            List.empty,
            "assetTypeForNonUkResidents.capacitor.error.required"
          )
        }

        "the option is not recognised" in {
          test(
            List("assetTypeForNonUkResidents" -> "4"),
            "assetTypeForNonUkResidents.capacitor.error.invalid"
          )
        }

      }

      "show a form error for personal representative type" when {

        def test(formData: Seq[(String, String)], expectedErrorKey: String) =
          testFormError(
            performAction,
            "assetTypeForNonUkResidents.personalRep.title"
          )(
            formData,
            expectedErrorKey,
            requiredPreviousAnswers.copy(
              individualUserType = Some(IndividualUserType.PersonalRepresentative)
            )
          )

        "nothing is submitted" in {
          test(
            List.empty,
            "assetTypeForNonUkResidents.personalRep.error.required"
          )
        }

        "the option is not recognised" in {
          test(
            List("assetTypeForNonUkResidents" -> "4"),
            "assetTypeForNonUkResidents.personalRep.error.invalid"
          )
        }

      }

      behave like unsuccessfulUpdatesBehaviour(
        performAction,
        requiredPreviousAnswers,
        List("assetTypeForNonUkResidents" -> "0"),
        requiredPreviousAnswers.copy(assetType = Some(AssetType.Residential)),
        updateDraftReturn
      )

      "handle successful updates" when {

        "the user is starting a new draft return and" when {

          "the user has answered some questions but not complete the section" in {
            testSuccessfulUpdateStartingNewDraft(
              performAction,
              requiredPreviousAnswers,
              List("assetTypeForNonUkResidents" -> "0"),
              requiredPreviousAnswers
                .copy(assetType = Some(AssetType.Residential)),
              checkIsRedirect(
                _,
                routes.SingleDisposalsTriageController.checkYourAnswers()
              )
            )
          }

          "the user has complete the section" in {
            val completeAnswers = sample[CompleteSingleDisposalTriageAnswers].copy(
              disposalMethod = DisposalMethod.Sold
            )
            testSuccessfulUpdateStartingNewDraft(
              performAction,
              completeAnswers.copy(assetType = AssetType.Residential),
              List("assetTypeForNonUkResidents" -> "1"),
              completeAnswers.copy(assetType = AssetType.NonResidential),
              checkIsRedirect(
                _,
                routes.SingleDisposalsTriageController.checkYourAnswers()
              )
            )
          }

          "the asset type has changed from indirect disposal to not indirect disposal and not mixed use" in {
            testSuccessfulUpdateStartingNewDraft(
              performAction,
              requiredPreviousAnswers.copy(assetType = Some(IndirectDisposal)),
              List("assetTypeForNonUkResidents" -> "0"),
              requiredPreviousAnswers.copy(
                assetType = Some(AssetType.Residential),
                disposalDate = None,
                completionDate = None,
                tooEarlyDisposalDate = None
              ),
              checkIsRedirect(
                _,
                routes.SingleDisposalsTriageController.checkYourAnswers()
              )
            )
          }

          "the asset type has changed from indirect disposal to mixed use" in {
            testSuccessfulUpdateStartingNewDraft(
              performAction,
              requiredPreviousAnswers.copy(assetType = Some(IndirectDisposal)),
              List("assetTypeForNonUkResidents" -> "2"),
              requiredPreviousAnswers.copy(
                assetType = Some(AssetType.MixedUse),
                disposalDate = None,
                completionDate = None,
                tooEarlyDisposalDate = None
              ),
              checkIsRedirect(
                _,
                routes.SingleDisposalsTriageController.checkYourAnswers()
              )
            )
          }

          "the asset type has changed from not indirect disposal and not mixed use to indirect disposal" in {
            val answers    = sample[CompleteSingleDisposalTriageAnswers].copy(
              assetType = NonResidential,
              disposalMethod = DisposalMethod.Sold
            )
            val newAnswers = answers
              .unset(_.disposalDate)
              .unset(_.completionDate)
              .unset(_.tooEarlyDisposalDate)
              .copy(assetType = Some(IndirectDisposal))

            testSuccessfulUpdateStartingNewDraft(
              performAction,
              answers,
              List("assetTypeForNonUkResidents" -> "3"),
              newAnswers,
              checkIsRedirect(
                _,
                routes.SingleDisposalsTriageController.checkYourAnswers()
              )
            )
          }

          "the asset type has changed from not indirect disposal and not mixed use to mixed use" in {
            val answers    = sample[CompleteSingleDisposalTriageAnswers].copy(
              assetType = NonResidential,
              disposalMethod = DisposalMethod.Sold
            )
            val newAnswers = answers
              .unset(_.disposalDate)
              .unset(_.completionDate)
              .unset(_.tooEarlyDisposalDate)
              .copy(assetType = Some(MixedUse))

            testSuccessfulUpdateStartingNewDraft(
              performAction,
              answers,
              List("assetTypeForNonUkResidents" -> "2"),
              newAnswers,
              checkIsRedirect(
                _,
                routes.SingleDisposalsTriageController.checkYourAnswers()
              )
            )
          }

          "the asset type has changed from mixed use to indirect disposal" in {
            val answers    = sample[CompleteSingleDisposalTriageAnswers].copy(
              assetType = MixedUse,
              disposalMethod = DisposalMethod.Sold
            )
            val newAnswers = answers
              .unset(_.disposalDate)
              .unset(_.completionDate)
              .unset(_.tooEarlyDisposalDate)
              .copy(
                assetType = Some(IndirectDisposal),
                disposalMethod = Some(DisposalMethod.Sold)
              )

            testSuccessfulUpdateStartingNewDraft(
              performAction,
              answers,
              List("assetTypeForNonUkResidents" -> "3"),
              newAnswers,
              checkIsRedirect(
                _,
                routes.SingleDisposalsTriageController.checkYourAnswers()
              )
            )
          }

          "the asset type has changed from mixed use to not indirect disposal" in {
            val answers    = sample[CompleteSingleDisposalTriageAnswers].copy(
              assetType = MixedUse,
              disposalMethod = DisposalMethod.Sold
            )
            val newAnswers = answers
              .unset(_.disposalDate)
              .unset(_.completionDate)
              .unset(_.tooEarlyDisposalDate)
              .copy(assetType = Some(Residential))

            testSuccessfulUpdateStartingNewDraft(
              performAction,
              answers,
              List("assetTypeForNonUkResidents" -> "0"),
              newAnswers,
              checkIsRedirect(
                _,
                routes.SingleDisposalsTriageController.checkYourAnswers()
              )
            )
          }

        }

        "the user is filling out a draft return and" when {

          "the section is complete" in {
            forAll { completeAnswers: CompleteSingleDisposalTriageAnswers =>
              testSuccessfulUpdateFillingOutReturn(
                performAction,
                completeAnswers.copy(
                  disposalMethod = DisposalMethod.Sold,
                  assetType = AssetType.Residential
                ),
                List("assetTypeForNonUkResidents" -> "1"),
                (fillingOutReturn, draftReturn) =>
                  fillingOutReturn.copy(draftReturn =
                    updateDraftReturn(
                      draftReturn,
                      completeAnswers.copy(
                        disposalMethod = DisposalMethod.Sold,
                        assetType = AssetType.NonResidential
                      )
                    )
                  ),
                checkIsRedirect(
                  _,
                  routes.SingleDisposalsTriageController.checkYourAnswers()
                )
              )
            }
          }

          "the section is incomplete" in {
            testSuccessfulUpdateFillingOutReturn(
              performAction,
              requiredPreviousAnswers,
              List("assetTypeForNonUkResidents" -> "1"),
              (fillingOutReturn, draftReturn) =>
                fillingOutReturn
                  .copy(draftReturn =
                    updateDraftReturn(
                      draftReturn,
                      requiredPreviousAnswers
                        .copy(assetType = Some(AssetType.NonResidential))
                    )
                  )
                  .withForceDisplayGainOrLossAfterReliefsForAmends,
              checkIsRedirect(
                _,
                routes.SingleDisposalsTriageController.checkYourAnswers()
              ),
              isAmend = true
            )
          }

          "the asset type has changed from indirect disposal to not indirect disposal and not mixed use" in {
            val answers = sample[CompleteSingleDisposalTriageAnswers].copy(
              assetType = IndirectDisposal,
              disposalMethod = DisposalMethod.Sold
            )

            val newAnswers = answers
              .unset(_.disposalDate)
              .unset(_.completionDate)
              .unset(_.tooEarlyDisposalDate)
              .copy(assetType = Some(Residential))

            testSuccessfulUpdateFillingOutReturn(
              performAction,
              sample[DraftSingleIndirectDisposalReturn]
                .copy(triageAnswers = answers),
              List("assetTypeForNonUkResidents" -> "0")
            )(
              oldDraftReturn =>
                DraftSingleDisposalReturn
                  .newDraftReturn(
                    oldDraftReturn.id,
                    newAnswers,
                    oldDraftReturn.representeeAnswers
                  ),
              checkIsRedirect(
                _,
                routes.SingleDisposalsTriageController.checkYourAnswers()
              )
            )
          }

          "the asset type has changed from indirect disposal to mixed use" in {
            val answers    = sample[CompleteSingleDisposalTriageAnswers].copy(
              assetType = IndirectDisposal,
              disposalMethod = DisposalMethod.Sold
            )
            val newAnswers = answers
              .unset(_.disposalDate)
              .unset(_.completionDate)
              .unset(_.tooEarlyDisposalDate)
              .copy(assetType = Some(MixedUse))

            testSuccessfulUpdateFillingOutReturn(
              performAction,
              sample[DraftSingleIndirectDisposalReturn]
                .copy(triageAnswers = answers),
              List("assetTypeForNonUkResidents" -> "2")
            )(
              oldDraftReturn =>
                DraftSingleMixedUseDisposalReturn
                  .newDraftReturn(
                    oldDraftReturn.id,
                    newAnswers,
                    oldDraftReturn.representeeAnswers
                  ),
              checkIsRedirect(
                _,
                routes.SingleDisposalsTriageController.checkYourAnswers()
              )
            )
          }

          "the asset type has changed from not indirect disposal and not mixed use to indirect disposal" in {
            val answers    = sample[CompleteSingleDisposalTriageAnswers].copy(
              assetType = NonResidential,
              disposalMethod = DisposalMethod.Sold
            )
            val newAnswers = answers
              .unset(_.disposalDate)
              .unset(_.completionDate)
              .unset(_.tooEarlyDisposalDate)
              .copy(
                assetType = Some(IndirectDisposal),
                disposalMethod = Some(DisposalMethod.Sold)
              )

            testSuccessfulUpdateFillingOutReturn(
              performAction,
              sample[DraftSingleDisposalReturn].copy(triageAnswers = answers),
              List("assetTypeForNonUkResidents" -> "3")
            )(
              oldDraftReturn =>
                DraftSingleIndirectDisposalReturn
                  .newDraftReturn(
                    oldDraftReturn.id,
                    newAnswers,
                    oldDraftReturn.representeeAnswers
                  ),
              checkIsRedirect(
                _,
                routes.SingleDisposalsTriageController.checkYourAnswers()
              )
            )
          }

          "the asset type has changed from not indirect disposal and not mixed use to mixed use" in {
            val answers    = sample[CompleteSingleDisposalTriageAnswers].copy(
              assetType = NonResidential,
              disposalMethod = DisposalMethod.Sold
            )
            val newAnswers = answers
              .unset(_.disposalDate)
              .unset(_.completionDate)
              .unset(_.tooEarlyDisposalDate)
              .copy(assetType = Some(MixedUse))

            testSuccessfulUpdateFillingOutReturn(
              performAction,
              sample[DraftSingleDisposalReturn].copy(triageAnswers = answers),
              List("assetTypeForNonUkResidents" -> "2")
            )(
              oldDraftReturn =>
                DraftSingleMixedUseDisposalReturn
                  .newDraftReturn(
                    oldDraftReturn.id,
                    newAnswers,
                    oldDraftReturn.representeeAnswers
                  ),
              checkIsRedirect(
                _,
                routes.SingleDisposalsTriageController.checkYourAnswers()
              )
            )
          }

          "the asset type has changed from mixed use to indirect disposal" in {
            val answers    = sample[CompleteSingleDisposalTriageAnswers].copy(
              assetType = MixedUse,
              disposalMethod = DisposalMethod.Sold
            )
            val newAnswers = answers
              .unset(_.disposalDate)
              .unset(_.completionDate)
              .unset(_.tooEarlyDisposalDate)
              .copy(assetType = Some(IndirectDisposal))

            testSuccessfulUpdateFillingOutReturn(
              performAction,
              sample[DraftSingleMixedUseDisposalReturn].copy(triageAnswers = answers),
              List("assetTypeForNonUkResidents" -> "3")
            )(
              oldDraftReturn =>
                DraftSingleIndirectDisposalReturn
                  .newDraftReturn(
                    oldDraftReturn.id,
                    newAnswers,
                    oldDraftReturn.representeeAnswers
                  ),
              checkIsRedirect(
                _,
                routes.SingleDisposalsTriageController.checkYourAnswers()
              )
            )
          }

          "the asset type has changed from mixed use to not indirect disposal" in {
            val answers    = sample[CompleteSingleDisposalTriageAnswers].copy(
              assetType = MixedUse,
              disposalMethod = DisposalMethod.Sold
            )
            val newAnswers = answers
              .unset(_.disposalDate)
              .unset(_.completionDate)
              .unset(_.tooEarlyDisposalDate)
              .copy(assetType = Some(Residential))

            testSuccessfulUpdateFillingOutReturn(
              performAction,
              sample[DraftSingleMixedUseDisposalReturn].copy(triageAnswers = answers),
              List("assetTypeForNonUkResidents" -> "0")
            )(
              oldDraftReturn =>
                DraftSingleDisposalReturn
                  .newDraftReturn(
                    oldDraftReturn.id,
                    newAnswers,
                    oldDraftReturn.representeeAnswers
                  ),
              checkIsRedirect(
                _,
                routes.SingleDisposalsTriageController.checkYourAnswers()
              )
            )
          }

        }

      }

      "not do any updates" when {

        "the answers submitted is the same as the one in session" in {
          inSequence {
            mockAuthWithNoRetrievals()
            mockGetSession(
              sessionDataWithFillingOutReturn(
                requiredPreviousAnswers.copy(
                  assetType = Some(AssetType.Residential)
                )
              )._1
            )
          }

          checkIsRedirect(
            performAction("assetTypeForNonUkResidents" -> "0"),
            routes.SingleDisposalsTriageController.checkYourAnswers()
          )
        }

      }

    }

    "handling requests to display the share disposal page for non uk residents page" must {

      val requiredPreviousAnswers =
        IncompleteSingleDisposalTriageAnswers.empty.copy(
          individualUserType = Some(Self),
          hasConfirmedSingleDisposal = true,
          disposalMethod = Some(DisposalMethod.Other),
          wasAUKResident = Some(false),
          countryOfResidence = Some(sample[Country])
        )

      def performAction(): Future[Result] =
        controller.disposalDateOfShares()(FakeRequest())

      behave like amendReturnToFillingOutReturnSpecBehaviour(
        controller.disposalDateOfShares(),
        mockUUIDGenerator
      )

      behave like noDateOfDeathForPersonalRepBehaviour(performAction)

      "Page is displayed correctly" in {
        val isAmend = sample[Boolean]
        inSequence {
          mockAuthWithNoRetrievals()
          mockGetSession(
            sessionDataWithFillingOutReturn(
              requiredPreviousAnswers.copy(
                assetType = Some(AssetType.IndirectDisposal)
              ),
              isAmend = isAmend
            )._1
          )
        }
        checkPageIsDisplayed(
          performAction,
          messageFromMessageKey("sharesDisposalDate.title"),
          doc => {
            doc
              .select("#sharesDisposalDate-form-hint")
              .text()         shouldBe messageFromMessageKey(
              "sharesDisposalDate.helpText"
            )
            doc
              .select("#back")
              .attr("href")   shouldBe routes.SingleDisposalsTriageController
              .assetTypeForNonUkResidents()
              .url
            doc
              .select("#content > article > form")
              .attr("action") shouldBe routes.SingleDisposalsTriageController
              .disposalDateOfSharesSubmit()
              .url
            doc
              .select("#submitButton")
              .text()         shouldBe expectedSubmitText(isAmend)
          }
        )

      }

    }

    "handling submitted answers to the share disposal date for non uk residents page" must {

      def performAction(formData: (String, String)*): Future[Result] =
        controller.disposalDateOfSharesSubmit()(
          FakeRequest().withFormUrlEncodedBody(formData: _*)
        )

      def formData(date: LocalDate) =
        List(
          "sharesDisposalDate-day"   -> date.getDayOfMonth().toString,
          "sharesDisposalDate-month" -> date.getMonthValue().toString,
          "sharesDisposalDate-year"  -> date.getYear().toString
        )

      def updateDraftReturn(
        d: DraftSingleDisposalReturn,
        newAnswers: SingleDisposalTriageAnswers
      ) =
        d.copy(
          triageAnswers = newAnswers,
          acquisitionDetailsAnswers = d.acquisitionDetailsAnswers.map(_.unsetAllButAcquisitionMethod(d.triageAnswers)),
          initialGainOrLoss = None,
          reliefDetailsAnswers = d.reliefDetailsAnswers.map(_.unsetPrrAndLettingRelief(newAnswers.isPeriodOfAdmin)),
          yearToDateLiabilityAnswers = d.yearToDateLiabilityAnswers.flatMap {
            case _: NonCalculatedYTDAnswers => None
            case c: CalculatedYTDAnswers    =>
              Some(
                c.unset(_.hasEstimatedDetails)
                  .unset(_.calculatedTaxDue)
                  .unset(_.taxDue)
                  .unset(_.mandatoryEvidence)
                  .unset(_.expiredEvidence)
                  .unset(_.pendingUpscanUpload)
              )
          },
          supportingEvidenceAnswers = None,
          gainOrLossAfterReliefs = None
        )

      val tomorrow = today.plusDays(1L)

      val taxYear = sample[TaxYear].copy(
        startDateInclusive = LocalDate.of(today.getYear, 4, 6),
        endDateExclusive = LocalDate.of(today.getYear + 1, 4, 6)
      )

      val requiredPreviousAnswers =
        IncompleteSingleDisposalTriageAnswers.empty.copy(
          individualUserType = Some(Self),
          hasConfirmedSingleDisposal = true,
          disposalMethod = Some(DisposalMethod.Other),
          wasAUKResident = Some(false),
          assetType = Some(AssetType.IndirectDisposal)
        )

      behave like redirectToStartWhenInvalidJourney(
        () => performAction(),
        isValidJourney
      )

      behave like amendReturnToFillingOutReturnSpecBehaviour(
        controller.disposalDateOfSharesSubmit(),
        mockUUIDGenerator
      )

      behave like redirectWhenNoPreviousAnswerBehaviour[Boolean](() => performAction())(
        requiredPreviousAnswers,
        routes.SingleDisposalsTriageController.assetTypeForNonUkResidents(),
        {
          case (answers, w) =>
            answers.copy(assetType =
              w.map(
                if (_) AssetType.Residential else AssetType.IndirectDisposal
              )
            )
        }
      )

      behave like noDateOfDeathForPersonalRepBehaviour(() => performAction())

      "show an error page" when {

        "there is a problem getting the tax year" in {
          inSequence {
            mockAuthWithNoRetrievals()
            mockGetSession(
              sessionDataWithFillingOutReturn(requiredPreviousAnswers)._1
            )
            mockGetTaxYear(today)(Left(Error("")))
          }

          checkIsTechnicalErrorPage(performAction(formData(today): _*))
        }

      }

      "show a form error" when {

        def test(
          individualUserType: Option[IndividualUserType] = Some(Self),
          representeeAnswers: Option[RepresenteeAnswers] = None
        )(formData: Seq[(String, String)], expectedErrorKey: String) =
          testFormError(performAction, "sharesDisposalDate.title")(
            formData,
            expectedErrorKey,
            requiredPreviousAnswers.copy(individualUserType = individualUserType),
            representeeAnswers
          )

        "the date is invalid" in {
          dateErrorScenarios("sharesDisposalDate", "").foreach { scenario =>
            withClue(s"For $scenario: ") {
              val formData = List(
                "sharesDisposalDate-day"   -> scenario.dayInput,
                "sharesDisposalDate-month" -> scenario.monthInput,
                "sharesDisposalDate-year"  -> scenario.yearInput
              ).collect { case (id, Some(input)) => id -> input }
              test()(formData, scenario.expectedErrorMessageKey)
            }
          }
        }

        "the disposal date is in the future" in {
          DateErrorScenario(
            Some(tomorrow.getDayOfMonth.toString),
            Some(tomorrow.getMonthValue.toString),
            Some(tomorrow.getYear.toString),
            "sharesDisposalDate.error.tooFarInFuture"
          )

          test()(formData(tomorrow), "sharesDisposalDate.error.tooFarInFuture")
        }

        "the disposal date is strictly after the date of death and the user is a non-period of admin personal rep" in {
          test(
            Some(PersonalRepresentative),
            Some(sample[CompleteRepresenteeAnswers].copy(dateOfDeath = Some(DateOfDeath(today.minusDays(1L)))))
          )(
            formData(today),
            "sharesDisposalDate.error.nonPeriodOfAdminDeathAfterDate"
          )
        }

        "the disposal date is on the date of death and the user is a period of admin personal rep" in {
          test(
            Some(PersonalRepresentativeInPeriodOfAdmin),
            Some(sample[CompleteRepresenteeAnswers].copy(dateOfDeath = Some(DateOfDeath(today))))
          )(
            formData(today),
            "sharesDisposalDate.error.periodOfAdminDeathNotAfterDate"
          )
        }

        "the disposal date is strictly before the date of death and the user is a period of admin personal rep" in {
          test(
            Some(PersonalRepresentativeInPeriodOfAdmin),
            Some(sample[CompleteRepresenteeAnswers].copy(dateOfDeath = Some(DateOfDeath(today))))
          )(
            formData(today.minusDays(1L)),
            "sharesDisposalDate.error.periodOfAdminDeathNotAfterDate"
          )
        }

      }

      behave like unsuccessfulUpdatesBehaviour(
        performAction,
        requiredPreviousAnswers.copy(
          disposalMethod = Some(DisposalMethod.Sold)
        ),
        formData(today),
        requiredPreviousAnswers.copy(
          disposalMethod = Some(DisposalMethod.Sold),
          disposalDate = Some(DisposalDate(today, taxYear)),
          completionDate = Some(CompletionDate(today))
        ),
        updateDraftReturn,
        () => mockGetTaxYear(today)(Right(Some(taxYear)))
      )

      "handle valid dates" when {

        "the user is starting in a draft return and" when {

          "no tax year can be found for the given disposal date" in {

            testSuccessfulUpdateStartingNewDraft(
              performAction,
              requiredPreviousAnswers.copy(
                disposalMethod = Some(DisposalMethod.Sold)
              ),
              formData(today),
              requiredPreviousAnswers
                .copy(
                  disposalMethod = Some(DisposalMethod.Sold),
                  tooEarlyDisposalDate = Some(today),
                  disposalDate = None,
                  completionDate = Some(CompletionDate(today))
                ),
              checkIsRedirect(
                _,
                routes.CommonTriageQuestionsController
                  .disposalsOfSharesTooEarly()
              ),
              () => mockGetTaxYear(today)(Right(None))
            )

          }

          "a tax year can be found and the journey was complete" in {

            val completeJourney = sample[CompleteSingleDisposalTriageAnswers].copy(
              individualUserType = Some(Self),
              disposalDate = DisposalDate(today, taxYear),
              completionDate = CompletionDate(today),
              assetType = IndirectDisposal,
              disposalMethod = DisposalMethod.Sold
            )

            val date = today.minusDays(1L)

            testSuccessfulUpdateStartingNewDraft(
              performAction,
              completeJourney,
              formData(date),
              IncompleteSingleDisposalTriageAnswers(
                completeJourney.individualUserType,
                true,
                Some(completeJourney.disposalMethod),
                Some(completeJourney.countryOfResidence.isUk()),
                if (completeJourney.countryOfResidence.isUk()) None
                else Some(completeJourney.countryOfResidence),
                Some(completeJourney.assetType),
                Some(DisposalDate(date, taxYear)),
                Some(CompletionDate(date)),
                None
              ),
              checkIsRedirect(
                _,
                routes.SingleDisposalsTriageController.checkYourAnswers()
              ),
              () => mockGetTaxYear(date)(Right(Some(taxYear)))
            )

          }

        }

        "the user is filling out a draft return and" when {

          "the section is incomplete" in {
            testSuccessfulUpdateFillingOutReturn(
              performAction,
              requiredPreviousAnswers.copy(
                disposalMethod = Some(DisposalMethod.Sold)
              ),
              formData(today),
              (fillingOutReturn, draftReturn) =>
                fillingOutReturn
                  .copy(draftReturn =
                    updateDraftReturn(
                      draftReturn,
                      requiredPreviousAnswers.copy(
                        disposalDate = Some(DisposalDate(today, taxYear)),
                        completionDate = Some(CompletionDate(today)),
                        disposalMethod = Some(DisposalMethod.Sold)
                      )
                    )
                  )
                  .withForceDisplayGainOrLossAfterReliefsForAmends,
              checkIsRedirect(
                _,
                routes.CommonTriageQuestionsController.amendReturnDisposalDateDifferentTaxYear()
              ),
              () => mockGetTaxYear(today)(Right(Some(taxYear))),
              isAmend = true
            )

          }

          "the section is complete" in {
            forAll { c: CompleteSingleDisposalTriageAnswers =>
              val completeJourney = c.copy(
                individualUserType = Some(Self),
                disposalDate = DisposalDate(today, taxYear),
                completionDate = CompletionDate(today),
                assetType = IndirectDisposal,
                disposalMethod = DisposalMethod.Sold
              )
              val date            = today.minusDays(1L)
              val newAnswers      =
                IncompleteSingleDisposalTriageAnswers(
                  completeJourney.individualUserType,
                  true,
                  Some(completeJourney.disposalMethod),
                  Some(completeJourney.countryOfResidence.isUk()),
                  if (completeJourney.countryOfResidence.isUk()) None
                  else Some(completeJourney.countryOfResidence),
                  Some(completeJourney.assetType),
                  Some(DisposalDate(date, taxYear)),
                  Some(CompletionDate(date)),
                  None
                )

              testSuccessfulUpdateFillingOutReturn(
                performAction,
                completeJourney,
                formData(date),
                (fillingOutReturn, draftReturn) =>
                  fillingOutReturn.copy(draftReturn = updateDraftReturn(draftReturn, newAnswers)),
                checkIsRedirect(
                  _,
                  routes.CommonTriageQuestionsController.amendReturnDisposalDateDifferentTaxYear()
                ),
                () => mockGetTaxYear(date)(Right(Some(taxYear))),
                isAmend = true
              )
            }
          }

          "the disposal date is on the date of death when the user is a non-period of admin personal rep" in {
            val answers = requiredPreviousAnswers.copy(individualUserType = Some(PersonalRepresentative))

            testSuccessfulUpdateFillingOutReturn(
              performAction,
              answers,
              formData(today),
              (fillingOutReturn, draftReturn) =>
                fillingOutReturn.copy(draftReturn =
                  updateDraftReturn(
                    draftReturn,
                    answers.copy(
                      disposalDate = Some(DisposalDate(today, taxYear)),
                      completionDate = Some(CompletionDate(today))
                    )
                  )
                ),
              checkIsRedirect(
                _,
                routes.CommonTriageQuestionsController.amendReturnDisposalDateDifferentTaxYear()
              ),
              () => mockGetTaxYear(today)(Right(Some(taxYear))),
              Some(sample[CompleteRepresenteeAnswers].copy(dateOfDeath = Some(DateOfDeath(today)))),
              isAmend = true
            )

          }

          "the disposal date is strictly before the date of death when the user is a non-period of admin personal rep" in {
            val answers         = requiredPreviousAnswers.copy(individualUserType = Some(PersonalRepresentative))
            val newDisposalDate = DisposalDate(today.minusDays(1L), taxYear)

            testSuccessfulUpdateFillingOutReturn(
              performAction,
              answers,
              formData(newDisposalDate.value),
              (fillingOutReturn, draftReturn) =>
                fillingOutReturn.copy(draftReturn =
                  updateDraftReturn(
                    draftReturn,
                    answers.copy(
                      disposalDate = Some(newDisposalDate),
                      completionDate = Some(CompletionDate(newDisposalDate.value))
                    )
                  )
                ),
              checkIsRedirect(
                _,
                routes.CommonTriageQuestionsController.amendReturnDisposalDateDifferentTaxYear()
              ),
              () => mockGetTaxYear(newDisposalDate.value)(Right(Some(taxYear))),
              Some(sample[CompleteRepresenteeAnswers].copy(dateOfDeath = Some(DateOfDeath(today)))),
              isAmend = true
            )
          }

          "the disposal date is strictly after the date of death when the user is a period of admin personal rep" in {
            val answers         = requiredPreviousAnswers.copy(individualUserType = Some(PersonalRepresentativeInPeriodOfAdmin))
            val newDisposalDate = DisposalDate(today, taxYear)

            testSuccessfulUpdateFillingOutReturn(
              performAction,
              answers,
              formData(newDisposalDate.value),
              (fillingOutReturn, draftReturn) =>
                fillingOutReturn.copy(draftReturn =
                  updateDraftReturn(
                    draftReturn,
                    answers.copy(
                      disposalDate = Some(newDisposalDate),
                      completionDate = Some(CompletionDate(newDisposalDate.value)),
                      disposalMethod = Some(DisposalMethod.Sold)
                    )
                  )
                ),
              checkIsRedirect(
                _,
                routes.CommonTriageQuestionsController.amendReturnDisposalDateDifferentTaxYear()
              ),
              () => mockGetTaxYear(newDisposalDate.value)(Right(Some(taxYear))),
              Some(sample[CompleteRepresenteeAnswers].copy(dateOfDeath = Some(DateOfDeath(today.minusDays(1L))))),
              isAmend = true
            )
          }

        }

      }

      "not do any updates" when {

        "the answers submitted is the same as the one in session" in {
          inSequence {
            mockAuthWithNoRetrievals()
            mockGetSession(
              sessionDataWithFillingOutReturn(
                requiredPreviousAnswers.copy(
                  disposalDate = Some(DisposalDate(today, taxYear))
                )
              )._1
            )
          }

          checkIsRedirect(
            performAction(formData(today): _*),
            routes.SingleDisposalsTriageController.checkYourAnswers()
          )
        }

      }

    }

    "handling requests to display the check your answers page" must {

      def performAction(): Future[Result] =
        controller.checkYourAnswers()(FakeRequest())

      val completeTriageQuestions =
        CompleteSingleDisposalTriageAnswers(
          Some(IndividualUserType.Self),
          DisposalMethod.Sold,
          Country.uk,
          assetType = AssetType.Residential,
          sample[DisposalDate],
          sample[CompletionDate]
        )

      val allQuestionsAnswered = IncompleteSingleDisposalTriageAnswers(
        completeTriageQuestions.individualUserType,
        true,
        Some(completeTriageQuestions.disposalMethod),
        Some(true),
        None,
        Some(completeTriageQuestions.assetType),
        Some(completeTriageQuestions.disposalDate),
        Some(completeTriageQuestions.completionDate),
        None
      )

      "redirect to the correct page" when {

        case class Scenario(
          answers: SingleDisposalTriageAnswers,
          name: Either[TrustName, IndividualName],
          expectedRedirect: Call,
          previousReturnSummaries: Option[List[ReturnSummary]]
        )

        def test(
          sessionDataWith: (
            SingleDisposalTriageAnswers,
            Either[TrustName, IndividualName],
            Option[List[ReturnSummary]]
          ) => SessionData
        ): Unit =
          List(
            Scenario(
              allQuestionsAnswered.copy(individualUserType = None),
              Right(sample[IndividualName]),
              routes.CommonTriageQuestionsController
                .whoIsIndividualRepresenting(),
              None
            ),
            Scenario(
              allQuestionsAnswered.copy(
                individualUserType = None,
                hasConfirmedSingleDisposal = false
              ),
              Left(sample[TrustName]),
              routes.CommonTriageQuestionsController.howManyProperties(),
              None
            ),
            Scenario(
              allQuestionsAnswered.copy(hasConfirmedSingleDisposal = false),
              Right(sample[IndividualName]),
              routes.CommonTriageQuestionsController.howManyProperties(),
              None
            ),
            Scenario(
              allQuestionsAnswered.copy(disposalMethod = None),
              Right(sample[IndividualName]),
              routes.SingleDisposalsTriageController
                .howDidYouDisposeOfProperty(),
              None
            ),
            Scenario(
              allQuestionsAnswered.copy(wasAUKResident = None),
              Right(sample[IndividualName]),
              routes.SingleDisposalsTriageController.wereYouAUKResident(),
              None
            ),
            Scenario(
              allQuestionsAnswered.copy(assetType = None),
              Right(sample[IndividualName]),
              routes.SingleDisposalsTriageController
                .didYouDisposeOfAResidentialProperty(),
              None
            ),
            Scenario(
              allQuestionsAnswered.copy(disposalDate = None),
              Right(sample[IndividualName]),
              routes.SingleDisposalsTriageController
                .whenWasDisposalDate(),
              None
            ),
            Scenario(
              allQuestionsAnswered.copy(completionDate = None),
              Right(sample[IndividualName]),
              routes.SingleDisposalsTriageController
                .whenWasCompletionDate(),
              None
            ),
            Scenario(
              allQuestionsAnswered.copy(individualUserType = None),
              Left(sample[TrustName]),
              routes.CommonTriageQuestionsController
                .previousReturnExistsWithSameCompletionDate(),
              Some(List(sample[ReturnSummary].copy(completionDate = completeTriageQuestions.completionDate.value)))
            ),
            Scenario(
              allQuestionsAnswered.copy(individualUserType = Some(Self)),
              Right(sample[IndividualName]),
              routes.CommonTriageQuestionsController
                .previousReturnExistsWithSameCompletionDate(),
              Some(List(sample[ReturnSummary].copy(completionDate = completeTriageQuestions.completionDate.value)))
            ),
            Scenario(
              allQuestionsAnswered
                .copy(wasAUKResident = Some(false), countryOfResidence = None),
              Right(sample[IndividualName]),
              routes.SingleDisposalsTriageController
                .countryOfResidence(),
              None
            ),
            Scenario(
              allQuestionsAnswered
                .copy(
                  wasAUKResident = Some(true),
                  assetType = Some(AssetType.NonResidential)
                ),
              Right(sample[IndividualName]),
              routes.CommonTriageQuestionsController
                .ukResidentCanOnlyDisposeResidential(),
              None
            ),
            Scenario(
              allQuestionsAnswered
                .copy(
                  wasAUKResident = Some(false),
                  countryOfResidence = Some(sample[Country]),
                  assetType = Some(AssetType.IndirectDisposal),
                  completionDate = None,
                  disposalDate = None
                ),
              Right(sample[IndividualName]),
              routes.SingleDisposalsTriageController.disposalDateOfShares(),
              None
            ),
            Scenario(
              allQuestionsAnswered
                .copy(
                  wasAUKResident = Some(false),
                  countryOfResidence = Some(sample[Country]),
                  assetType = Some(AssetType.IndirectDisposal)
                ),
              Right(sample[IndividualName]),
              routes.CommonTriageQuestionsController.previousReturnExistsWithSameCompletionDate(),
              Some(List(sample[ReturnSummary].copy(completionDate = completeTriageQuestions.completionDate.value)))
            ),
            Scenario(
              allQuestionsAnswered.copy(individualUserType = Some(IndividualUserType.Capacitor)),
              Right(sample[IndividualName]),
              representee.routes.RepresenteeController.checkYourAnswers(),
              None
            ),
            Scenario(
              allQuestionsAnswered.copy(individualUserType = Some(IndividualUserType.PersonalRepresentative)),
              Right(sample[IndividualName]),
              representee.routes.RepresenteeController.checkYourAnswers(),
              None
            ),
            Scenario(
              allQuestionsAnswered.copy(individualUserType =
                Some(IndividualUserType.PersonalRepresentativeInPeriodOfAdmin)
              ),
              Right(sample[IndividualName]),
              representee.routes.RepresenteeController.checkYourAnswers(),
              None
            )
          ).foreach {
            case Scenario(state, name, expectedRedirect, previousSentReturns) =>
              withClue(
                s"For state $state and expected redirect url ${expectedRedirect.url}: "
              ) {
                inSequence {
                  mockAuthWithNoRetrievals()
                  mockGetSession(sessionDataWith(state, name, previousSentReturns))
                }

                checkIsRedirect(performAction(), expectedRedirect)
              }
          }

        "a question has not yet been answered and a draft return has not been created" in {
          test(
            sessionDataWithStartingNewDraftReturn(
              _,
              _,
              representeeAnswers = Some(sample[IncompleteRepresenteeAnswers].copy(dateOfDeath = None)),
              _
            )._1
          )
        }

        "a question has not yet been answered and a draft return has been created" in {
          test(
            sessionDataWithFillingOutReturn(
              _,
              _,
              representeeAnswers = Some(sample[IncompleteRepresenteeAnswers].copy(dateOfDeath = None)),
              _
            )._1
          )
        }

      }

      "show an error page" when {

        "all the questions have now been answered but the session data cannot be updated" in {
          val (session, journey) = sessionDataWithStartingNewDraftReturn(
            allQuestionsAnswered,
            representeeAnswers = Some(sample[CompleteRepresenteeAnswers].copy(dateOfDeath = None))
          )
          val updatedJourney     = journey.copy(newReturnTriageAnswers = Right(completeTriageQuestions))
          val updatedSession     =
            session.copy(journeyStatus = Some(updatedJourney))

          inSequence {
            mockAuthWithNoRetrievals()
            mockGetSession(session)
            mockStoreSession(updatedSession)(Left(Error("")))
          }

          checkIsTechnicalErrorPage(performAction())
        }
      }

      "display the page" when {

        def testIsCheckYourAnswers(
          result: Future[Result],
          completeSingleDisposalTriageAnswers: CompleteSingleDisposalTriageAnswers,
          expectedTitleKey: String,
          userType: Option[UserType]
        ): Unit =
          checkPageIsDisplayed(
            result,
            messageFromMessageKey(expectedTitleKey),
            doc =>
              validateSingleDisposalTriageCheckYourAnswersPage(
                completeSingleDisposalTriageAnswers,
                userType,
                doc
              )
          )

        "all the questions have now been answered and the session is updated when a draft return has not yet been created" in {
          val (session, journey) = sessionDataWithStartingNewDraftReturn(
            allQuestionsAnswered,
            representeeAnswers = Some(sample[CompleteRepresenteeAnswers].copy(dateOfDeath = None))
          )
          val updatedJourney     = journey.copy(newReturnTriageAnswers = Right(completeTriageQuestions))
          val updatedSession     =
            session.copy(journeyStatus = Some(updatedJourney))

          inSequence {
            mockAuthWithNoRetrievals()
            mockGetSession(session)
            mockStoreSession(updatedSession)(Right(()))
          }

          testIsCheckYourAnswers(
            performAction(),
            completeTriageQuestions,
            "triage.check-your-answers.title",
            None
          )
        }

        "all the questions have now been answered and the session is updated when a draft return has been created" in {
          val (session, journey, draftReturn) = sessionDataWithFillingOutReturn(
            allQuestionsAnswered,
            representeeAnswers = Some(sample[CompleteRepresenteeAnswers].copy(dateOfDeath = None))
          )
          val updatedJourney                  =
            journey.copy(draftReturn = draftReturn.copy(triageAnswers = completeTriageQuestions))
          val updatedSession                  =
            session.copy(journeyStatus = Some(updatedJourney))

          inSequence {
            mockAuthWithNoRetrievals()
            mockGetSession(session)
            mockStoreSession(updatedSession)(Right(()))
          }

          testIsCheckYourAnswers(
            performAction(),
            completeTriageQuestions,
            "triage.check-your-answers.title",
            None
          )
        }

        "all the questions have already been answered and a draft return has not yet been created" in {
          inSequence {
            mockAuthWithNoRetrievals()
            mockGetSession(
              sessionDataWithStartingNewDraftReturn(
                completeTriageQuestions,
                representeeAnswers = Some(sample[CompleteRepresenteeAnswers].copy(dateOfDeath = None))
              )._1
            )
          }

          testIsCheckYourAnswers(
            performAction(),
            completeTriageQuestions,
            "triage.check-your-answers.title",
            None
          )
        }

        "all the questions have already been answered and a draft return has been created" in {
          inSequence {
            mockAuthWithNoRetrievals()
            mockGetSession(
              sessionDataWithFillingOutReturn(
                completeTriageQuestions,
                representeeAnswers = Some(sample[CompleteRepresenteeAnswers].copy(dateOfDeath = None))
              )._1
            )
          }

          testIsCheckYourAnswers(
            performAction(),
            completeTriageQuestions,
            "triage.check-your-answers.title",
            None
          )
        }

        "display shares disposal date in case of indirect disposal" in {
          val completeTriageQuestionsWithIndirectDisposal = completeTriageQuestions.copy(
            assetType = AssetType.IndirectDisposal,
            countryOfResidence = Country("TR")
          )
          inSequence {
            mockAuthWithNoRetrievals()
            mockGetSession(
              sessionDataWithFillingOutReturn(
                completeTriageQuestionsWithIndirectDisposal,
                representeeAnswers = Some(sample[CompleteRepresenteeAnswers].copy(dateOfDeath = None))
              )._1
            )
          }

          testIsCheckYourAnswers(
            performAction(),
            completeTriageQuestionsWithIndirectDisposal,
            "triage.check-your-answers.title",
            None
          )
        }

        "the user is an agent" in {
          inSequence {
            mockAuthWithNoRetrievals()
            mockGetSession(
              sessionDataWithFillingOutReturn(
                completeTriageQuestions,
                representeeAnswers = Some(sample[CompleteRepresenteeAnswers].copy(dateOfDeath = None))
              )._1.copy(userType = Some(UserType.Agent))
            )
          }

          testIsCheckYourAnswers(
            performAction(),
            completeTriageQuestions,
            "triage.check-your-answers.title",
            Some(UserType.Agent)
          )
        }

        "there is a previous return with the same completion date that has been submitted but" when {

          def test(representativeType: RepresentativeType) = {
            val triageAnswers = completeTriageQuestions.copy(individualUserType = Some(representativeType))
            inSequence {
              mockAuthWithNoRetrievals()
              mockGetSession(
                sessionDataWithFillingOutReturn(
                  triageAnswers,
                  representeeAnswers = Some(sample[CompleteRepresenteeAnswers].copy(dateOfDeath = None)),
                  previousSentReturns = Some(
                    List(sample[ReturnSummary].copy(completionDate = triageAnswers.completionDate.value))
                  )
                )._1
              )
            }

            testIsCheckYourAnswers(
              performAction(),
              triageAnswers,
              "triage.check-your-answers.title",
              Some(UserType.Individual)
            )
          }

          "the user is a capacitor" in {
            test(IndividualUserType.Capacitor)
          }

          "the user is a personal rep" in {
            test(IndividualUserType.PersonalRepresentative)
          }

          "the user is a personal rep in period of admin" in {
            test(IndividualUserType.PersonalRepresentativeInPeriodOfAdmin)
          }

        }

      }

    }

    "handling submit requests from the check your answers page" must {

      def performAction() =
        controller.checkYourAnswersSubmit()(FakeRequest())

      val completeAnswers = sample[CompleteSingleDisposalTriageAnswers].copy(
        assetType = AssetType.Residential,
        disposalMethod = DisposalMethod.Sold
      )

      val startingNewDraftReturn = sample[StartingNewDraftReturn]
        .copy(newReturnTriageAnswers = Right(completeAnswers))

      val sessionWithCompleteStartingNewDraftReturn =
        SessionData.empty.copy(journeyStatus = Some(startingNewDraftReturn))

      val uuid = UUID.randomUUID()

      val fillingOutReturn = FillingOutReturn(
        startingNewDraftReturn.subscribedDetails,
        startingNewDraftReturn.ggCredId,
        startingNewDraftReturn.agentReferenceNumber,
        DraftSingleDisposalReturn(
          uuid,
          completeAnswers,
          None,
          None,
          None,
          None,
          None,
          None,
          None,
          None,
          startingNewDraftReturn.representeeAnswers,
          None,
          TimeUtils.today()
        ),
        startingNewDraftReturn.previousSentReturns,
        None
      )

      val sessionDataWithFillingOutDraftReturn =
        SessionData.empty.copy(journeyStatus = Some(fillingOutReturn))

      "redirect to the check your answers page" when {

        "the user has not answered all the questions in the triage section" in {
          val incompleteAnswers =
            sample[IncompleteSingleDisposalTriageAnswers].copy(
              individualUserType = Some(IndividualUserType.Self)
            )

          inSequence {
            mockAuthWithNoRetrievals()
            mockGetSession(
              sessionDataWithStartingNewDraftReturn(incompleteAnswers)._1
            )
          }

          checkIsRedirect(
            performAction(),
            routes.SingleDisposalsTriageController.checkYourAnswers()
          )
        }

      }

      "show an error page" when {

        "there is a problem storing a draft return" in {
          inSequence {
            mockAuthWithNoRetrievals()
            mockGetSession(sessionWithCompleteStartingNewDraftReturn)
            mockGetNextUUID(uuid)
            mockStoreDraftReturn(fillingOutReturn)(Left(Error("")))
          }

          checkIsTechnicalErrorPage(performAction())
        }

        "there is a problem updating the session" in {
          inSequence {
            mockAuthWithNoRetrievals()
            mockGetSession(sessionWithCompleteStartingNewDraftReturn)
            mockGetNextUUID(uuid)
            mockStoreDraftReturn(fillingOutReturn)(Right(()))
            mockStoreSession(sessionDataWithFillingOutDraftReturn)(
              Left(Error(""))
            )
          }

          checkIsTechnicalErrorPage(performAction())
        }

      }

      "redirect to the task list page" when {

        "the draft return is stored and the session is updated and a draft return had not already been created" when {

          "the asset type is not indirect disposals or mixed use" in {
            inSequence {
              mockAuthWithNoRetrievals()
              mockGetSession(sessionWithCompleteStartingNewDraftReturn)
              mockGetNextUUID(uuid)
              mockStoreDraftReturn(fillingOutReturn)(Right(()))
              mockStoreSession(sessionDataWithFillingOutDraftReturn)(Right(()))
            }

            checkIsRedirect(
              performAction(),
              returnsRoutes.TaskListController.taskList()
            )
          }

          "the asset type is indirect disposal" in {
            val answers                                   = completeAnswers.copy(assetType = IndirectDisposal)
            val sessionWithCompleteStartingNewDraftReturn =
              SessionData.empty
                .copy(journeyStatus = Some(startingNewDraftReturn.copy(newReturnTriageAnswers = Right(answers))))

            val fillingOutReturn                     = FillingOutReturn(
              startingNewDraftReturn.subscribedDetails,
              startingNewDraftReturn.ggCredId,
              startingNewDraftReturn.agentReferenceNumber,
              DraftSingleIndirectDisposalReturn(
                uuid,
                answers,
                None,
                None,
                None,
                None,
                None,
                None,
                startingNewDraftReturn.representeeAnswers,
                None,
                TimeUtils.today()
              ),
              startingNewDraftReturn.previousSentReturns,
              None
            )
            val sessionDataWithFillingOutDraftReturn =
              SessionData.empty.copy(journeyStatus = Some(fillingOutReturn))

            inSequence {
              mockAuthWithNoRetrievals()
              mockGetSession(sessionWithCompleteStartingNewDraftReturn)
              mockGetNextUUID(uuid)
              mockStoreDraftReturn(fillingOutReturn)(Right(()))
              mockStoreSession(sessionDataWithFillingOutDraftReturn)(Right(()))
            }

            checkIsRedirect(
              performAction(),
              returnsRoutes.TaskListController.taskList()
            )
          }

          "the asset type is mixed use" in {
            val answers                                   = completeAnswers.copy(assetType = MixedUse)
            val sessionWithCompleteStartingNewDraftReturn =
              SessionData.empty
                .copy(journeyStatus = Some(startingNewDraftReturn.copy(newReturnTriageAnswers = Right(answers))))

            val fillingOutReturn                     = FillingOutReturn(
              startingNewDraftReturn.subscribedDetails,
              startingNewDraftReturn.ggCredId,
              startingNewDraftReturn.agentReferenceNumber,
              DraftSingleMixedUseDisposalReturn(
                uuid,
                answers,
                None,
                None,
                None,
                None,
                startingNewDraftReturn.representeeAnswers,
                None,
                TimeUtils.today()
              ),
              startingNewDraftReturn.previousSentReturns,
              None
            )
            val sessionDataWithFillingOutDraftReturn =
              SessionData.empty.copy(journeyStatus = Some(fillingOutReturn))

            inSequence {
              mockAuthWithNoRetrievals()
              mockGetSession(sessionWithCompleteStartingNewDraftReturn)
              mockGetNextUUID(uuid)
              mockStoreDraftReturn(fillingOutReturn)(Right(()))
              mockStoreSession(sessionDataWithFillingOutDraftReturn)(Right(()))
            }

            checkIsRedirect(
              performAction(),
              returnsRoutes.TaskListController.taskList()
            )
          }

        }

        "the draft return is stored and the session is updated and a draft return had already been created" in {
          inSequence {
            mockAuthWithNoRetrievals()
            mockGetSession(sessionDataWithFillingOutDraftReturn)
          }

          checkIsRedirect(
            performAction(),
            returnsRoutes.TaskListController.taskList()
          )
        }

      }

    }

  }

  def redirectWhenNoPreviousAnswerBehaviour[A](
    performAction: () => Future[Result]
  )(
    requiredPreviousAnswers: IncompleteSingleDisposalTriageAnswers,
    redirectToPreviousAnswer: => Call,
    setPreviousAnswer: (
      IncompleteSingleDisposalTriageAnswers,
      Option[A]
    ) => IncompleteSingleDisposalTriageAnswers
  ): Unit =
    s"redirect to ${redirectToPreviousAnswer.url}" when {

      "that question has not already answered" in {

        inSequence {
          mockAuthWithNoRetrievals()
          mockGetSession(
            sessionDataWithStartingNewDraftReturn(
              setPreviousAnswer(requiredPreviousAnswers, None)
            )._1
          )
        }

        checkIsRedirect(performAction(), redirectToPreviousAnswer)
      }
    }

  def testFormError(
    performAction: Seq[(String, String)] => Future[Result],
    pageTitleKey: String
  )(
    formData: Seq[(String, String)],
    expectedErrorMessageKey: String,
    currentAnswers: SingleDisposalTriageAnswers,
    representeeAnswers: Option[RepresenteeAnswers] = None
  ): Unit = {
    inSequence {
      mockAuthWithNoRetrievals()
      mockGetSession(sessionDataWithStartingNewDraftReturn(currentAnswers, representeeAnswers = representeeAnswers)._1)
    }

    val result  = performAction(formData)
    val content = contentAsString(result)

    status(result)        shouldBe BAD_REQUEST
    contentAsString(result) should include(messageFromMessageKey(pageTitleKey))
    content                 should include(messageFromMessageKey(expectedErrorMessageKey))
  }

  def displayIndividualTriagePageBehaviorIncompleteJourney(
    performAction: () => Future[Result]
  )(
    requiredPreviousAnswers: IncompleteSingleDisposalTriageAnswers,
    answersWithCurrentAnswer: IncompleteSingleDisposalTriageAnswers,
    description: Option[String] = None,
    representeeAnswers: Option[RepresenteeAnswers] = None
  )(
    pageTitleKey: String,
    checkContent: Document => Unit,
    checkPrepopulatedContent: Document => Unit
  ): Unit = {
    val scenarioDescription = description.map(_ + " and when ").getOrElse("")

    s"display the page when ${scenarioDescription}no option has been selected before for ${userType(answersWithCurrentAnswer)}" in {
      List(
        sessionDataWithStartingNewDraftReturn(requiredPreviousAnswers, representeeAnswers = representeeAnswers)._1,
        sessionDataWithFillingOutReturn(requiredPreviousAnswers, representeeAnswers = representeeAnswers)._1
      ).foreach { currentSession =>
        withClue(s"For currentSession $currentSession: ") {
          inSequence {
            mockAuthWithNoRetrievals()
            mockGetSession(currentSession)
          }

          checkPageIsDisplayed(
            performAction(),
            messageFromMessageKey(pageTitleKey),
            checkContent
          )
        }
      }
    }

    s"display the page when ${scenarioDescription}an option has been selected before for ${userType(answersWithCurrentAnswer)}" in {
      List(
        sessionDataWithStartingNewDraftReturn(answersWithCurrentAnswer, representeeAnswers = representeeAnswers)._1,
        sessionDataWithFillingOutReturn(answersWithCurrentAnswer, representeeAnswers = representeeAnswers)._1
      ).foreach { currentSession =>
        withClue(s"For currentSession $currentSession: ") {
          inSequence {
            mockAuthWithNoRetrievals()
            mockGetSession(currentSession)
          }

          checkPageIsDisplayed(
            performAction(),
            messageFromMessageKey(pageTitleKey),
            { document =>
              checkContent(document)
              checkPrepopulatedContent(document)
            }
          )
        }
      }
    }

  }

  private def userType(answers: SingleDisposalTriageAnswers) =
    answers.representativeType() match {
      case Some(PersonalRepresentative)                => "personal representative"
      case Some(PersonalRepresentativeInPeriodOfAdmin) => "personal representative in period of admin"
      case Some(Capacitor)                             => "capacitor"
      case None                                        => "self"
    }

  def displayIndividualTriagePageBehaviorCompleteJourney(
    performAction: () => Future[Result]
  )(answers: CompleteSingleDisposalTriageAnswers, representeeAnswers: Option[RepresenteeAnswers] = None)(
    pageTitleKey: String,
    checkContent: Document => Unit
  ): Unit =
    s"display the page when the journey has already been completed for ${userType(answers)}" in {
      List(
        sessionDataWithStartingNewDraftReturn(answers, representeeAnswers = representeeAnswers)._1,
        sessionDataWithFillingOutReturn(answers, representeeAnswers = representeeAnswers)._1
      ).foreach { currentSession =>
        withClue(s"For currentSession $currentSession: ") {
          inSequence {
            mockAuthWithNoRetrievals()
            mockGetSession(currentSession)
          }

          checkPageIsDisplayed(
            performAction(),
            messageFromMessageKey(pageTitleKey),
            checkContent
          )
        }
      }
    }

  def displayCustomContentForAgentWithSelfAndTrustType(
    performAction: () => Future[Result]
  )(answers: IncompleteSingleDisposalTriageAnswers, representeeAnswers: Option[RepresenteeAnswers] = None)(
    pageTitleKey: String,
    checkContent: Document => Unit
  ): Unit =
    s"use the agent page title with ${userType(answers)} type" when {

      "an agent requests the page for an individual client" in {

        inSequence {
          mockAuthWithNoRetrievals()
          mockGetSession(
            SessionData.empty.copy(
              userType = Some(UserType.Agent),
              journeyStatus = Some(
                sample[FillingOutReturn].copy(
                  agentReferenceNumber = Some(sample[AgentReferenceNumber]),
                  subscribedDetails = sample[SubscribedDetails].copy(
                    name = Right(sample[IndividualName])
                  ),
                  draftReturn = sample[DraftSingleDisposalReturn].copy(
                    triageAnswers = answers,
                    representeeAnswers = representeeAnswers
                  )
                )
              )
            )
          )
        }

        checkPageIsDisplayed(
          performAction(),
          messageFromMessageKey(pageTitleKey),
          checkContent
        )
      }

      "an agent requests the page for a trust client" in {

        inSequence {
          mockAuthWithNoRetrievals()
          mockGetSession(
            SessionData.empty.copy(
              userType = Some(UserType.Agent),
              journeyStatus = Some(
                sample[FillingOutReturn].copy(
                  agentReferenceNumber = Some(sample[AgentReferenceNumber]),
                  subscribedDetails = sample[SubscribedDetails].copy(
                    name = Left(sample[TrustName])
                  ),
                  draftReturn = sample[DraftSingleDisposalReturn].copy(
                    triageAnswers = answers,
                    representeeAnswers = representeeAnswers
                  )
                )
              )
            )
          )
        }

        checkPageIsDisplayed(
          performAction(),
          messageFromMessageKey(pageTitleKey),
          checkContent
        )
      }

    }

  def displayCustomContentForTrusts(
    performAction: () => Future[Result]
  )(answers: IncompleteSingleDisposalTriageAnswers)(
    pageTitleKey: String,
    checkContent: Document => Unit
  ): Unit =
    "use the trust page title" when {

      "a trust requests the page" in {

        inSequence {
          mockAuthWithNoRetrievals()
          mockGetSession(
            SessionData.empty.copy(
              userType = Some(UserType.Organisation),
              journeyStatus = Some(
                sample[FillingOutReturn].copy(
                  agentReferenceNumber = None,
                  subscribedDetails = sample[SubscribedDetails].copy(
                    name = Left(sample[TrustName])
                  ),
                  draftReturn = sample[DraftSingleDisposalReturn].copy(
                    triageAnswers = answers
                  )
                )
              )
            )
          )
        }

        checkPageIsDisplayed(
          performAction(),
          messageFromMessageKey(pageTitleKey),
          checkContent
        )
      }
    }

  def unsuccessfulUpdatesBehaviour(
    performAction: Seq[(String, String)] => Future[Result],
    currentAnswers: SingleDisposalTriageAnswers,
    formData: Seq[(String, String)],
    updatedAnswers: SingleDisposalTriageAnswers,
    updateDraftReturn: (
      DraftSingleDisposalReturn,
      SingleDisposalTriageAnswers
    ) => DraftSingleDisposalReturn,
    extraMockActions: () => Unit = () => ()
  ): Unit =
    "show an error page" when {

      "the user is starting a new draft return and" when {

        "there is an error updating the session" in {
          val (session, journey) =
            sessionDataWithStartingNewDraftReturn(currentAnswers)
          val updatedJourney     =
            journey.copy(newReturnTriageAnswers = Right(updatedAnswers))
          val updatedSession     =
            session.copy(journeyStatus = Some(updatedJourney))

          inSequence {
            mockAuthWithNoRetrievals()
            mockGetSession(session)
            extraMockActions()
            mockStoreSession(updatedSession)(Left(Error("")))
          }

          checkIsTechnicalErrorPage(performAction(formData))
        }

      }

      "the user is filling in a draft return and" when {
        val draftReturn             =
          sample[DraftSingleDisposalReturn]
            .copy(triageAnswers = currentAnswers, gainOrLossAfterReliefs = None, yearToDateLiabilityAnswers = None)
        val updatedDraftReturn      = updateDraftReturn(draftReturn, updatedAnswers)
        val fillingOutReturn        =
          sample[FillingOutReturn].copy(draftReturn = draftReturn, amendReturnData = None)
        val updatedFillingOutReturn =
          fillingOutReturn.copy(draftReturn = updatedDraftReturn)

        "there is an error updating the draft return" in {
          inSequence {
            mockAuthWithNoRetrievals()
            mockGetSession(
              SessionData.empty.copy(journeyStatus = Some(fillingOutReturn))
            )
            extraMockActions()
            mockStoreDraftReturn(updatedFillingOutReturn)(Left(Error("")))
          }

          checkIsTechnicalErrorPage(performAction(formData))
        }

        "there is an error updating the session" in {
          inSequence {
            mockAuthWithNoRetrievals()
            mockGetSession(
              SessionData.empty.copy(journeyStatus = Some(fillingOutReturn))
            )
            extraMockActions()
            mockStoreDraftReturn(updatedFillingOutReturn)(Right(()))
            mockStoreSession(
              SessionData.empty
                .copy(journeyStatus = Some(updatedFillingOutReturn))
            )(Left(Error("")))
          }

          checkIsTechnicalErrorPage(performAction(formData))
        }

      }

    }

  def testSuccessfulUpdateStartingNewDraft[A](
    performAction: Seq[(String, String)] => Future[Result],
    currentAnswers: SingleDisposalTriageAnswers,
    formData: Seq[(String, String)],
    updatedAnswers: SingleDisposalTriageAnswers,
    checkNextResult: Future[Result] => Unit,
    extraMockActions: () => Unit = () => (),
    representeeAnswers: Option[RepresenteeAnswers] = None
  ): Unit = {
    val (session, journey) = sessionDataWithStartingNewDraftReturn(
      currentAnswers,
      representeeAnswers = representeeAnswers
    )
    val updatedJourney     =
      journey.copy(newReturnTriageAnswers = Right(updatedAnswers))
    val updatedSession     = session.copy(journeyStatus = Some(updatedJourney))

    inSequence {
      mockAuthWithNoRetrievals()
      mockGetSession(session)
      extraMockActions()
      mockStoreSession(updatedSession)(Right(()))
    }

    checkNextResult(performAction(formData))
  }

  def testSuccessfulUpdateFillingOutReturn[A](
    performAction: Seq[(String, String)] => Future[Result],
    currentAnswers: SingleDisposalTriageAnswers,
    formData: Seq[(String, String)],
    updateJourney: (FillingOutReturn, DraftSingleDisposalReturn) => FillingOutReturn,
    checkNextResult: Future[Result] => Unit,
    extraMockActions: () => Unit = () => (),
    representeeAnswers: Option[RepresenteeAnswers] = None,
    isAmend: Boolean = false
  ): Unit = {
<<<<<<< HEAD
    val draftReturn        = sample[DraftSingleDisposalReturn].copy(
      triageAnswers = currentAnswers,
      representeeAnswers = representeeAnswers,
      gainOrLossAfterReliefs = None
    )
    val updatedDraftReturn = updateDraftReturn(draftReturn)

    val fillingOutReturn        = sample[FillingOutReturn].copy(
      draftReturn = draftReturn,
      originalReturn = if (isAmend) Some(sample[CompleteReturnWithSummary]) else None
    )
    val updatedFillingOutReturn = fillingOutReturn.copy(
      draftReturn = updatedDraftReturn
    )
=======
    val draftReturn =
      sample[DraftSingleDisposalReturn]
        .copy(triageAnswers = currentAnswers, representeeAnswers = representeeAnswers, gainOrLossAfterReliefs = None)

    val fillingOutReturn =
      sample[FillingOutReturn].copy(
        draftReturn = draftReturn,
        amendReturnData = if (isAmend) Some(sample[AmendReturnData]) else None
      )

    val updatedFillingOutReturn =
      updateJourney(fillingOutReturn, draftReturn)
>>>>>>> 80e2dae4

    inSequence {
      mockAuthWithNoRetrievals()
      mockGetSession(
        SessionData.empty.copy(journeyStatus = Some(fillingOutReturn))
      )
      extraMockActions()
      mockStoreDraftReturn(updatedFillingOutReturn)(Right(()))
      mockStoreSession(
        SessionData.empty.copy(journeyStatus = Some(updatedFillingOutReturn))
      )(Right(()))
    }

    checkNextResult(performAction(formData))
  }

  def testSuccessfulUpdateFillingOutReturn[A, D <: DraftReturn](
    performAction: Seq[(String, String)] => Future[Result],
    currentDraftReturn: D,
    formData: Seq[(String, String)]
  )(
    updateDraftReturn: D => DraftReturn,
    checkNextResult: Future[Result] => Unit
  ): Unit = {
    val updatedDraftReturn = updateDraftReturn(currentDraftReturn)

<<<<<<< HEAD
    val fillingOutReturn        = sample[FillingOutReturn].copy(
      draftReturn = currentDraftReturn,
      originalReturn = None
    )
=======
    val fillingOutReturn        =
      sample[FillingOutReturn].copy(draftReturn = currentDraftReturn, amendReturnData = None)
>>>>>>> 80e2dae4
    val updatedFillingOutReturn =
      fillingOutReturn.copy(draftReturn = updatedDraftReturn)

    inSequence {
      mockAuthWithNoRetrievals()
      mockGetSession(
        SessionData.empty.copy(journeyStatus = Some(fillingOutReturn))
      )
      mockStoreDraftReturn(updatedFillingOutReturn)(Right(()))
      mockStoreSession(
        SessionData.empty.copy(journeyStatus = Some(updatedFillingOutReturn))
      )(Right(()))
    }

    checkNextResult(performAction(formData))
  }

  def noDateOfDeathForPersonalRepBehaviour(performAction: () => Future[Result]): Unit =
    "show an error page" when {

      def sessionWithNoDateOfDeath(individualUserType: IndividualUserType): SessionData =
        sessionDataWithStartingNewDraftReturn(
          IncompleteSingleDisposalTriageAnswers.empty.copy(individualUserType = Some(individualUserType)),
          representeeAnswers = Some(sample[CompleteRepresenteeAnswers].copy(dateOfDeath = None))
        )._1

      "there is no date of death found for a personal rep" in {
        inSequence {
          mockAuthWithNoRetrievals()
          mockGetSession(sessionWithNoDateOfDeath(PersonalRepresentative))
        }

        checkIsTechnicalErrorPage(performAction())
      }

      "there is no date of death found for a personal rep in period of admin" in {
        inSequence {
          mockAuthWithNoRetrievals()
          mockGetSession(sessionWithNoDateOfDeath(PersonalRepresentativeInPeriodOfAdmin))
        }

        checkIsTechnicalErrorPage(performAction())
      }
    }

}

object SingleDisposalsTriageControllerSpec extends Matchers {
  def validateSingleDisposalTriageCheckYourAnswersPage(
    completeSingleDisposalTriageAnswers: CompleteSingleDisposalTriageAnswers,
    userType: Option[UserType],
    doc: Document
  )(implicit messagesApi: MessagesApi, lang: Lang): Unit = {

    implicit lazy val messages: Messages = MessagesImpl(lang, messagesApi)

    if (completeSingleDisposalTriageAnswers.individualUserType.contains(Self))
      doc.select("#individualUserType-answer").text() shouldBe messages(
        if (userType.contains(UserType.Agent))
          s"individualUserType.agent.Self"
        else s"individualUserType.Self"
      )

    doc.select("#numberOfProperties-answer").text() shouldBe "One"

    if (completeSingleDisposalTriageAnswers.individualUserType.contains(PersonalRepresentativeInPeriodOfAdmin))
      doc.select("#disposalMethod-answer").text() shouldBe ""
    else
      doc.select("#disposalMethod-answer").text() shouldBe messages(
        s"disposalMethod.${completeSingleDisposalTriageAnswers.disposalMethod}"
      )

    if (completeSingleDisposalTriageAnswers.countryOfResidence.isUk())
      doc.select("#wereYouAUKResident-answer").text() shouldBe "Yes"
    else
      doc.select("#wereYouAUKResident-answer").text() shouldBe "No"

    if (completeSingleDisposalTriageAnswers.countryOfResidence.isUk())
      completeSingleDisposalTriageAnswers.assetType match {
        case Residential      =>
          doc.select("#propertyType-answer").text() shouldBe "Yes"
        case NonResidential   =>
          doc.select("#propertyType-answer").text() shouldBe "No"
        case IndirectDisposal =>
          doc.select("#propertyType-answer").text() shouldBe ""
        case MixedUse         => doc.select("#propertyType-answer").text() shouldBe ""
      }
    val isIndirectDisposal: Boolean =
      completeSingleDisposalTriageAnswers match {
        case CompleteSingleDisposalTriageAnswers(
              _,
              _,
              _,
              AssetType.IndirectDisposal,
              _,
              _
            ) =>
          true
        case _ => false
      }
    if (isIndirectDisposal)
      doc.select("#disposalDateOfShares-answer").text shouldBe TimeUtils
        .govDisplayFormat(
          completeSingleDisposalTriageAnswers.disposalDate.value
        )
    else {
      doc.select("#disposalDate-answer").text   shouldBe TimeUtils
        .govDisplayFormat(
          completeSingleDisposalTriageAnswers.disposalDate.value
        )
      doc.select("#completionDate-answer").text shouldBe TimeUtils
        .govDisplayFormat(
          completeSingleDisposalTriageAnswers.completionDate.value
        )
    }
  }
}<|MERGE_RESOLUTION|>--- conflicted
+++ resolved
@@ -5809,35 +5809,26 @@
     representeeAnswers: Option[RepresenteeAnswers] = None,
     isAmend: Boolean = false
   ): Unit = {
-<<<<<<< HEAD
-    val draftReturn        = sample[DraftSingleDisposalReturn].copy(
+    val draftReturn = sample[DraftSingleDisposalReturn].copy(
       triageAnswers = currentAnswers,
       representeeAnswers = representeeAnswers,
       gainOrLossAfterReliefs = None
     )
-    val updatedDraftReturn = updateDraftReturn(draftReturn)
-
-    val fillingOutReturn        = sample[FillingOutReturn].copy(
+
+    val fillingOutReturn = sample[FillingOutReturn].copy(
       draftReturn = draftReturn,
-      originalReturn = if (isAmend) Some(sample[CompleteReturnWithSummary]) else None
+      amendReturnData =
+        if (isAmend)
+          Some(
+            sample[AmendReturnData].copy(
+              shouldDisplayGainOrLossAfterReliefs = true
+            )
+          )
+        else None
     )
-    val updatedFillingOutReturn = fillingOutReturn.copy(
-      draftReturn = updatedDraftReturn
-    )
-=======
-    val draftReturn =
-      sample[DraftSingleDisposalReturn]
-        .copy(triageAnswers = currentAnswers, representeeAnswers = representeeAnswers, gainOrLossAfterReliefs = None)
-
-    val fillingOutReturn =
-      sample[FillingOutReturn].copy(
-        draftReturn = draftReturn,
-        amendReturnData = if (isAmend) Some(sample[AmendReturnData]) else None
-      )
 
     val updatedFillingOutReturn =
       updateJourney(fillingOutReturn, draftReturn)
->>>>>>> 80e2dae4
 
     inSequence {
       mockAuthWithNoRetrievals()
@@ -5864,15 +5855,8 @@
   ): Unit = {
     val updatedDraftReturn = updateDraftReturn(currentDraftReturn)
 
-<<<<<<< HEAD
-    val fillingOutReturn        = sample[FillingOutReturn].copy(
-      draftReturn = currentDraftReturn,
-      originalReturn = None
-    )
-=======
     val fillingOutReturn        =
       sample[FillingOutReturn].copy(draftReturn = currentDraftReturn, amendReturnData = None)
->>>>>>> 80e2dae4
     val updatedFillingOutReturn =
       fillingOutReturn.copy(draftReturn = updatedDraftReturn)
 
