/*
 * Copyright 2020 HM Revenue & Customs
 *
 * Licensed under the Apache License, Version 2.0 (the "License");
 * you may not use this file except in compliance with the License.
 * You may obtain a copy of the License at
 *
 *     http://www.apache.org/licenses/LICENSE-2.0
 *
 * Unless required by applicable law or agreed to in writing, software
 * distributed under the License is distributed on an "AS IS" BASIS,
 * WITHOUT WARRANTIES OR CONDITIONS OF ANY KIND, either express or implied.
 * See the License for the specific language governing permissions and
 * limitations under the License.
 */

package uk.gov.hmrc.cgtpropertydisposalsfrontend.controllers.returns.acquisitiondetails

import java.time.LocalDate

import org.jsoup.nodes.Document
import org.scalacheck.Gen
import org.scalatest.Matchers
import org.scalatestplus.scalacheck.ScalaCheckDrivenPropertyChecks
import play.api.http.Status.BAD_REQUEST
import play.api.i18n.{Lang, Messages, MessagesApi, MessagesImpl}
import play.api.inject.bind
import play.api.inject.guice.GuiceableModule
import play.api.mvc.{Call, Result}
import play.api.test.FakeRequest
import uk.gov.hmrc.auth.core.AuthConnector
import uk.gov.hmrc.cgtpropertydisposalsfrontend.config.RebasingCutoffDates
import uk.gov.hmrc.cgtpropertydisposalsfrontend.config.RebasingCutoffDates._
import uk.gov.hmrc.cgtpropertydisposalsfrontend.{controllers, models}
import uk.gov.hmrc.cgtpropertydisposalsfrontend.controllers.AmountOfMoneyErrorScenarios.amountOfMoneyErrorScenarios
import uk.gov.hmrc.cgtpropertydisposalsfrontend.controllers.DateErrorScenarios._
import uk.gov.hmrc.cgtpropertydisposalsfrontend.controllers.onboarding.RedirectToStartBehaviour
import uk.gov.hmrc.cgtpropertydisposalsfrontend.controllers.returns.{ReturnsServiceSupport, StartingToAmendToFillingOutReturnSpecBehaviour}
import uk.gov.hmrc.cgtpropertydisposalsfrontend.controllers.returns.acquisitiondetails.AcquisitionDetailsControllerSpec.validateAcquisitionDetailsCheckYourAnswersPage
import uk.gov.hmrc.cgtpropertydisposalsfrontend.controllers.{AuthSupport, ControllerSpec, SessionSupport}
import uk.gov.hmrc.cgtpropertydisposalsfrontend.models.generators.Generators._
import uk.gov.hmrc.cgtpropertydisposalsfrontend.models.generators.AcquisitionDetailsGen._
import uk.gov.hmrc.cgtpropertydisposalsfrontend.models.generators.DraftReturnGen._
import uk.gov.hmrc.cgtpropertydisposalsfrontend.models.generators.IdGen._
import uk.gov.hmrc.cgtpropertydisposalsfrontend.models.generators.JourneyStatusGen._
import uk.gov.hmrc.cgtpropertydisposalsfrontend.models.generators.MoneyGen._
import uk.gov.hmrc.cgtpropertydisposalsfrontend.models.generators.NameGen._
import uk.gov.hmrc.cgtpropertydisposalsfrontend.models.generators.RepresenteeAnswersGen._
import uk.gov.hmrc.cgtpropertydisposalsfrontend.models.generators.ReturnGen._
import uk.gov.hmrc.cgtpropertydisposalsfrontend.models.generators.SubscribedDetailsGen._
import uk.gov.hmrc.cgtpropertydisposalsfrontend.models.generators.TaxYearGen._
import uk.gov.hmrc.cgtpropertydisposalsfrontend.models.generators.TriageQuestionsGen._
import uk.gov.hmrc.cgtpropertydisposalsfrontend.models.generators.UserTypeGen._
import uk.gov.hmrc.cgtpropertydisposalsfrontend.models.JourneyStatus.{FillingOutReturn, StartingToAmendReturn}
import uk.gov.hmrc.cgtpropertydisposalsfrontend.models.{TimeUtils, _}
import uk.gov.hmrc.cgtpropertydisposalsfrontend.models.finance.{AmountInPence, MoneyUtils}
import uk.gov.hmrc.cgtpropertydisposalsfrontend.models.finance.MoneyUtils.formatAmountOfMoneyWithPoundSign
import uk.gov.hmrc.cgtpropertydisposalsfrontend.models.ids.{AgentReferenceNumber, UUIDGenerator}
import uk.gov.hmrc.cgtpropertydisposalsfrontend.models.name.{IndividualName, TrustName}
import uk.gov.hmrc.cgtpropertydisposalsfrontend.models.onboarding.SubscribedDetails
import uk.gov.hmrc.cgtpropertydisposalsfrontend.models.returns.AcquisitionDetailsAnswers.{CompleteAcquisitionDetailsAnswers, IncompleteAcquisitionDetailsAnswers}
import uk.gov.hmrc.cgtpropertydisposalsfrontend.models.returns.AssetType.{IndirectDisposal, NonResidential, Residential}
import uk.gov.hmrc.cgtpropertydisposalsfrontend.models.returns.IndividualUserType.{Capacitor, PersonalRepresentative, PersonalRepresentativeInPeriodOfAdmin, Self}
import uk.gov.hmrc.cgtpropertydisposalsfrontend.models.returns.RepresenteeAnswers.{CompleteRepresenteeAnswers, IncompleteRepresenteeAnswers}
import uk.gov.hmrc.cgtpropertydisposalsfrontend.models.returns.SingleDisposalTriageAnswers.IncompleteSingleDisposalTriageAnswers
import uk.gov.hmrc.cgtpropertydisposalsfrontend.models.returns.{AcquisitionMethod, _}
import uk.gov.hmrc.cgtpropertydisposalsfrontend.repos.SessionStore
import uk.gov.hmrc.cgtpropertydisposalsfrontend.services.returns.ReturnsService

import scala.concurrent.Future

class AcquisitionDetailsControllerSpec
    extends ControllerSpec
    with AuthSupport
    with SessionSupport
    with ReturnsServiceSupport
    with ScalaCheckDrivenPropertyChecks
    with RedirectToStartBehaviour
    with StartingToAmendToFillingOutReturnSpecBehaviour {

  lazy val controller = instanceOf[AcquisitionDetailsController]

  val mockRebasingUtil = new RebasingEligibilityUtil()

  val mockUUIDGenerator = mock[UUIDGenerator]

  override val overrideBindings =
    List[GuiceableModule](
      bind[AuthConnector].toInstance(mockAuthConnector),
      bind[SessionStore].toInstance(mockSessionStore),
      bind[ReturnsService].toInstance(mockReturnsService),
      bind[RebasingEligibilityUtil].toInstance(mockRebasingUtil),
      bind[UUIDGenerator].toInstance(mockUUIDGenerator)
    )

  implicit lazy val messagesApi: MessagesApi = controller.messagesApi

  implicit lazy val messages: Messages = MessagesImpl(Lang("en"), messagesApi)

  def userMessageKey(
    individualUserType: IndividualUserType,
    userType: UserType
  ): String =
    (individualUserType, userType) match {
      case (Capacitor, _)                             => ".capacitor"
      case (PersonalRepresentative, _)                => ".personalRep"
      case (PersonalRepresentativeInPeriodOfAdmin, _) => ".personalRepInPeriodOfAdmin"
      case (_, UserType.Individual)                   => ""
      case (_, UserType.Organisation)                 => ".trust"
      case (_, UserType.Agent)                        => ".agent"
      case other                                      => sys.error(s"User type '$other' not handled")
    }

  def assetTypeMessageKey(assetType: AssetType): String =
    if (assetType === IndirectDisposal) ".indirect" else ""

  def expectedSubmitText(isAmend: Boolean) =
    messageFromMessageKey(if (isAmend) "button.continue" else "button.saveAndContinue")
  def setAgentReferenceNumber(
    userType: UserType
  ): Option[AgentReferenceNumber]          =
    userType match {
      case UserType.Agent => Some(sample[AgentReferenceNumber])
      case _              => None
    }

  def setNameForUserType(
    userType: UserType
  ): Either[TrustName, IndividualName] =
    userType match {
      case UserType.Organisation => Left(sample[TrustName])
      case _                     => Right(sample[IndividualName])
    }

  def redirectToStartBehaviour(performAction: () => Future[Result]) = {
    def hasValidPeriodOfAdminState(
      triageAnswers: SingleDisposalTriageAnswers,
      representeeAnswers: Option[RepresenteeAnswers]
    ) =
      triageAnswers.fold(_.individualUserType, _.individualUserType).forall {
        case PersonalRepresentativeInPeriodOfAdmin =>
          representeeAnswers.map(_.fold(_ => false, _.dateOfDeath.isDefined)).getOrElse(false)

        case _ =>
          true
      }

    redirectToStartWhenInvalidJourney(
      performAction,
      {
        case FillingOutReturn(_, _, _, d: DraftSingleDisposalReturn, _, _)
            if hasValidPeriodOfAdminState(d.triageAnswers, d.representeeAnswers) =>
          true
        case FillingOutReturn(_, _, _, d: DraftSingleIndirectDisposalReturn, _, _)
            if hasValidPeriodOfAdminState(d.triageAnswers, d.representeeAnswers) =>
          true

        case _: StartingToAmendReturn =>
          true

        case _ => false
      }
    )

    "redirect to the start endpoint" when {

      "there are no answers for the section and the user type is period of admin and" when {

        "there are no representee answers" in {
          inSequence {
            mockAuthWithNoRetrievals()
            mockGetSession(
              sessionWithState(
                None,
                Some(AssetType.Residential),
                wasUkResident = Some(true),
                UserType.Individual,
                IndividualUserType.PersonalRepresentativeInPeriodOfAdmin,
                Some(sample[DisposalDate]),
                None,
                false
              )._1
            )
          }

          checkIsRedirect(performAction(), controllers.routes.StartController.start())
        }

        "the representee answers are incomplete" in {
          inSequence {
            mockAuthWithNoRetrievals()
            mockGetSession(
              sessionWithState(
                None,
                Some(AssetType.Residential),
                wasUkResident = Some(true),
                UserType.Individual,
                IndividualUserType.PersonalRepresentativeInPeriodOfAdmin,
                Some(sample[DisposalDate]),
                Some(sample[IncompleteRepresenteeAnswers]),
                false
              )._1
            )
          }

          checkIsRedirect(performAction(), controllers.routes.StartController.start())
        }

        "the representee answers are complete but there is no date of death" in {
          inSequence {
            mockAuthWithNoRetrievals()
            mockGetSession(
              sessionWithState(
                None,
                Some(AssetType.Residential),
                wasUkResident = Some(true),
                UserType.Individual,
                IndividualUserType.PersonalRepresentativeInPeriodOfAdmin,
                Some(sample[DisposalDate]),
                Some(sample[CompleteRepresenteeAnswers].copy(dateOfDeath = None)),
                false
              )._1
            )
          }

          checkIsRedirect(performAction(), controllers.routes.StartController.start())
        }

      }

    }

  }

  def sessionWithState(
    answers: AcquisitionDetailsAnswers,
    assetType: AssetType,
    wasUkResident: Boolean,
    userType: UserType,
    individualUserType: IndividualUserType,
    disposalDate: DisposalDate = sample[DisposalDate],
    representeeAnswers: Option[RepresenteeAnswers] = Some(
      sample[CompleteRepresenteeAnswers].copy(dateOfDeath = Some(sample[DateOfDeath]))
    ),
    isAmend: Boolean = false
  ): (SessionData, FillingOutReturn, DraftSingleDisposalReturn) =
    sessionWithState(
      Some(answers),
      Some(assetType),
      Some(wasUkResident),
      userType,
      individualUserType,
      Some(disposalDate),
      representeeAnswers,
      isAmend
    )

  def sessionWithState(
    answers: Option[AcquisitionDetailsAnswers],
    assetType: Option[AssetType],
    wasUkResident: Option[Boolean],
    userType: UserType,
    individualUserType: IndividualUserType,
    disposalDate: Option[DisposalDate],
    representeeAnswers: Option[RepresenteeAnswers],
    isAmend: Boolean
  ): (SessionData, FillingOutReturn, DraftSingleDisposalReturn) = {

    val draftReturn = sample[DraftSingleDisposalReturn].copy(
      triageAnswers = sample[IncompleteSingleDisposalTriageAnswers].copy(
        assetType = assetType,
        wasAUKResident = wasUkResident,
        disposalDate = disposalDate,
        individualUserType = Some(individualUserType)
      ),
      acquisitionDetailsAnswers = answers,
      representeeAnswers = representeeAnswers
    )

    val journey = sample[FillingOutReturn].copy(
      draftReturn = draftReturn,
      agentReferenceNumber = setAgentReferenceNumber(userType),
      subscribedDetails = sample[SubscribedDetails].copy(
        name = setNameForUserType(userType)
      ),
      amendReturnData = if (isAmend) Some(sample[AmendReturnData]) else None,
      previousSentReturns = None
    )

    val sessionData = SessionData.empty.copy(
      userType = Some(userType),
      journeyStatus = Some(journey)
    )

    (sessionData, journey, draftReturn)
  }

  def sessionWithSingleIndirectDisposalState(
    answers: Option[AcquisitionDetailsAnswers],
    wasUkResident: Option[Boolean],
    userType: UserType,
    individualUserType: IndividualUserType,
    disposalDate: Option[DisposalDate],
    representeeAnswers: Option[RepresenteeAnswers]
  ): (SessionData, FillingOutReturn, DraftSingleIndirectDisposalReturn) = {

    val draftReturn = sample[DraftSingleIndirectDisposalReturn].copy(
      triageAnswers = sample[IncompleteSingleDisposalTriageAnswers].copy(
        assetType = Some(IndirectDisposal),
        wasAUKResident = wasUkResident,
        disposalDate = disposalDate,
        individualUserType = Some(individualUserType)
      ),
      acquisitionDetailsAnswers = answers,
      representeeAnswers = representeeAnswers
    )

    val journey = sample[FillingOutReturn].copy(
      draftReturn = draftReturn,
      agentReferenceNumber = setAgentReferenceNumber(userType),
      subscribedDetails = sample[SubscribedDetails].copy(
        name = setNameForUserType(userType)
      ),
      amendReturnData = None
    )

    val sessionData = SessionData.empty.copy(
      userType = Some(userType),
      journeyStatus = Some(journey)
    )

    (sessionData, journey, draftReturn)
  }

  def commonUpdateDraftReturn(
    d: DraftSingleDisposalReturn,
    newAnswers: AcquisitionDetailsAnswers,
    fillingOutReturn: FillingOutReturn
  ) =
    d.copy(
      acquisitionDetailsAnswers = Some(newAnswers),
      initialGainOrLoss = None,
      reliefDetailsAnswers = d.reliefDetailsAnswers.map(_.unsetPrrAndLettingRelief(d.triageAnswers.isPeriodOfAdmin)),
      exemptionAndLossesAnswers =
        if (fillingOutReturn.isFurtherOrAmendReturn.contains(true)) None else d.exemptionAndLossesAnswers,
      yearToDateLiabilityAnswers = d.yearToDateLiabilityAnswers.flatMap(_.unsetAllButIncomeDetails()),
      gainOrLossAfterReliefs = None
    )

  def commonUpdateDraftReturn(
    d: DraftSingleIndirectDisposalReturn,
    newAnswers: AcquisitionDetailsAnswers,
    fillingOutReturn: FillingOutReturn
  ) =
    d.copy(
      acquisitionDetailsAnswers = Some(newAnswers),
      exemptionAndLossesAnswers =
        if (fillingOutReturn.isFurtherOrAmendReturn.contains(true)) None else d.exemptionAndLossesAnswers,
      yearToDateLiabilityAnswers = d.yearToDateLiabilityAnswers.flatMap(_.unsetAllButIncomeDetails()),
      gainOrLossAfterReliefs = None
    )

  val acceptedUserTypeGen: Gen[UserType] = userTypeGen.filter {
    case UserType.Agent | UserType.Organisation | UserType.Individual => true
    case _                                                            => false
  }

  val acceptedIndividualUserTypeGen: Gen[IndividualUserType] =
    individualUserTypeGen.filter {
      case Self | Capacitor | PersonalRepresentative => true
      case _                                         => false
    }

  val acceptedAssetTypeGenerator: Gen[AssetType] = assetTypeGen.filter {
    case IndirectDisposal | Residential | NonResidential => true
    case _                                               => false
  }

  "AcquisitionDetailsController" when {

    "handling requests to display the acquisition method page" must {

      def performAction(): Future[Result] =
        controller.acquisitionMethod()(FakeRequest())

      val key = "acquisitionMethod"

      behave like redirectToStartBehaviour(performAction)

      behave like amendReturnToFillingOutReturnSpecBehaviour(
        controller.acquisitionMethod(),
        mockUUIDGenerator
      )

      "display the page" when {

        "the user has not completed the acquisition details section of the return" in {
          forAll(acceptedUserTypeGen, acceptedIndividualUserTypeGen, acceptedAssetTypeGenerator) {
            (userType: UserType, individualUserType: IndividualUserType, assetType: AssetType) =>
              List(Some(IncompleteAcquisitionDetailsAnswers.empty), None)
                .foreach { answers =>
                  withClue(s"For answers $answers: ") {
                    inSequence {
                      mockAuthWithNoRetrievals()
                      mockGetSession(
                        sessionWithState(
                          answers,
                          Some(assetType),
                          None,
                          userType,
                          individualUserType,
                          Some(sample[DisposalDate]),
                          Some(
                            sample[CompleteRepresenteeAnswers].copy(dateOfDeath = Some(sample[DateOfDeath]))
                          ),
                          false
                        )._1
                      )
                    }

                    val userMsgKey   =
                      userMessageKey(individualUserType, userType)
                    val assetTypeKey = assetTypeMessageKey(assetType)

                    checkPageIsDisplayed(
                      performAction(),
                      messageFromMessageKey(s"$key$userMsgKey$assetTypeKey.title"),
                      { doc =>
                        doc
                          .select("#back")
                          .attr("href") shouldBe controllers.returns.routes.TaskListController
                          .taskList()
                          .url
                        doc
                          .select("#content > article > form")
                          .attr(
                            "action"
                          )             shouldBe routes.AcquisitionDetailsController
                          .acquisitionMethodSubmit()
                          .url
                      }
                    )
                  }
                }
          }
        }

        "the user has already completed the acquisition details section of the return" in {
          forAll(acceptedUserTypeGen, acceptedIndividualUserTypeGen) {
            (userType: UserType, individualUserType: IndividualUserType) =>
              List(Some(IncompleteAcquisitionDetailsAnswers.empty), None)
                .foreach { answers =>
                  val assetType = sample[AssetType]
                  val isAmend   = sample[Boolean]
                  withClue(s"For answers $answers: ") {
                    inSequence {
                      mockAuthWithNoRetrievals()
                      mockGetSession(
                        sessionWithState(
                          sample[CompleteAcquisitionDetailsAnswers],
                          assetType,
                          sample[Boolean],
                          userType,
                          individualUserType,
                          sample[DisposalDate],
                          isAmend = isAmend
                        )._1
                      )
                    }

                    val userKey      = userMessageKey(individualUserType, userType)
                    val assetTypeKey = assetTypeMessageKey(assetType)
                    checkPageIsDisplayed(
                      performAction(),
                      messageFromMessageKey(s"$key$userKey$assetTypeKey.title"),
                      { doc =>
                        doc
                          .select("#back")
                          .attr(
                            "href"
                          )                                shouldBe routes.AcquisitionDetailsController
                          .checkYourAnswers()
                          .url
                        doc
                          .select("#content > article > form")
                          .attr(
                            "action"
                          )                                shouldBe routes.AcquisitionDetailsController
                          .acquisitionMethodSubmit()
                          .url
                        doc.select("#submitButton").text() shouldBe expectedSubmitText(isAmend)
                      }
                    )
                  }
                }
          }
        }

      }

    }

    "handling submitted answers to the acquisition method page" must {

      def performAction(data: (String, String)*): Future[Result] =
        controller.acquisitionMethodSubmit()(
          FakeRequest().withFormUrlEncodedBody(data: _*)
        )

      behave like redirectToStartBehaviour(() => performAction())

      behave like amendReturnToFillingOutReturnSpecBehaviour(
        controller.acquisitionMethodSubmit(),
        mockUUIDGenerator
      )

      val key      = "acquisitionMethod"
      val otherKey = "otherAcquisitionMethod"

      "show a form error" when {

        def test(data: (String, String)*)(
          expectedErrorMessageKey: String
        )(
          userType: UserType,
          individualUserType: IndividualUserType,
          assetType: AssetType,
          userKey: String
        ): Unit =
          testFormError(data: _*)(userType, individualUserType, assetType)(
            expectedErrorMessageKey
          )(
            s"$key$userKey.title"
          )(performAction)

        "nothing is submitted" in {
          forAll(acceptedUserTypeGen, acceptedIndividualUserTypeGen, acceptedAssetTypeGenerator) {
            (userType: UserType, individualUserType: IndividualUserType, assetType: AssetType) =>
              val userKey      = userMessageKey(individualUserType, userType)
              val assetTypeKey = assetTypeMessageKey(assetType)
              test()(s"$key$userKey$assetTypeKey.error.required")(
                userType,
                individualUserType,
                assetType,
                userKey + assetTypeKey
              )
          }
        }

        "an unknown value is submitted" in {
          forAll(acceptedUserTypeGen, acceptedIndividualUserTypeGen, acceptedAssetTypeGenerator) {
            (userType: UserType, individualUserType: IndividualUserType, assetType: AssetType) =>
              val assetTypeKey = assetTypeMessageKey(assetType)
              val userKey      = userMessageKey(individualUserType, userType)
              test("acquisitionMethod" -> "4")(s"$key$userKey$assetTypeKey.error.required")(
                userType,
                individualUserType,
                assetType,
                userKey + assetTypeKey
              )
          }
        }

        "other is selected with a value" that {

          "the user enters acquisition method that doesn't exist" in {
            forAll(acceptedUserTypeGen, acceptedIndividualUserTypeGen, acceptedAssetTypeGenerator) {
              (userType: UserType, individualUserType: IndividualUserType, assetType) =>
                val assetTypeKey = assetTypeMessageKey(assetType)
                val userKey      = userMessageKey(individualUserType, userType)
                test(key -> "3")(s"$otherKey$userKey$assetTypeKey.error.required")(
                  userType,
                  individualUserType,
                  assetType,
                  userKey + assetTypeKey
                )
            }
          }

          "the user enters acquisition method that is empty" in {
            forAll(acceptedUserTypeGen, acceptedIndividualUserTypeGen, acceptedAssetTypeGenerator) {
              (userType: UserType, individualUserType: IndividualUserType, assetType: AssetType) =>
                val assetTypeKey = assetTypeMessageKey(assetType)
                val userKey      = userMessageKey(individualUserType, userType)
                test(key -> "3", otherKey -> "")(
                  s"$otherKey$userKey$assetTypeKey.error.required"
                )(
                  userType,
                  individualUserType,
                  assetType,
                  userKey + assetTypeKey
                )
            }
          }

          "the user enters acquisition method that contains invalid characters" in {
            forAll(acceptedUserTypeGen, acceptedIndividualUserTypeGen, acceptedAssetTypeGenerator) {
              (userType: UserType, individualUserType: IndividualUserType, assetType: AssetType) =>
                val assetTypeKey = assetTypeMessageKey(assetType)
                val userKey      = userMessageKey(individualUserType, userType)
                test(key -> "3", otherKey -> "1,234")(
                  s"$otherKey$userKey$assetTypeKey.error.invalid"
                )(userType, individualUserType, assetType, userKey + assetTypeKey)
            }
          }

          "the  user enters acquisition method that is too long" in {
            forAll(acceptedUserTypeGen, acceptedIndividualUserTypeGen, acceptedAssetTypeGenerator) {
              (userType: UserType, individualUserType: IndividualUserType, assetType: AssetType) =>
                val assetTypeKey = assetTypeMessageKey(assetType)
                val userKey      = userMessageKey(individualUserType, userType)
                test(key -> "3", otherKey -> ("a" * 36))(
                  s"$otherKey$userKey$assetTypeKey.error.tooLong"
                )(userType, individualUserType, assetType, userKey + assetTypeKey)
            }
          }

        }

      }

      "show an error page" when {

        val (method, methodValue) = AcquisitionMethod.Bought -> 0

        def getSessionDataJourneyAndDraftReturn(
          userType: UserType,
          individualUserType: IndividualUserType,
          assetType: AssetType,
          isAmend: Boolean
        ): (SessionData, FillingOutReturn, DraftReturn) = {
          val (session, journey, draftReturn) = sessionWithState(
            None,
            Some(assetType),
            None,
            userType,
            individualUserType,
            None,
            Some(
              sample[CompleteRepresenteeAnswers].copy(dateOfDeath = Some(sample[DateOfDeath]))
            ),
            isAmend
          )
          val updatedDraftReturn              = commonUpdateDraftReturn(
            draftReturn,
            IncompleteAcquisitionDetailsAnswers.empty.copy(
              acquisitionMethod = Some(method)
            ),
            journey
          )
          (session, journey, updatedDraftReturn)
        }

        "there is an error updating the draft return" in {
          forAll(acceptedUserTypeGen, acceptedIndividualUserTypeGen, acceptedAssetTypeGenerator) {
            (userType: UserType, individualUserType: IndividualUserType, assetType: AssetType) =>
              val (session, journey, updatedDraftReturn) =
                getSessionDataJourneyAndDraftReturn(
                  userType,
                  individualUserType,
                  assetType,
                  isAmend = true
                )
              inSequence {
                mockAuthWithNoRetrievals()
                mockGetSession(session)
                mockStoreDraftReturn(
                  journey.copy(draftReturn = updatedDraftReturn).withForceDisplayGainOrLossAfterReliefsForAmends
                )(Left(Error("")))
              }

              checkIsTechnicalErrorPage(
                performAction(key -> methodValue.toString)
              )
          }
        }

        "there is an error updating the session" in {
          forAll(acceptedUserTypeGen, acceptedIndividualUserTypeGen, acceptedAssetTypeGenerator) {
            (userType: UserType, individualUserType: IndividualUserType, assetType: AssetType) =>
              val (session, journey, updatedDraftReturn) =
                getSessionDataJourneyAndDraftReturn(
                  userType,
                  individualUserType,
                  assetType,
                  isAmend = false
                )

              val updatedJourney = journey.copy(draftReturn = updatedDraftReturn)
              val updatedSession = session.copy(journeyStatus = Some(updatedJourney))
              inSequence {
                mockAuthWithNoRetrievals()
                mockGetSession(session)
                mockStoreDraftReturn(updatedJourney)(Right(()))
                mockStoreSession(updatedSession)(Left(Error("")))
              }

              checkIsTechnicalErrorPage(
                performAction(key -> methodValue.toString)
              )
          }
        }

      }

      "redirect to the check your answers page" when {

        "the acquisition details journey is incomplete and" when {

          def test(
            data: (String, String)*
          )(method: AcquisitionMethod)(
            userType: UserType,
            individualUserType: IndividualUserType,
            assetType: AssetType
          ): Unit = {
            val (session, journey, draftReturn) = sessionWithState(
              None,
              Some(assetType),
              None,
              userType,
              individualUserType,
              None,
              Some(sample[CompleteRepresenteeAnswers].copy(dateOfDeath = Some(sample[DateOfDeath]))),
              isAmend = false
            )
            val updatedDraftReturn              = commonUpdateDraftReturn(
              draftReturn,
              IncompleteAcquisitionDetailsAnswers.empty
                .copy(acquisitionMethod = Some(method)),
              journey
            )
            val updatedJourney                  =
              journey.copy(draftReturn = updatedDraftReturn)
            val updatedSession                  = session.copy(journeyStatus = Some(updatedJourney))

            inSequence {
              mockAuthWithNoRetrievals()
              mockGetSession(session)
              mockStoreDraftReturn(updatedJourney)(Right(()))
              mockStoreSession(updatedSession)(Right(()))
            }

            checkIsRedirect(
              performAction(data: _*),
              routes.AcquisitionDetailsController.checkYourAnswers()
            )
          }

          "the user selects bought it" in {
            forAll(acceptedUserTypeGen, acceptedIndividualUserTypeGen, acceptedAssetTypeGenerator) {
              (userType: UserType, individualUserType: IndividualUserType, assetType: AssetType) =>
                test(key -> "0")(AcquisitionMethod.Bought)(
                  userType,
                  individualUserType,
                  assetType
                )
            }
          }

          "the user selects inherited it" in {
            forAll(acceptedUserTypeGen, acceptedIndividualUserTypeGen) {
              (userType: UserType, individualUserType: IndividualUserType) =>
                test(key -> "1")(AcquisitionMethod.Inherited)(
                  userType,
                  individualUserType,
                  Residential
                )
            }
          }

          "the user selects was gifted it" in {
            forAll(acceptedUserTypeGen, acceptedIndividualUserTypeGen) {
              (userType: UserType, individualUserType: IndividualUserType) =>
                test("acquisitionMethod" -> "2")(AcquisitionMethod.Gifted)(
                  userType,
                  individualUserType,
                  Residential
                )
            }
          }

          "the user selects other" in {
            forAll(acceptedUserTypeGen, acceptedIndividualUserTypeGen) {
              (userType: UserType, individualUserType: IndividualUserType) =>
                test(key -> "3", otherKey -> "things")(
                  AcquisitionMethod.Other("things")
                )(userType, individualUserType, Residential)
            }
          }

          "the user hasn't started this section before and they are on an indirect disposal journey and is not period of admin" in {
            val (session, journey, draftReturn) = sessionWithSingleIndirectDisposalState(
              None,
              None,
              UserType.Individual,
              IndividualUserType.Self,
              None,
              None
            )
            val updatedDraftReturn              = commonUpdateDraftReturn(
              draftReturn,
              IncompleteAcquisitionDetailsAnswers.empty
                .copy(acquisitionMethod = Some(AcquisitionMethod.Gifted), improvementCosts = Some(AmountInPence.zero)),
              journey
            )
            val updatedJourney                  =
              journey.copy(draftReturn = updatedDraftReturn).withForceDisplayGainOrLossAfterReliefsForAmends
            val updatedSession                  = session.copy(journeyStatus = Some(updatedJourney))

            inSequence {
              mockAuthWithNoRetrievals()
              mockGetSession(session)
              mockStoreDraftReturn(updatedJourney)(Right(()))
              mockStoreSession(updatedSession)(Right(()))
            }

            checkIsRedirect(
              performAction("acquisitionMethod" -> "2"),
              routes.AcquisitionDetailsController.checkYourAnswers()
            )
          }

        }

        "the acquisition details journey is complete and" when {

          def test(data: (String, String)*)(
            oldMethod: AcquisitionMethod,
            method: AcquisitionMethod
          )(
            userType: UserType,
            individualUserType: IndividualUserType
          ): Unit = {
            val answers                         = sample[CompleteAcquisitionDetailsAnswers]
              .copy(acquisitionMethod = oldMethod)
            val (session, journey, draftReturn) = sessionWithState(
              answers,
              sample[AssetType],
              sample[Boolean],
              userType,
              individualUserType
            )
            val updatedAnswers                  = IncompleteAcquisitionDetailsAnswers(
              Some(method),
              Some(answers.acquisitionDate),
              None,
              None,
              Some(answers.improvementCosts),
              None,
              None
            )

            val updatedDraftReturn =
              commonUpdateDraftReturn(draftReturn, updatedAnswers, journey)
            val updatedJourney     = journey.copy(draftReturn = updatedDraftReturn)
            val updatedSession     = session.copy(journeyStatus = Some(updatedJourney))

            inSequence {
              mockAuthWithNoRetrievals()
              mockGetSession(session)
              mockStoreDraftReturn(updatedJourney)(Right(()))
              mockStoreSession(updatedSession)(Right(()))
            }

            checkIsRedirect(
              performAction(data: _*),
              routes.AcquisitionDetailsController.checkYourAnswers()
            )
          }

          "the user selects bought it" in {
            forAll(acceptedUserTypeGen, acceptedIndividualUserTypeGen) {
              (userType: UserType, individualUserType: IndividualUserType) =>
                test(key -> "0")(
                  AcquisitionMethod.Inherited,
                  AcquisitionMethod.Bought
                )(userType, individualUserType)
            }
          }

          "the user selects inherited it" in {
            forAll(acceptedUserTypeGen, acceptedIndividualUserTypeGen) {
              (userType: UserType, individualUserType: IndividualUserType) =>
                test(key -> "1")(
                  AcquisitionMethod.Bought,
                  AcquisitionMethod.Inherited
                )(userType, individualUserType)
            }
          }

          "the user selects was gifted it" in {
            forAll(acceptedUserTypeGen, acceptedIndividualUserTypeGen) {
              (userType: UserType, individualUserType: IndividualUserType) =>
                test(key -> "2")(
                  AcquisitionMethod.Bought,
                  AcquisitionMethod.Gifted
                )(userType, individualUserType)
            }
          }

          "the user selects other" in {
            forAll(acceptedUserTypeGen, acceptedIndividualUserTypeGen) {
              (userType: UserType, individualUserType: IndividualUserType) =>
                test(key -> "3", otherKey -> "things")(
                  AcquisitionMethod.Bought,
                  AcquisitionMethod.Other("things")
                )(userType, individualUserType)
            }
          }

        }

      }

      "not update the draft return or session" when {

        "the user has selected the same as before" in {
          forAll(acceptedUserTypeGen, acceptedIndividualUserTypeGen) {
            (userType: UserType, individualUserType: IndividualUserType) =>
              val (incompleteAnswers, completeAnswers) =
                sample[IncompleteAcquisitionDetailsAnswers] -> sample[
                  CompleteAcquisitionDetailsAnswers
                ]
              List(
                Seq(key -> "0") -> incompleteAnswers.copy(acquisitionMethod = Some(AcquisitionMethod.Bought)),
                Seq(key -> "1") -> incompleteAnswers.copy(acquisitionMethod = Some(AcquisitionMethod.Inherited)),
                Seq(key -> "2") -> incompleteAnswers.copy(acquisitionMethod = Some(AcquisitionMethod.Gifted)),
                Seq(key -> "3", otherKey -> "other things") -> incompleteAnswers
                  .copy(acquisitionMethod = Some(AcquisitionMethod.Other("other things"))),
                Seq(key -> "0") -> completeAnswers.copy(acquisitionMethod = AcquisitionMethod.Bought),
                Seq(key -> "1") -> completeAnswers.copy(acquisitionMethod = AcquisitionMethod.Inherited),
                Seq(key -> "2") -> completeAnswers.copy(acquisitionMethod = AcquisitionMethod.Gifted),
                Seq(key -> "3", otherKey -> "other things") -> completeAnswers
                  .copy(acquisitionMethod = AcquisitionMethod.Other("other things"))
              ).foreach { case (data, answers) =>
                inSequence {
                  mockAuthWithNoRetrievals()
                  mockGetSession(
                    sessionWithState(
                      answers,
                      sample[AssetType],
                      sample[Boolean],
                      userType,
                      individualUserType
                    )._1
                  )
                }

                checkIsRedirect(
                  performAction(data: _*),
                  routes.AcquisitionDetailsController.checkYourAnswers()
                )
              }
          }
        }

      }

    }

    "handling requests to display the acquisition date page" must {

      def performAction(): Future[Result] =
        controller.acquisitionDate()(FakeRequest())

      behave like redirectToStartBehaviour(performAction)

      behave like amendReturnToFillingOutReturnSpecBehaviour(
        controller.acquisitionDate(),
        mockUUIDGenerator
      )

      val key = "acquisitionDate"

      "redirect to the task list page" when {

        "there is no disposal date in the session" in {
          forAll(acceptedUserTypeGen, acceptedIndividualUserTypeGen) {
            (userType: UserType, individualUserType: IndividualUserType) =>
              inSequence {
                mockAuthWithNoRetrievals()
                mockGetSession(
                  sessionWithState(
                    Some(sample[CompleteAcquisitionDetailsAnswers]),
                    Some(sample[AssetType]),
                    Some(sample[Boolean]),
                    userType,
                    individualUserType,
                    None,
                    Some(
                      sample[CompleteRepresenteeAnswers].copy(dateOfDeath = Some(sample[DateOfDeath]))
                    ),
                    false
                  )._1
                )
              }

              checkIsRedirect(
                performAction(),
                controllers.returns.routes.TaskListController.taskList()
              )
          }
        }

      }

      "redirect to the acquisition method page" when {

        "that question has not yet been answered" in {
          forAll(acceptedUserTypeGen, acceptedIndividualUserTypeGen) {
            (userType: UserType, individualUserType: IndividualUserType) =>
              inSequence {
                mockAuthWithNoRetrievals()
                mockGetSession(
                  sessionWithState(
                    sample[IncompleteAcquisitionDetailsAnswers]
                      .copy(acquisitionMethod = None),
                    sample[AssetType],
                    sample[Boolean],
                    userType,
                    individualUserType
                  )._1
                )
              }

              checkIsRedirect(
                performAction(),
                routes.AcquisitionDetailsController.acquisitionMethod()
              )
          }
        }

      }

      "display the page" when {

        "the user has not yet completed the acquisition details section" in {
          forAll(acceptedUserTypeGen, acceptedIndividualUserTypeGen, acceptedAssetTypeGenerator) {
            (userType: UserType, individualUserType: IndividualUserType, assetType: AssetType) =>
              val isAmend = sample[Boolean]
              inSequence {
                mockAuthWithNoRetrievals()
                mockGetSession(
                  sessionWithState(
                    sample[IncompleteAcquisitionDetailsAnswers].copy(
                      acquisitionMethod = Some(AcquisitionMethod.Bought)
                    ),
                    assetType,
                    sample[Boolean],
                    userType,
                    individualUserType,
                    isAmend = isAmend
                  )._1
                )
              }

              val assetTypeKey = assetTypeMessageKey(assetType)
              val userKey      = userMessageKey(individualUserType, userType)

              checkPageIsDisplayed(
                performAction(),
                messageFromMessageKey(s"$key$userKey$assetTypeKey.title"),
                { doc =>
                  doc
                    .select("#back")
                    .attr("href")                    shouldBe routes.AcquisitionDetailsController
                    .acquisitionMethod()
                    .url
                  doc
                    .select("#content > article > form")
                    .attr("action")                  shouldBe routes.AcquisitionDetailsController
                    .acquisitionDateSubmit()
                    .url
                  doc.select("#submitButton").text() shouldBe expectedSubmitText(isAmend)
                }
              )
          }
        }

        "the user has already completed the acquisition details section" in {
          forAll(acceptedUserTypeGen, acceptedIndividualUserTypeGen, acceptedAssetTypeGenerator) {
            (userType: UserType, individualUserType: IndividualUserType, assetType: AssetType) =>
              val isAmend = sample[Boolean]
              inSequence {
                mockAuthWithNoRetrievals()
                mockGetSession(
                  sessionWithState(
                    sample[CompleteAcquisitionDetailsAnswers],
                    assetType,
                    sample[Boolean],
                    userType,
                    individualUserType,
                    isAmend = isAmend
                  )._1
                )
              }

              val userKey      = userMessageKey(individualUserType, userType)
              val assetTypeKey = assetTypeMessageKey(assetType)

              checkPageIsDisplayed(
                performAction(),
                messageFromMessageKey(s"$key$userKey$assetTypeKey.title"),
                { doc =>
                  doc
                    .select("#back")
                    .attr("href")                    shouldBe routes.AcquisitionDetailsController
                    .checkYourAnswers()
                    .url
                  doc
                    .select("#content > article > form")
                    .attr("action")                  shouldBe routes.AcquisitionDetailsController
                    .acquisitionDateSubmit()
                    .url
                  doc.select("#submitButton").text() shouldBe expectedSubmitText(isAmend)
                }
              )
          }
        }

      }

    }

    "handling submitted answers to the acquisition date page" must {

      val key = "acquisitionDate"

      def performAction(data: (String, String)*): Future[Result] =
        controller.acquisitionDateSubmit()(
          FakeRequest().withFormUrlEncodedBody(data: _*)
        )

      def formData(date: LocalDate): List[(String, String)] =
        List(
          "acquisitionDate-day"   -> date.getDayOfMonth.toString,
          "acquisitionDate-month" -> date.getMonthValue.toString,
          "acquisitionDate-year"  -> date.getYear.toString
        )

      val disposalDate = DisposalDate(LocalDate.of(2020, 1, 1), sample[TaxYear])

      behave like redirectToStartBehaviour(() => performAction())

      behave like amendReturnToFillingOutReturnSpecBehaviour(
        controller.acquisitionMethodSubmit(),
        mockUUIDGenerator
      )

      "redirect to the task list page" when {

        "there is no disposal date in the session" in {
          forAll(acceptedUserTypeGen, acceptedIndividualUserTypeGen) {
            (userType: UserType, individualUserType: IndividualUserType) =>
              inSequence {
                mockAuthWithNoRetrievals()
                mockGetSession(
                  sessionWithState(
                    Some(sample[CompleteAcquisitionDetailsAnswers]),
                    Some(sample[AssetType]),
                    Some(sample[Boolean]),
                    userType,
                    individualUserType,
                    None,
                    Some(
                      sample[CompleteRepresenteeAnswers].copy(dateOfDeath = Some(sample[DateOfDeath]))
                    ),
                    false
                  )._1
                )
              }

              checkIsRedirect(
                performAction(),
                controllers.returns.routes.TaskListController.taskList()
              )
          }
        }

      }

      "show a form error" when {

        def test(
          data: (String, String)*
        )(
          userType: UserType,
          individualUserType: IndividualUserType,
          assetType: AssetType,
          userKey: String
        )(expectedErrorKey: String): Unit =
          testFormError(data: _*)(userType, individualUserType, assetType)(
            expectedErrorKey
          )(s"$key$userKey.title")(
            performAction,
            sessionWithState(
              sample[CompleteAcquisitionDetailsAnswers],
              assetType,
              sample[Boolean],
              userType,
              individualUserType,
              disposalDate
            )._1
          )

        "the user enters date that is invalid" in {
          forAll(acceptedUserTypeGen, acceptedIndividualUserTypeGen, acceptedAssetTypeGenerator) {
            (userType: UserType, individualUserType: IndividualUserType, assetType: AssetType) =>
              val userKey      = userMessageKey(individualUserType, userType)
              val assetTypeKey = assetTypeMessageKey(assetType)
              dateErrorScenarios(key, userKey + assetTypeKey).foreach {
                case d @ DateErrorScenario(
                      dayString,
                      monthString,
                      yearString,
                      expectedErrorKey
                    ) =>
                  withClue(s"For $d: ") {
                    val formData =
                      List(
                        "acquisitionDate-day"   -> dayString,
                        "acquisitionDate-month" -> monthString,
                        "acquisitionDate-year"  -> yearString
                      ).collect { case (id, Some(input)) => id -> input }

                    test(formData: _*)(userType, individualUserType, assetType, userKey + assetTypeKey)(
                      expectedErrorKey
                    )
                  }
              }
          }
        }

        "the user enters date that is after the disposal date" in {
          forAll(acceptedUserTypeGen, acceptedIndividualUserTypeGen, acceptedAssetTypeGenerator) {
            (userType: UserType, individualUserType: IndividualUserType, assetType: AssetType) =>
              val assetTypeKey = assetTypeMessageKey(assetType)
              val userKey      = userMessageKey(individualUserType, userType)
              val tomorrow     = disposalDate.value.plusDays(1L)
              test(formData(tomorrow): _*)(
                userType,
                individualUserType,
                assetType,
                userKey + assetTypeKey
              )(s"$key$userKey$assetTypeKey.error.tooFarInFuture")
          }
        }

        "the user enters date that is before 01-01-1900" in {
          forAll(acceptedUserTypeGen, acceptedIndividualUserTypeGen, acceptedAssetTypeGenerator) {
            (userType: UserType, individualUserType: IndividualUserType, assetType: AssetType) =>
              val assetTypeKey = assetTypeMessageKey(assetType)
              val userKey      = userMessageKey(individualUserType, userType)
              val before1900   = LocalDate.of(1800, 1, 1)

              test(formData(before1900): _*)(
                userType,
                individualUserType,
                assetType,
                userKey + assetTypeKey
              )(s"$key$userKey$assetTypeKey.error.before1900")
          }
        }

      }

      "show an error page" when {

        val acquisitionDate = AcquisitionDate(disposalDate.value)

        def getSessionDataJourneyAndDraftReturn(
          userType: UserType,
          individualUserType: IndividualUserType
        ) = {

          val answers = sample[CompleteAcquisitionDetailsAnswers].copy(
            acquisitionDate = AcquisitionDate(acquisitionDate.value.plusDays(1L))
          )

          val wasUkResident                   = sample[Boolean]
          val assetType                       = sample[AssetType]
          val (session, journey, draftReturn) =
            sessionWithState(
              answers,
              assetType,
              wasUkResident,
              userType,
              individualUserType,
              disposalDate
            )
          val improvementCosts                = if (assetType === IndirectDisposal) Some(answers.improvementCosts) else None
          val newAnswers                      =
            IncompleteAcquisitionDetailsAnswers(
              Some(answers.acquisitionMethod),
              Some(acquisitionDate),
              None,
              None,
              improvementCosts,
              None,
              None
            )

          val updatedDraftReturn =
            commonUpdateDraftReturn(draftReturn, newAnswers, journey)

          (session, journey, updatedDraftReturn)
        }

        "there is an error updating the draft return" in {
          forAll(acceptedUserTypeGen, acceptedIndividualUserTypeGen) {
            (userType: UserType, individualUserType: IndividualUserType) =>
              val (session, journey, updatedDraftReturn) =
                getSessionDataJourneyAndDraftReturn(
                  userType,
                  individualUserType
                )
              inSequence {
                mockAuthWithNoRetrievals()
                mockGetSession(session)
                mockStoreDraftReturn(journey.copy(draftReturn = updatedDraftReturn))(Left(Error("")))
              }

              checkIsTechnicalErrorPage(
                performAction(formData(acquisitionDate.value): _*)
              )
          }
        }

        "there is an error updating the session" in {
          forAll(acceptedUserTypeGen, acceptedIndividualUserTypeGen) {
            (userType: UserType, individualUserType: IndividualUserType) =>
              val (session, journey, updatedDraftReturn) =
                getSessionDataJourneyAndDraftReturn(
                  userType,
                  individualUserType
                )
              val updatedJourney                         = journey.copy(draftReturn = updatedDraftReturn)
              val updatedSession                         = session.copy(journeyStatus = Some(updatedJourney))
              inSequence {
                mockAuthWithNoRetrievals()
                mockGetSession(session)
                mockStoreDraftReturn(updatedJourney)(Right(()))
                mockStoreSession(updatedSession)(Left(Error("")))
              }

              checkIsTechnicalErrorPage(
                performAction(formData(acquisitionDate.value): _*)
              )
          }
        }

      }

      "update the session correctly and redirect to the cya page" when {
        def test(
          assetType: AssetType,
          wasUkResident: Boolean,
          submittedAcquisitionDate: LocalDate,
          oldAnswers: AcquisitionDetailsAnswers,
          newAnswers: AcquisitionDetailsAnswers,
          userType: UserType,
          individualUserType: IndividualUserType,
          isAmend: Boolean
        ): Unit = {
          val (session, journey, draftReturn) = sessionWithState(
            oldAnswers,
            assetType,
            wasUkResident,
            userType,
            individualUserType,
            disposalDate,
            isAmend = isAmend
          )
          val updatedNewAnswers               =
            if (assetType === IndirectDisposal)
              newAnswers.fold(
                _.copy(improvementCosts = oldAnswers.fold(_.improvementCosts, e => Some(e.improvementCosts))),
                _.copy(improvementCosts =
                  oldAnswers.fold(_.improvementCosts.getOrElse(AmountInPence.zero), _.improvementCosts)
                )
              )
            else newAnswers

          val updatedDraftReturn =
            commonUpdateDraftReturn(draftReturn, updatedNewAnswers, journey)
          val updatedJourney     =
            journey.copy(draftReturn = updatedDraftReturn).withForceDisplayGainOrLossAfterReliefsForAmends
          val updatedSession     = session.copy(journeyStatus = Some(updatedJourney))

          inSequence {
            mockAuthWithNoRetrievals()
            mockGetSession(session)
            mockStoreDraftReturn(updatedJourney)(Right(()))
            mockStoreSession(updatedSession)(Right(()))

          }

          checkIsRedirect(
            performAction(formData(submittedAcquisitionDate): _*),
            routes.AcquisitionDetailsController.checkYourAnswers()
          )
        }

        "the user has not answered this question before" in {
          val date       = disposalDate.value
          val oldAnswers = IncompleteAcquisitionDetailsAnswers.empty.copy(
            acquisitionMethod = Some(AcquisitionMethod.Bought)
          )
          forAll(acceptedUserTypeGen, acceptedIndividualUserTypeGen) {
            (userType: UserType, individualUserType: IndividualUserType) =>
              test(
                sample[AssetType],
                sample[Boolean],
                date,
                oldAnswers,
                oldAnswers.copy(acquisitionDate = Some(AcquisitionDate(date))),
                userType,
                individualUserType,
                isAmend = true
              )
          }
        }

        "the user has completed this section before" in {
          val date       = disposalDate.value
          val oldAnswers = sample[CompleteAcquisitionDetailsAnswers].copy(
            acquisitionDate = AcquisitionDate(date.minusDays(1L))
          )
          val assetType  = sample[AssetType]
          val newAnswers = IncompleteAcquisitionDetailsAnswers(
            Some(oldAnswers.acquisitionMethod),
            Some(AcquisitionDate(date)),
            None,
            None,
            None,
            None,
            None
          )
          forAll(acceptedUserTypeGen, acceptedIndividualUserTypeGen) {
            (userType: UserType, individualUserType: IndividualUserType) =>
              test(
                assetType,
                sample[Boolean],
                date,
                oldAnswers,
                newAnswers,
                userType,
                individualUserType,
                isAmend = true
              )
          }
        }

      }

    }

    "handling requests to display the period of admin market value page" must {

      def performAction(): Future[Result] =
        controller.periodOfAdminMarketValue()(FakeRequest())

      val dateOfDeath = DateOfDeath(LocalDate.ofEpochDay(0L))

      val representeeAnswers = sample[CompleteRepresenteeAnswers].copy(dateOfDeath = Some(dateOfDeath))

      behave like redirectToStartBehaviour(performAction)

      behave like amendReturnToFillingOutReturnSpecBehaviour(
        controller.periodOfAdminMarketValue(),
        mockUUIDGenerator
      )

      "redirect to the check your answers page" when {

        "the user is not period of admin" in {
          inSequence {
            mockAuthWithNoRetrievals()
            mockGetSession(
              sessionWithState(
                sample[IncompleteAcquisitionDetailsAnswers].copy(
                  acquisitionDate = Some(
                    AcquisitionDate(
                      nonUkResidentsResidentialProperty.minusDays(2)
                    )
                  ),
                  acquisitionPrice = None
                ),
                AssetType.Residential,
                false,
                UserType.Individual,
                PersonalRepresentative
              )._1
            )
          }

          checkIsRedirect(
            performAction(),
            routes.AcquisitionDetailsController.checkYourAnswers()
          )
        }

      }

      "display the page" when {

        def checkPage(
          assetType: AssetType,
          isAgent: Boolean
        ): Unit = {
          val isAmend = sample[Boolean]
          inSequence {
            mockAuthWithNoRetrievals()
            mockGetSession(
              sessionWithState(
                sample[IncompleteAcquisitionDetailsAnswers].copy(
                  acquisitionDate = Some(AcquisitionDate(dateOfDeath.value)),
                  acquisitionMethod = Some(AcquisitionMethod.Other("period of admin"))
                ),
                assetType,
                true,
                if (isAgent) UserType.Agent else UserType.Individual,
                PersonalRepresentativeInPeriodOfAdmin,
                representeeAnswers = Some(representeeAnswers),
                isAmend = isAmend
              )._1
            )
          }

          checkPageIsDisplayed(
            performAction(),
            messageFromMessageKey(
              s"periodOfAdminMarketValue${assetTypeMessageKey(assetType)}.title",
              TimeUtils.govDisplayFormat(dateOfDeath.value)
            ),
            { doc =>
              doc
                .select("#back")
                .attr("href")   shouldBe controllers.returns.routes.TaskListController
                .taskList()
                .url
              doc
                .select("#content > article > form")
                .attr("action") shouldBe routes.AcquisitionDetailsController
                .periodOfAdminMarketValueSubmit()
                .url

              val expectedHelpTextKey =
                if (isAgent) s"periodOfAdminMarketValue.agent${assetTypeMessageKey(assetType)}.helpText"
                else s"periodOfAdminMarketValue${assetTypeMessageKey(assetType)}.helpText"

              doc
                .select("#periodOfAdminMarketValue-form-hint")
                .text()                          shouldBe messageFromMessageKey(expectedHelpTextKey)
              doc.select("#submitButton").text() shouldBe expectedSubmitText(isAmend)

            }
          )
        }

        "the user is a period of admin user and" when {

          "it is not an indirect disposal and it is not an agent" in {
            checkPage(AssetType.Residential, isAgent = false)
          }

          "it is not an indirect disposal and it is an agent" in {
            checkPage(AssetType.Residential, isAgent = true)

          }

          "it is an indirect disposal and it is not an agent" in {
            checkPage(AssetType.IndirectDisposal, isAgent = false)
          }

          "it is an indirect disposal and it is an agent" in {
            checkPage(AssetType.IndirectDisposal, isAgent = true)

          }

        }

      }

    }

    "handling submitted period of admin market value answers" must {

      val key = "periodOfAdminMarketValue"

      def performAction(data: (String, String)*): Future[Result] =
        controller.periodOfAdminMarketValueSubmit()(
          FakeRequest().withFormUrlEncodedBody(data: _*)
        )

      val dateOfDeath = DateOfDeath(LocalDate.ofEpochDay(0L))

      val representeeAnswers = sample[CompleteRepresenteeAnswers].copy(dateOfDeath = Some(dateOfDeath))

      behave like redirectToStartBehaviour(() => performAction())

      behave like amendReturnToFillingOutReturnSpecBehaviour(
        controller.periodOfAdminMarketValueSubmit(),
        mockUUIDGenerator
      )

      "redirect to the check your answers page" when {

        "the user is not period of admin" in {
          inSequence {
            mockAuthWithNoRetrievals()
            mockGetSession(
              sessionWithState(
                sample[IncompleteAcquisitionDetailsAnswers].copy(
                  acquisitionDate = Some(
                    AcquisitionDate(
                      nonUkResidentsResidentialProperty.minusDays(2)
                    )
                  ),
                  acquisitionPrice = None
                ),
                AssetType.Residential,
                false,
                UserType.Individual,
                PersonalRepresentative
              )._1
            )
          }

          checkIsRedirect(
            performAction(),
            routes.AcquisitionDetailsController.checkYourAnswers()
          )
        }

      }

      "show a form error" when {

        def test(data: (String, String)*)(
          expectedErrorMessageKey: String
        ) = {
          inSequence {
            mockAuthWithNoRetrievals()
            mockGetSession(
              sessionWithState(
                sample[CompleteAcquisitionDetailsAnswers].copy(
                  acquisitionDate = AcquisitionDate(dateOfDeath.value)
                ),
                AssetType.Residential,
                true,
                UserType.Individual,
                PersonalRepresentativeInPeriodOfAdmin,
                representeeAnswers = Some(representeeAnswers)
              )._1
            )
          }

          val formattedDateOfDeath = TimeUtils.govDisplayFormat(dateOfDeath.value)
          checkPageIsDisplayed(
            performAction(data: _*),
            messageFromMessageKey(
              s"$key.title",
              formattedDateOfDeath
            ),
            doc =>
              doc
                .select("#error-summary-display > ul > li > a")
                .text() shouldBe messageFromMessageKey(
                expectedErrorMessageKey,
                formattedDateOfDeath
              ),
            BAD_REQUEST
          )
        }

        "the amount of money is zero" in {
          test(key -> "0")(s"$key.error.tooSmall")
        }

        "nothing is submitted" in {
          test()(s"$key.error.required")
        }

        "the number submitted is larger than the maxium value" in {
          test(key -> (MoneyUtils.maxAmountOfPounds + 1).toString)(s"$key.error.tooLarge")
        }

        "invalid characters are submitted" in {
          test(key -> "abc")(s"$key.error.invalid")
        }

      }

      "show an error page" when {
        val price = 1.23d

        val answers = IncompleteAcquisitionDetailsAnswers.empty.copy(
          acquisitionDate = Some(AcquisitionDate(ukResidents.minusDays(2))),
          acquisitionPrice = Some(sample[AmountInPence])
        )

        val (session, journey, draftReturn) = sessionWithState(
          answers,
          AssetType.Residential,
          true,
          UserType.Agent,
          PersonalRepresentativeInPeriodOfAdmin,
          representeeAnswers = Some(representeeAnswers)
        )
        val updatedDraftReturn              = commonUpdateDraftReturn(
          draftReturn,
          answers.copy(
            acquisitionPrice = Some(AmountInPence(123L))
          ),
          journey
        )

        "there is an error updating the draft return" in {
          inSequence {
            mockAuthWithNoRetrievals()
            mockGetSession(session)
            mockStoreDraftReturn(journey.copy(draftReturn = updatedDraftReturn))(Left(Error("")))
          }

          checkIsTechnicalErrorPage(
            performAction(key -> price.toString)
          )
        }

        "there is an error updating the session" in {
          val updatedJourney = journey.copy(draftReturn = updatedDraftReturn)
          val updatedSession = session.copy(journeyStatus = Some(updatedJourney))
          inSequence {
            mockAuthWithNoRetrievals()
            mockGetSession(session)
            mockStoreDraftReturn(updatedJourney)(Right(()))
            mockStoreSession(updatedSession)(Left(Error("")))
          }

          checkIsTechnicalErrorPage(
            performAction(key -> price.toString)
          )
        }

      }

      "redirect to the check you answers page" when {

        val scenarios = List(
          List(key -> "£1,234") -> AmountInPence(123400L),
          List(key -> "1") -> AmountInPence(100L)
        )

        "the price submitted is valid and the journey was incomplete" in {
<<<<<<< HEAD
          scenarios.foreach { case (formData, expectedAmountInPence) =>
            withClue(
              s"For form data $formData and expected amount in pence $expectedAmountInPence: "
            ) {
              val (session, journey, draftReturn) = sessionWithState(
                None,
                Some(AssetType.Residential),
                Some(false),
                UserType.Individual,
                PersonalRepresentativeInPeriodOfAdmin,
                Some(sample[DisposalDate]),
                Some(representeeAnswers),
                isAmend = true
              )
              val updatedDraftReturn              = commonUpdateDraftReturn(
                draftReturn,
                IncompleteAcquisitionDetailsAnswers.empty.copy(
                  acquisitionMethod = Some(AcquisitionMethod.Other("period of admin")),
                  acquisitionDate = Some(AcquisitionDate(dateOfDeath.value)),
                  acquisitionPrice = Some(expectedAmountInPence)
=======
          scenarios.foreach {
            case (formData, expectedAmountInPence) =>
              withClue(
                s"For form data $formData and expected amount in pence $expectedAmountInPence: "
              ) {
                val (session, journey, draftReturn) = sessionWithState(
                  None,
                  Some(AssetType.Residential),
                  Some(false),
                  UserType.Individual,
                  PersonalRepresentativeInPeriodOfAdmin,
                  Some(sample[DisposalDate]),
                  Some(representeeAnswers),
                  isAmend = true
                )
                val updatedDraftReturn              = commonUpdateDraftReturn(
                  draftReturn,
                  IncompleteAcquisitionDetailsAnswers.empty.copy(
                    acquisitionMethod = Some(AcquisitionMethod.Other("period of admin")),
                    acquisitionDate = Some(AcquisitionDate(dateOfDeath.value)),
                    acquisitionPrice = Some(expectedAmountInPence)
                  ),
                  journey
>>>>>>> ffc80cda
                )
              )

              val updatedJourney =
                journey.copy(draftReturn = updatedDraftReturn).withForceDisplayGainOrLossAfterReliefsForAmends
              val updatedSession = session.copy(journeyStatus = Some(updatedJourney))

              inSequence {
                mockAuthWithNoRetrievals()
                mockGetSession(session)
                mockStoreDraftReturn(updatedJourney)(Right(()))
                mockStoreSession(updatedSession)(Right(()))
              }

              checkIsRedirect(
                performAction(formData: _*),
                routes.AcquisitionDetailsController.checkYourAnswers()
              )
            }
          }
        }

        "the price submitted is valid and the journey was complete" in {
          scenarios.foreach { case (formData, expectedAmountInPence) =>
            withClue(
              s"For form data $formData and expected amount in pence $expectedAmountInPence: "
            ) {
              val answers                         =
                sample[CompleteAcquisitionDetailsAnswers].copy(
                  acquisitionDate = AcquisitionDate(dateOfDeath.value),
                  rebasedAcquisitionPrice = Some(AmountInPence(expectedAmountInPence.value + 1L))
                )
<<<<<<< HEAD
              val (session, journey, draftReturn) = sessionWithState(
                answers,
                AssetType.Residential,
                true,
                UserType.Agent,
                PersonalRepresentativeInPeriodOfAdmin,
                representeeAnswers = Some(representeeAnswers)
              )
              val updatedDraftReturn              = commonUpdateDraftReturn(
                draftReturn,
                answers.copy(
                  acquisitionPrice = expectedAmountInPence
=======
                val updatedDraftReturn              = commonUpdateDraftReturn(
                  draftReturn,
                  answers.copy(
                    acquisitionPrice = expectedAmountInPence
                  ),
                  journey
>>>>>>> ffc80cda
                )
              )
              val updatedJourney                  = journey.copy(draftReturn = updatedDraftReturn)
              val updatedSession                  = session.copy(journeyStatus = Some(updatedJourney))

              inSequence {
                mockAuthWithNoRetrievals()
                mockGetSession(session)
                mockStoreDraftReturn(updatedJourney)(Right(()))
                mockStoreSession(updatedSession)(Right(()))
              }

              checkIsRedirect(
                performAction(formData: _*),
                routes.AcquisitionDetailsController.checkYourAnswers()
              )
            }
          }
        }

      }

    }

    "handling requests to display the acquisition price page" must {

      def performAction(): Future[Result] =
        controller.acquisitionPrice()(FakeRequest())

      behave like redirectToStartBehaviour(performAction)

      behave like amendReturnToFillingOutReturnSpecBehaviour(
        controller.acquisitionPrice(),
        mockUUIDGenerator
      )

      behave like missingAcquisitionDateBehaviour(performAction)

      behave like missingAcquisitionMethodBehaviour(performAction)

      "display the page" when {

        def incompleteSection(
          userType: UserType,
          individualUserType: IndividualUserType,
          assetType: AssetType,
          userKey: String
        ): Unit =
          forAll { acquisitionMethod: AcquisitionMethod =>
            val isAmend         = sample[Boolean]
            val acquisitionDate = sample[AcquisitionDate]
            val answers         = sample[IncompleteAcquisitionDetailsAnswers].copy(
              acquisitionMethod = Some(acquisitionMethod),
              acquisitionDate = Some(acquisitionDate)
            )

            inSequence {
              mockAuthWithNoRetrievals()
              mockGetSession(
                sessionWithState(
                  answers,
                  assetType,
                  sample[Boolean],
                  userType,
                  individualUserType,
                  isAmend = isAmend
                )._1
              )
            }

            val pricePageTitle = acquisitionMethod match {
              case AcquisitionMethod.Bought =>
                messageFromMessageKey(s"acquisitionPriceBought$userKey.title")
              case _                        =>
                messageFromMessageKey(
                  s"acquisitionPriceNotBought$userKey.title",
                  TimeUtils.govDisplayFormat(acquisitionDate.value)
                )
            }

            checkPageIsDisplayed(
              performAction(),
              pricePageTitle,
              { doc =>
                doc
                  .select("#back")
                  .attr("href")                    shouldBe routes.AcquisitionDetailsController
                  .acquisitionDate()
                  .url
                doc
                  .select("#content > article > form")
                  .attr("action")                  shouldBe routes.AcquisitionDetailsController
                  .acquisitionPriceSubmit()
                  .url
                doc.select("#submitButton").text() shouldBe expectedSubmitText(isAmend)
              }
            )
          }

        "the user has not yet completed the acquisition details section" in {
          forAll(acceptedUserTypeGen, acceptedIndividualUserTypeGen, acceptedAssetTypeGenerator) {
            (userType: UserType, individualUserType: IndividualUserType, assetType: AssetType) =>
              val userKey      = userMessageKey(individualUserType, userType)
              val assetTypeKey = assetTypeMessageKey(assetType)
              incompleteSection(userType, individualUserType, assetType, userKey + assetTypeKey)
          }
        }

        def sectionCompleted(
          userType: UserType,
          individualUserType: IndividualUserType,
          assetType: AssetType,
          userKey: String
        ): Unit = {
          val isAmend = sample[Boolean]
          val answers = sample[CompleteAcquisitionDetailsAnswers]
          inSequence {
            mockAuthWithNoRetrievals()
            mockGetSession(
              sessionWithState(
                answers,
                assetType,
                sample[Boolean],
                userType,
                individualUserType,
                isAmend = isAmend
              )._1
            )
          }

          val pricePageTitle = answers.acquisitionMethod match {
            case AcquisitionMethod.Bought =>
              messageFromMessageKey(s"acquisitionPriceBought$userKey.title")
            case _                        =>
              messageFromMessageKey(
                s"acquisitionPriceNotBought$userKey.title",
                TimeUtils.govDisplayFormat(answers.acquisitionDate.value)
              )
          }

          checkPageIsDisplayed(
            performAction(),
            pricePageTitle,
            { doc =>
              doc
                .select("#back")
                .attr("href")                    shouldBe routes.AcquisitionDetailsController
                .checkYourAnswers()
                .url
              doc
                .select("#content > article > form")
                .attr("action")                  shouldBe routes.AcquisitionDetailsController
                .acquisitionPriceSubmit()
                .url
              doc.select("#submitButton").text() shouldBe expectedSubmitText(isAmend)
            }
          )
        }

        "the user has already completed the acquisition details section" in {
          forAll(acceptedUserTypeGen, acceptedIndividualUserTypeGen, acceptedAssetTypeGenerator) {
            (userType: UserType, individualUserType: IndividualUserType, assetType: AssetType) =>
              val assetTypeKey = assetTypeMessageKey(assetType)
              val userKey      = userMessageKey(individualUserType, userType)
              sectionCompleted(userType, individualUserType, assetType, userKey + assetTypeKey)
          }
        }

      }

    }

    "handling submitted acquisition prices" must {

      def performAction(data: (String, String)*): Future[Result] =
        controller.acquisitionPriceSubmit()(
          FakeRequest().withFormUrlEncodedBody(data: _*)
        )

      behave like redirectToStartBehaviour(() => performAction())

      behave like amendReturnToFillingOutReturnSpecBehaviour(
        controller.acquisitionPriceSubmit(),
        mockUUIDGenerator
      )

      behave like missingAcquisitionDateBehaviour(() => performAction())

      behave like missingAcquisitionMethodBehaviour(() => performAction())

      "show a form error" when {

        def invalidPrice(
          userType: UserType,
          individualUserType: IndividualUserType,
          assetType: AssetType,
          userKey: String
        ): Unit =
          forAll { answers: CompleteAcquisitionDetailsAnswers =>
            val scenarioSession = sessionWithState(
              answers,
              assetType,
              sample[Boolean],
              userType,
              individualUserType
            )._1
            val assetTypeKey    = assetTypeMessageKey(assetType)
            val contextKey      = answers.acquisitionMethod match {
              case AcquisitionMethod.Bought => s"acquisitionPriceBought$userKey$assetTypeKey"
              case _                        => s"acquisitionPriceNotBought$userKey$assetTypeKey"
            }

            amountOfMoneyErrorScenarios(
              s"acquisitionPrice",
              errorContext = Some(contextKey)
            ).foreach { scenario =>
              withClue(s"For $scenario: ") {
                testFormError(scenario.formData: _*)(
                  userType,
                  individualUserType,
                  assetType
                )(scenario.expectedErrorMessageKey)(
                  s"$contextKey.title",
                  TimeUtils.govDisplayFormat(answers.acquisitionDate.value)
                )(
                  performAction,
                  scenarioSession
                )
              }
            }
          }

        "the user provides an invalid data" in {
          forAll(acceptedUserTypeGen, acceptedIndividualUserTypeGen, acceptedAssetTypeGenerator) {
            (userType: UserType, individualUserType: IndividualUserType, assetType: AssetType) =>
              val userKey = userMessageKey(individualUserType, userType)
              invalidPrice(userType, individualUserType, assetType, userKey)
          }
        }

        def amountZero(
          userType: UserType,
          individualUserType: IndividualUserType,
          assetType: AssetType,
          userKey: String
        ): Unit =
          forAll { answers: CompleteAcquisitionDetailsAnswers =>
            val scenarioSession = sessionWithState(
              answers,
              assetType,
              sample[Boolean],
              userType,
              individualUserType
            )._1

            val contextKey = answers.acquisitionMethod match {
              case AcquisitionMethod.Bought => s"acquisitionPriceBought$userKey"
              case _                        => s"acquisitionPriceNotBought$userKey"
            }
            testFormError("acquisitionPrice" -> "0")(
              userType,
              individualUserType,
              assetType
            )(
              s"$contextKey.error.tooSmall"
            )(
              s"$contextKey.title",
              TimeUtils.govDisplayFormat(answers.acquisitionDate.value)
            )(
              performAction,
              scenarioSession
            )
          }

        "the user enters zero for amount" in {
          forAll(acceptedUserTypeGen, acceptedIndividualUserTypeGen, acceptedAssetTypeGenerator) {
            (userType: UserType, individualUserType: IndividualUserType, assetType: AssetType) =>
              val assetTypeKey = assetTypeMessageKey(assetType)
              val userKey      = userMessageKey(individualUserType, userType)
              amountZero(userType, individualUserType, assetType, userKey + assetTypeKey)
          }
        }

      }

      "show an error page" when {

        val price = 1.23d

        def getSessionDataJourneyAndDraftSession(
          userType: UserType,
          individualUserType: IndividualUserType
        ): (SessionData, FillingOutReturn, DraftReturn) = {
          val answers = IncompleteAcquisitionDetailsAnswers.empty.copy(
            acquisitionMethod = Some(AcquisitionMethod.Bought),
            acquisitionDate = Some(sample[AcquisitionDate])
          )

          val (session, journey, draftReturn) = sessionWithState(
            answers,
            sample[AssetType],
            sample[Boolean],
            userType,
            individualUserType
          )

          val updatedDraftReturn = commonUpdateDraftReturn(
            draftReturn,
            answers.copy(acquisitionPrice = Some(AmountInPence(123L))),
            journey
          )

          (session, journey, updatedDraftReturn)
        }

        "there is an error updating the draft return" in {
          forAll(acceptedUserTypeGen, acceptedIndividualUserTypeGen) {
            (userType: UserType, individualUserType: IndividualUserType) =>
              val (session, journey, updatedDraftReturn) =
                getSessionDataJourneyAndDraftSession(
                  userType,
                  individualUserType
                )
              inSequence {
                mockAuthWithNoRetrievals()
                mockGetSession(session)
                mockStoreDraftReturn(journey.copy(draftReturn = updatedDraftReturn))(Left(Error("")))
              }

              checkIsTechnicalErrorPage(
                performAction("acquisitionPrice" -> price.toString)
              )
          }
        }

        "there is an error updating the session" in {
          forAll(acceptedUserTypeGen, acceptedIndividualUserTypeGen) {
            (userType: UserType, individualUserType: IndividualUserType) =>
              val (session, journey, updatedDraftReturn) =
                getSessionDataJourneyAndDraftSession(
                  userType,
                  individualUserType
                )
              val updatedJourney                         = journey.copy(draftReturn = updatedDraftReturn)
              val updatedSession                         = session.copy(journeyStatus = Some(updatedJourney))

              inSequence {
                mockAuthWithNoRetrievals()
                mockGetSession(session)
                mockStoreDraftReturn(updatedJourney)(Right(()))
                mockStoreSession(updatedSession)(Left(Error("")))
              }

              checkIsTechnicalErrorPage(
                performAction("acquisitionPrice" -> price.toString)
              )
          }
        }

      }

      "redirect to the check you answers page" when {

        "the price submitted is valid and the journey was incomplete" in {
          forAll(acceptedUserTypeGen, acceptedIndividualUserTypeGen) {
            (userType: UserType, individualUserType: IndividualUserType) =>
              val answers                         = IncompleteAcquisitionDetailsAnswers.empty.copy(
                acquisitionMethod = Some(sample[AcquisitionMethod]),
                acquisitionDate = Some(sample[AcquisitionDate])
              )
              val (session, journey, draftReturn) =
                sessionWithState(
                  answers,
                  sample[AssetType],
                  sample[Boolean],
                  userType,
                  individualUserType,
                  isAmend = true
                )

              val updatedDraftReturn = commonUpdateDraftReturn(
                draftReturn,
                answers.copy(acquisitionPrice = Some(AmountInPence(123400L))),
                journey
              )

              val updatedJourney =
                journey.copy(draftReturn = updatedDraftReturn).withForceDisplayGainOrLossAfterReliefsForAmends
              val updatedSession = session.copy(journeyStatus = Some(updatedJourney))

              inSequence {
                mockAuthWithNoRetrievals()
                mockGetSession(session)
                mockStoreDraftReturn(updatedJourney)(Right(()))
                mockStoreSession(updatedSession)(Right(()))
              }

              checkIsRedirect(
                performAction("acquisitionPrice" -> "£1,234"),
                routes.AcquisitionDetailsController.checkYourAnswers()
              )
          }
        }

        "the price submitted is valid and the journey was complete" in {
          forAll(acceptedUserTypeGen, acceptedIndividualUserTypeGen) {
            (userType: UserType, individualUserType: IndividualUserType) =>
              val answers                         = sample[CompleteAcquisitionDetailsAnswers]
              val (session, journey, draftReturn) = sessionWithState(
                answers,
                sample[AssetType],
                sample[Boolean],
                userType,
                individualUserType
              )
              val updatedDraftReturn              = commonUpdateDraftReturn(
                draftReturn,
                answers.copy(acquisitionPrice = AmountInPence(123456L)),
                journey
              )

              val updatedJourney = journey.copy(draftReturn = updatedDraftReturn)
              val updatedSession = session.copy(journeyStatus = Some(updatedJourney))

              inSequence {
                mockAuthWithNoRetrievals()
                mockGetSession(session)
                mockStoreDraftReturn(updatedJourney)(Right(()))
                mockStoreSession(updatedSession)(Right(()))
              }

              checkIsRedirect(
                performAction("acquisitionPrice" -> "£1,234.56"),
                routes.AcquisitionDetailsController.checkYourAnswers()
              )
          }

        }

      }

    }

    "handling requests to display the rebased acquisition price page" must {

      def performAction(): Future[Result] =
        controller.rebasedAcquisitionPrice()(FakeRequest())

      val acquisitionDate = AcquisitionDate(LocalDate.ofEpochDay(0L))

      behave like redirectToStartBehaviour(performAction)

      behave like amendReturnToFillingOutReturnSpecBehaviour(
        controller.rebasedAcquisitionPrice(),
        mockUUIDGenerator
      )

      behave like missingAssetTypeAndResidentialStatusBehaviour(performAction)

      behave like missingAcquisitionDateBehaviour(performAction)

      "redirect to the acquisition price page" when {

        "that question hasn't been answered for eligible rebase from non uk resident" in {
          forAll(acceptedUserTypeGen, acceptedIndividualUserTypeGen) {
            (userType: UserType, individualUserType: IndividualUserType) =>
              inSequence {
                mockAuthWithNoRetrievals()
                mockGetSession(
                  sessionWithState(
                    sample[IncompleteAcquisitionDetailsAnswers].copy(
                      acquisitionDate = Some(
                        AcquisitionDate(
                          nonUkResidentsResidentialProperty.minusDays(2)
                        )
                      ),
                      acquisitionPrice = None
                    ),
                    AssetType.Residential,
                    false,
                    userType,
                    individualUserType
                  )._1
                )
              }

              checkIsRedirect(
                performAction(),
                routes.AcquisitionDetailsController.acquisitionPrice()
              )
          }
        }

      }

      "that question hasn't been answered for eligible rebase from uk resident" in {
        forAll(acceptedUserTypeGen, acceptedIndividualUserTypeGen) {
          (userType: UserType, individualUserType: IndividualUserType) =>
            inSequence {
              mockAuthWithNoRetrievals()
              mockGetSession(
                sessionWithState(
                  sample[IncompleteAcquisitionDetailsAnswers].copy(
                    acquisitionDate = Some(
                      AcquisitionDate(
                        RebasingCutoffDates.ukResidents.minusDays(2)
                      )
                    ),
                    acquisitionMethod = None
                  ),
                  sample[AssetType],
                  true,
                  userType,
                  individualUserType
                )._1
              )
            }

            checkIsRedirect(
              performAction(),
              routes.AcquisitionDetailsController.acquisitionDate()
            )
        }
      }

      "redirect to the check your answers page" when {

        "the user does not meet the rebasing criteria" in {
          forAll(acceptedUserTypeGen, acceptedIndividualUserTypeGen) {
            (userType: UserType, individualUserType: IndividualUserType) =>
              inSequence {
                mockAuthWithNoRetrievals()
                mockGetSession(
                  sessionWithState(
                    sample[CompleteAcquisitionDetailsAnswers].copy(
                      acquisitionDate = AcquisitionDate(ukResidents.plusDays(1))
                    ),
                    AssetType.Residential,
                    true,
                    userType,
                    individualUserType
                  )._1
                )
              }
              checkIsRedirect(
                performAction(),
                routes.AcquisitionDetailsController.checkYourAnswers()
              )
          }
        }

      }

      "display the page" when {

        "the acquisition details section has not yet been completed for non uk resident" in {
          forAll(acceptedUserTypeGen, acceptedIndividualUserTypeGen) {
            (userType: UserType, individualUserType: IndividualUserType) =>
              inSequence {
                mockAuthWithNoRetrievals()
                mockGetSession(
                  sessionWithState(
                    sample[IncompleteAcquisitionDetailsAnswers].copy(
                      acquisitionDate = Some(
                        AcquisitionDate(
                          RebasingCutoffDates.nonUkResidentsResidentialProperty
                            .minusDays(1)
                        )
                      ),
                      acquisitionPrice = None
                    ),
                    AssetType.Residential,
                    false,
                    userType,
                    individualUserType
                  )._1
                )
              }
              checkIsRedirect(
                performAction(),
                routes.AcquisitionDetailsController.acquisitionPrice()
              )
          }
        }

        def incompleteSectionUkResident(
          userType: UserType,
          individualUserType: IndividualUserType,
          assetType: AssetType,
          userKey: String,
          displayHelpText: Boolean
        ): Unit = {
          val isAmend = sample[Boolean]
          inSequence {
            mockAuthWithNoRetrievals()
            mockGetSession(
              sessionWithState(
                sample[IncompleteAcquisitionDetailsAnswers].copy(
                  acquisitionDate = Some(
                    AcquisitionDate(
                      RebasingCutoffDates.ukResidents.minusDays(1)
                    )
                  ),
                  acquisitionPrice = Some(sample[AmountInPence]),
                  acquisitionMethod = Some(AcquisitionMethod.Bought)
                ),
                assetType,
                true,
                userType,
                individualUserType,
                isAmend = isAmend
              )._1
            )
          }

          checkPageIsDisplayed(
            performAction(),
            messageFromMessageKey(
              s"rebaseAcquisitionPrice${assetTypeMessageKey(assetType)}.title",
              TimeUtils.govDisplayFormat(ukResidents.minusDays(1))
            ),
            { doc =>
              doc
                .select("#back")
                .attr("href")                    shouldBe routes.AcquisitionDetailsController
                .acquisitionDate()
                .url
              doc
                .select("#content > article > form")
                .attr("action")                  shouldBe routes.AcquisitionDetailsController
                .rebasedAcquisitionPriceSubmit()
                .url
              if (displayHelpText)
                doc
                  .select("#rebaseAcquisitionPrice-form-hint")
                  .text()                        shouldBe messageFromMessageKey(
                  s"rebaseAcquisitionPrice$userKey.helpText"
                )
              doc.select("#submitButton").text() shouldBe expectedSubmitText(isAmend)
            }
          )
        }

        "the user has not yet completed the rebase acquisition details section for uk resident" in {
          forAll(acceptedUserTypeGen, acceptedIndividualUserTypeGen, acceptedAssetTypeGenerator) {
            (userType: UserType, individualUserType: IndividualUserType, assetType: AssetType) =>
              val userKey      = userMessageKey(individualUserType, userType)
              val assetTypeKey = assetTypeMessageKey(assetType)
              incompleteSectionUkResident(
                userType,
                individualUserType,
                assetType,
                userKey + assetTypeKey,
                assetType !== IndirectDisposal
              )
          }
        }

        def incompleteSectionNonUKResident(
          userType: UserType,
          individualUserType: IndividualUserType,
          userKey: String
        ): Unit = {
          val isAmend = sample[Boolean]
          inSequence {
            mockAuthWithNoRetrievals()
            mockGetSession(
              sessionWithState(
                sample[IncompleteAcquisitionDetailsAnswers].copy(
                  acquisitionDate = Some(acquisitionDate),
                  acquisitionPrice = Some(sample[AmountInPence])
                ),
                AssetType.Residential,
                false,
                userType,
                individualUserType,
                isAmend = isAmend
              )._1
            )
          }

          checkPageIsDisplayed(
            performAction(),
            messageFromMessageKey(
              "rebaseAcquisitionPrice.title",
              TimeUtils.govDisplayFormat(
                nonUkResidentsResidentialProperty.minusDays(1)
              )
            ),
            { doc =>
              doc
                .select("#back")
                .attr("href")                    shouldBe routes.AcquisitionDetailsController
                .acquisitionPrice()
                .url
              doc
                .select("#content > article > form")
                .attr("action")                  shouldBe routes.AcquisitionDetailsController
                .rebasedAcquisitionPriceSubmit()
                .url
              doc
                .select("#rebaseAcquisitionPrice-form-hint")
                .text()                          shouldBe messageFromMessageKey(
                s"rebaseAcquisitionPrice$userKey.helpText"
              )
              doc.select("#submitButton").text() shouldBe expectedSubmitText(isAmend)
            }
          )
        }

        "the user has not yet completed the rebase acquisition details section for non-uk resident" in {
          forAll(acceptedUserTypeGen, acceptedIndividualUserTypeGen) {
            (userType: UserType, individualUserType: IndividualUserType) =>
              val userKey = userMessageKey(individualUserType, userType)
              incompleteSectionNonUKResident(
                userType,
                individualUserType,
                userKey
              )
          }
        }

        def sectionCompleted(
          userType: UserType,
          individualUserType: IndividualUserType
        ): Unit = {
          val isAmend = sample[Boolean]
          inSequence {
            mockAuthWithNoRetrievals()
            mockGetSession(
              sessionWithState(
                sample[CompleteAcquisitionDetailsAnswers]
                  .copy(acquisitionDate = acquisitionDate),
                AssetType.Residential,
                true,
                userType,
                individualUserType,
                isAmend = isAmend
              )._1
            )
          }

          checkPageIsDisplayed(
            performAction(),
            messageFromMessageKey(
              "rebaseAcquisitionPrice.title",
              TimeUtils.govDisplayFormat(ukResidents.minusDays(1))
            ),
            { doc =>
              doc
                .select("#back")
                .attr("href")                    shouldBe routes.AcquisitionDetailsController
                .checkYourAnswers()
                .url
              doc
                .select("#content > article > form")
                .attr("action")                  shouldBe routes.AcquisitionDetailsController
                .rebasedAcquisitionPriceSubmit()
                .url
              doc.select("#submitButton").text() shouldBe expectedSubmitText(isAmend)
            }
          )
        }

        "the user has already completed the acquisition details section" in {
          forAll(acceptedUserTypeGen, acceptedIndividualUserTypeGen) {
            (userType: UserType, individualUserType: IndividualUserType) =>
              sectionCompleted(userType, individualUserType)
          }
        }

        def amountNonZero(
          userType: UserType,
          individualUserType: IndividualUserType,
          assetType: AssetType
        ): Unit = {
          inSequence {
            mockAuthWithNoRetrievals()
            mockGetSession(
              sessionWithState(
                sample[CompleteAcquisitionDetailsAnswers].copy(
                  acquisitionDate = acquisitionDate,
                  rebasedAcquisitionPrice = Some(AmountInPence(1L))
                ),
                assetType,
                true,
                userType,
                individualUserType
              )._1
            )
          }
          val expectedTitleKey =
            if (assetType === IndirectDisposal) "rebaseAcquisitionPrice.indirect.title"
            else "rebaseAcquisitionPrice.title"
          checkPageIsDisplayed(
            performAction(),
            messageFromMessageKey(
              expectedTitleKey,
              TimeUtils.govDisplayFormat(ukResidents.minusDays(1))
            ),
            doc =>
              doc
                .select("#rebaseAcquisitionPrice")
                .attr("value") shouldBe "0.01"
          )
        }

        "the amount in the session is non-zero" in {
          forAll(acceptedUserTypeGen, acceptedIndividualUserTypeGen, acceptedAssetTypeGenerator) {
            (userType: UserType, individualUserType: IndividualUserType, assetType: AssetType) =>
              amountNonZero(userType, individualUserType, assetType)
          }
        }

      }

    }

    "handling submitted rebased acquisition price answers" must {

      val key = "rebaseAcquisitionPrice"

      def performAction(data: (String, String)*): Future[Result] =
        controller.rebasedAcquisitionPriceSubmit()(
          FakeRequest().withFormUrlEncodedBody(data: _*)
        )

      val acquisitionDate = AcquisitionDate(ukResidents.minusDays(1))

      behave like redirectToStartBehaviour(() => performAction())

      behave like amendReturnToFillingOutReturnSpecBehaviour(
        controller.rebasedAcquisitionPriceSubmit(),
        mockUUIDGenerator
      )

      behave like missingAssetTypeAndResidentialStatusBehaviour(() => performAction())

      behave like missingAcquisitionDateBehaviour(() => performAction())

      "redirect to the acquisition price page" when {

        "that question hasn't been answered" in {
          forAll(acceptedUserTypeGen, acceptedIndividualUserTypeGen) {
            (userType: UserType, individualUserType: IndividualUserType) =>
              inSequence {
                mockAuthWithNoRetrievals()
                mockGetSession(
                  sessionWithState(
                    sample[IncompleteAcquisitionDetailsAnswers].copy(
                      acquisitionDate = Some(
                        AcquisitionDate(
                          RebasingCutoffDates.nonUkResidentsNonResidentialProperty
                            .minusDays(1)
                        )
                      ),
                      acquisitionPrice = None
                    ),
                    AssetType.NonResidential,
                    false,
                    userType,
                    individualUserType
                  )._1
                )
              }

              checkIsRedirect(
                performAction(),
                routes.AcquisitionDetailsController.acquisitionPrice()
              )
          }
        }

      }

      "show a form error" when {

        def test(data: (String, String)*)(
          userType: UserType,
          individualUserType: IndividualUserType
        )(
          expectedErrorMessageKey: String
        ) = {
          inSequence {
            mockAuthWithNoRetrievals()
            mockGetSession(
              sessionWithState(
                sample[CompleteAcquisitionDetailsAnswers]
                  .copy(acquisitionDate = acquisitionDate),
                AssetType.Residential,
                true,
                userType,
                individualUserType
              )._1
            )
          }

          val formattedRebaseDate = TimeUtils.govDisplayFormat(ukResidents.minusDays(1))
          checkPageIsDisplayed(
            performAction(data: _*),
            messageFromMessageKey(
              s"$key.title",
              formattedRebaseDate
            ),
            doc =>
              doc
                .select("#error-summary-display > ul > li > a")
                .text() shouldBe messageFromMessageKey(
                expectedErrorMessageKey,
                formattedRebaseDate
              ),
            BAD_REQUEST
          )
        }

        "the amount of money is zero" in {
          forAll(acceptedUserTypeGen, acceptedIndividualUserTypeGen) {
            (userType: UserType, individualUserType: IndividualUserType) =>
              test("rebaseAcquisitionPrice" -> "0")(
                userType,
                individualUserType
              )(
                s"$key.error.tooSmall"
              )
          }
        }

      }

      "show an error page" when {
        val price = 1.23d

        def getSessionDataJourneyAndDraftReturn(
          userType: UserType,
          individualUserType: IndividualUserType
        ) = {
          val answers                         = IncompleteAcquisitionDetailsAnswers.empty.copy(
            acquisitionDate = Some(AcquisitionDate(ukResidents.minusDays(2))),
            acquisitionPrice = Some(sample[AmountInPence])
          )
          val (session, journey, draftReturn) = sessionWithState(
            answers,
            AssetType.Residential,
            true,
            userType,
            individualUserType
          )
          val updatedDraftReturn              = commonUpdateDraftReturn(
            draftReturn,
            answers.copy(
              rebasedAcquisitionPrice = Some(AmountInPence(123L)),
              acquisitionPrice = Some(AmountInPence(123L)),
              shouldUseRebase = Some(true)
            ),
            journey
          )

          (session, journey, updatedDraftReturn)
        }

        "there is an error updating the draft return" in {
          forAll(acceptedUserTypeGen, acceptedIndividualUserTypeGen) {
            (userType: UserType, individualUserType: IndividualUserType) =>
              val (session, journey, updatedDraftReturn) =
                getSessionDataJourneyAndDraftReturn(
                  userType,
                  individualUserType
                )
              inSequence {
                mockAuthWithNoRetrievals()
                mockGetSession(session)
                mockStoreDraftReturn(journey.copy(draftReturn = updatedDraftReturn))(Left(Error("")))
              }

              checkIsTechnicalErrorPage(
                performAction(key -> price.toString)
              )
          }
        }

        "there is an error updating the session" in {
          forAll(acceptedUserTypeGen, acceptedIndividualUserTypeGen) {
            (userType: UserType, individualUserType: IndividualUserType) =>
              val (session, journey, updatedDraftReturn) =
                getSessionDataJourneyAndDraftReturn(
                  userType,
                  individualUserType
                )
              val updatedJourney                         = journey.copy(draftReturn = updatedDraftReturn)
              val updatedSession                         = session.copy(journeyStatus = Some(updatedJourney))

              inSequence {
                mockAuthWithNoRetrievals()
                mockGetSession(session)
                mockStoreDraftReturn(updatedJourney)(Right(()))
                mockStoreSession(updatedSession)(Left(Error("")))
              }

              checkIsTechnicalErrorPage(
                performAction(key -> price.toString)
              )
          }
        }

      }

      "redirect to the check you answers page" when {

        val scenarios = List(
          List("rebaseAcquisitionPrice" -> "£1,234") -> AmountInPence(123400L),
          List("rebaseAcquisitionPrice" -> "1") -> AmountInPence(100L)
        )

        "the price submitted is valid and the journey was incomplete" in {
          forAll(acceptedUserTypeGen, acceptedIndividualUserTypeGen) {
            (userType: UserType, individualUserType: IndividualUserType) =>
              scenarios.foreach { case (formData, expectedAmountInPence) =>
                withClue(
                  s"For form data $formData and expected amount in pence $expectedAmountInPence: "
                ) {
                  val answers                         =
                    IncompleteAcquisitionDetailsAnswers.empty.copy(
                      acquisitionDate = Some(acquisitionDate),
                      acquisitionPrice = Some(sample[AmountInPence])
                    )
<<<<<<< HEAD
                  val (session, journey, draftReturn) = sessionWithState(
                    answers,
                    AssetType.Residential,
                    true,
                    userType,
                    individualUserType
                  )
                  val updatedDraftReturn              = commonUpdateDraftReturn(
                    draftReturn,
                    answers.copy(
                      rebasedAcquisitionPrice = Some(expectedAmountInPence),
                      acquisitionPrice = Some(expectedAmountInPence),
                      shouldUseRebase = Some(true)
=======
                    val updatedDraftReturn              = commonUpdateDraftReturn(
                      draftReturn,
                      answers.copy(
                        rebasedAcquisitionPrice = Some(expectedAmountInPence),
                        acquisitionPrice = Some(expectedAmountInPence),
                        shouldUseRebase = Some(true)
                      ),
                      journey
>>>>>>> ffc80cda
                    )
                  )

                  val updatedJourney = journey.copy(draftReturn = updatedDraftReturn)
                  val updatedSession = session.copy(journeyStatus = Some(updatedJourney))

                  inSequence {
                    mockAuthWithNoRetrievals()
                    mockGetSession(session)
                    mockStoreDraftReturn(updatedJourney)(Right(()))
                    mockStoreSession(updatedSession)(Right(()))
                  }

                  checkIsRedirect(
                    performAction(formData: _*),
                    routes.AcquisitionDetailsController.checkYourAnswers()
                  )
                }
              }
          }
        }

        "the price submitted is valid and the journey was complete" in {
          forAll(acceptedUserTypeGen, acceptedIndividualUserTypeGen) {
            (_: UserType, individualUserType: IndividualUserType) =>
              scenarios.foreach { case (formData, expectedAmountInPence) =>
                withClue(
                  s"For form data $formData and expected amount in pence $expectedAmountInPence: "
                ) {
                  val answers                         =
                    sample[CompleteAcquisitionDetailsAnswers].copy(
                      acquisitionDate = acquisitionDate,
                      rebasedAcquisitionPrice = Some(AmountInPence(expectedAmountInPence.value + 1L))
                    )
<<<<<<< HEAD
                  val (session, journey, draftReturn) = sessionWithState(
                    answers,
                    AssetType.Residential,
                    true,
                    UserType.Individual,
                    individualUserType,
                    isAmend = true
                  )
                  val updatedDraftReturn              = commonUpdateDraftReturn(
                    draftReturn,
                    answers.copy(
                      rebasedAcquisitionPrice = Some(expectedAmountInPence),
                      acquisitionPrice = expectedAmountInPence,
                      shouldUseRebase = true
=======
                    val updatedDraftReturn              = commonUpdateDraftReturn(
                      draftReturn,
                      answers.copy(
                        rebasedAcquisitionPrice = Some(expectedAmountInPence),
                        acquisitionPrice = expectedAmountInPence,
                        shouldUseRebase = true
                      ),
                      journey
>>>>>>> ffc80cda
                    )
                  )
                  val updatedJourney                  =
                    journey.copy(draftReturn = updatedDraftReturn).withForceDisplayGainOrLossAfterReliefsForAmends
                  val updatedSession                  = session.copy(journeyStatus = Some(updatedJourney))

                  inSequence {
                    mockAuthWithNoRetrievals()
                    mockGetSession(session)
                    mockStoreDraftReturn(updatedJourney)(Right(()))
                    mockStoreSession(updatedSession)(Right(()))
                  }

                  checkIsRedirect(
                    performAction(formData: _*),
                    routes.AcquisitionDetailsController.checkYourAnswers()
                  )
                }
              }
          }
        }

      }

    }

    "handling requests to display the improvement costs page" must {

      val key = "improvementCosts"

      def performAction(): Future[Result] =
        controller.improvementCosts()(FakeRequest())

      behave like redirectToStartBehaviour(performAction)

      behave like amendReturnToFillingOutReturnSpecBehaviour(
        controller.improvementCosts(),
        mockUUIDGenerator
      )

      behave like missingAssetTypeAndResidentialStatusBehaviour(performAction)

      behave like missingAcquisitionDateBehaviour(performAction)

      "redirect to the acquisition price page" when {

        "the user does not meet the rebasing criteria and the user has not supplied an acquisition price yet" in {
          forAll(acceptedUserTypeGen, acceptedIndividualUserTypeGen) {
            (userType: UserType, individualUserType: IndividualUserType) =>
              inSequence {
                mockAuthWithNoRetrievals()
                mockGetSession(
                  sessionWithState(
                    sample[IncompleteAcquisitionDetailsAnswers].copy(
                      acquisitionDate = Some(AcquisitionDate(ukResidents)),
                      acquisitionPrice = None
                    ),
                    AssetType.Residential,
                    true,
                    userType,
                    individualUserType
                  )._1
                )
              }

              checkIsRedirect(
                performAction(),
                routes.AcquisitionDetailsController.acquisitionPrice()
              )
          }
        }

      }

      "redirect to the rebased acquisition price page" when {

        "the user does meet the rebasing criteria and the user has not supplied an acquisition price yet" in {
          forAll(acceptedUserTypeGen, acceptedIndividualUserTypeGen) {
            (userType: UserType, individualUserType: IndividualUserType) =>
              inSequence {
                mockAuthWithNoRetrievals()
                mockGetSession(
                  sessionWithState(
                    sample[IncompleteAcquisitionDetailsAnswers].copy(
                      acquisitionDate = Some(AcquisitionDate(ukResidents.minusDays(1L))),
                      rebasedAcquisitionPrice = None
                    ),
                    AssetType.Residential,
                    true,
                    userType,
                    individualUserType
                  )._1
                )
              }

              checkIsRedirect(
                performAction(),
                routes.AcquisitionDetailsController.rebasedAcquisitionPrice()
              )
          }
        }

      }

      "display the page" when {

        def incompleteSection(
          userType: UserType,
          individualUserType: IndividualUserType,
          userKey: String
        ): Unit = {
          val isAmend = sample[Boolean]
          inSequence {
            mockAuthWithNoRetrievals()
            mockGetSession(
              sessionWithState(
                sample[IncompleteAcquisitionDetailsAnswers].copy(
                  acquisitionDate = Some(AcquisitionDate(ukResidents.minusDays(1L))),
                  rebasedAcquisitionPrice = Some(sample[AmountInPence])
                ),
                AssetType.Residential,
                true,
                userType,
                individualUserType,
                isAmend = isAmend
              )._1
            )
          }

          checkPageIsDisplayed(
            performAction(),
            messageFromMessageKey(s"$key$userKey.title"),
            { doc =>
              doc
                .select("#back")
                .attr("href")                    shouldBe routes.AcquisitionDetailsController
                .rebasedAcquisitionPrice()
                .url
              doc
                .select("#content > article > form")
                .attr("action")                  shouldBe routes.AcquisitionDetailsController
                .improvementCostsSubmit()
                .url
              doc.select("#submitButton").text() shouldBe expectedSubmitText(isAmend)
            }
          )
        }

        "the user meets the rebasing criteria and their acquisition details journey is incomplete" in {
          forAll(acceptedUserTypeGen, acceptedIndividualUserTypeGen) {
            (userType: UserType, individualUserType: IndividualUserType) =>
              val userKey = userMessageKey(individualUserType, userType)
              incompleteSection(userType, individualUserType, userKey)
          }
        }

        "the user does not meet the rebasing criteria and their acquisition details journey is incomplete" in {
          forAll(acceptedUserTypeGen, acceptedIndividualUserTypeGen) {
            val isAmend = sample[Boolean]
            (userType: UserType, individualUserType: IndividualUserType) =>
              inSequence {
                mockAuthWithNoRetrievals()
                mockGetSession(
                  sessionWithState(
                    sample[IncompleteAcquisitionDetailsAnswers].copy(
                      acquisitionDate = Some(AcquisitionDate(ukResidents)),
                      acquisitionPrice = Some(sample[AmountInPence]),
                      rebasedAcquisitionPrice = Some(sample[AmountInPence])
                    ),
                    AssetType.Residential,
                    true,
                    userType,
                    individualUserType,
                    isAmend = isAmend
                  )._1
                )
              }
              val userKey = userMessageKey(individualUserType, userType)
              checkPageIsDisplayed(
                performAction(),
                messageFromMessageKey(s"$key$userKey.title"),
                { doc =>
                  doc
                    .select("#back")
                    .attr("href")                    shouldBe routes.AcquisitionDetailsController
                    .acquisitionPrice()
                    .url
                  doc
                    .select("#content > article > form")
                    .attr("action")                  shouldBe routes.AcquisitionDetailsController
                    .improvementCostsSubmit()
                    .url
                  doc.select("#submitButton").text() shouldBe expectedSubmitText(isAmend)
                }
              )
          }
        }

        "the user meets the rebasing criteria and their acquisition details journey is complete" in {
          forAll(acceptedUserTypeGen, acceptedIndividualUserTypeGen) {
            (userType: UserType, individualUserType: IndividualUserType) =>
              val isAmend = sample[Boolean]
              inSequence {
                mockAuthWithNoRetrievals()
                mockGetSession(
                  sessionWithState(
                    sample[CompleteAcquisitionDetailsAnswers].copy(
                      acquisitionDate = AcquisitionDate(ukResidents.minusDays(1L)),
                      rebasedAcquisitionPrice = Some(sample[AmountInPence])
                    ),
                    AssetType.Residential,
                    true,
                    userType,
                    individualUserType,
                    isAmend = isAmend
                  )._1
                )
              }

              val userKey = userMessageKey(individualUserType, userType)

              checkPageIsDisplayed(
                performAction(),
                messageFromMessageKey(s"$key$userKey.title"),
                { doc =>
                  doc
                    .select("#back")
                    .attr("href")                    shouldBe routes.AcquisitionDetailsController
                    .checkYourAnswers()
                    .url
                  doc
                    .select("#content > article > form")
                    .attr("action")                  shouldBe routes.AcquisitionDetailsController
                    .improvementCostsSubmit()
                    .url
                  doc.select("#submitButton").text() shouldBe expectedSubmitText(isAmend)
                }
              )
          }
        }

        "the user does not meet the rebasing criteria and their acquisition details journey is complete" in {
          forAll(acceptedUserTypeGen, acceptedIndividualUserTypeGen) {
            (userType: UserType, individualUserType: IndividualUserType) =>
              val isAmend = sample[Boolean]
              inSequence {
                mockAuthWithNoRetrievals()
                mockGetSession(
                  sessionWithState(
                    sample[CompleteAcquisitionDetailsAnswers].copy(
                      acquisitionDate = AcquisitionDate(ukResidents),
                      rebasedAcquisitionPrice = Some(sample[AmountInPence])
                    ),
                    AssetType.Residential,
                    true,
                    userType,
                    individualUserType,
                    isAmend = isAmend
                  )._1
                )
              }

              val userKey = userMessageKey(individualUserType, userType)

              checkPageIsDisplayed(
                performAction(),
                messageFromMessageKey(s"$key$userKey.title"),
                { doc =>
                  doc
                    .select("#back")
                    .attr("href")                    shouldBe routes.AcquisitionDetailsController
                    .checkYourAnswers()
                    .url
                  doc
                    .select("#content > article > form")
                    .attr("action")                  shouldBe routes.AcquisitionDetailsController
                    .improvementCostsSubmit()
                    .url
                  doc.select("#submitButton").text() shouldBe expectedSubmitText(isAmend)
                }
              )
          }
        }

        "the amount in the session is zero" in {
          forAll(acceptedUserTypeGen, acceptedIndividualUserTypeGen) {
            (userType: UserType, individualUserType: IndividualUserType) =>
              inSequence {
                mockAuthWithNoRetrievals()
                mockGetSession(
                  sessionWithState(
                    sample[CompleteAcquisitionDetailsAnswers].copy(
                      acquisitionDate = AcquisitionDate(ukResidents),
                      rebasedAcquisitionPrice = Some(sample[AmountInPence]),
                      improvementCosts = AmountInPence.zero
                    ),
                    AssetType.Residential,
                    true,
                    userType,
                    individualUserType
                  )._1
                )
              }

              val userKey = userMessageKey(individualUserType, userType)

              checkPageIsDisplayed(
                performAction(),
                messageFromMessageKey(
                  s"$key$userKey.title"
                ),
                doc =>
                  doc
                    .select("#improvementCosts-1")
                    .attr("checked") shouldBe "checked"
              )
          }
        }

        "the amount in the session is non-zero" in {
          forAll(acceptedUserTypeGen, acceptedIndividualUserTypeGen) {
            (userType: UserType, individualUserType: IndividualUserType) =>
              val isAmend = sample[Boolean]
              inSequence {
                mockAuthWithNoRetrievals()
                mockGetSession(
                  sessionWithState(
                    sample[CompleteAcquisitionDetailsAnswers].copy(
                      acquisitionDate = AcquisitionDate(ukResidents),
                      rebasedAcquisitionPrice = Some(sample[AmountInPence]),
                      improvementCosts = AmountInPence(2L)
                    ),
                    AssetType.Residential,
                    true,
                    userType,
                    individualUserType,
                    isAmend = isAmend
                  )._1
                )
              }

              val userKey = userMessageKey(individualUserType, userType)

              checkPageIsDisplayed(
                performAction(),
                messageFromMessageKey(
                  s"$key$userKey.title"
                ),
                { doc =>
                  doc
                    .select("#improvementCosts-0")
                    .attr("checked")                 shouldBe "checked"
                  doc
                    .select("#improvementCostsValue")
                    .attr("value")                   shouldBe "0.02"
                  doc.select("#submitButton").text() shouldBe expectedSubmitText(isAmend)
                }
              )
          }
        }

      }

    }

    "handling submitted improvement costs answers" must {

      val key      = "improvementCosts"
      val valueKey = "improvementCostsValue"

      def performAction(data: (String, String)*): Future[Result] =
        controller.improvementCostsSubmit()(
          FakeRequest().withFormUrlEncodedBody(data: _*)
        )

      val acquisitionDate = AcquisitionDate(LocalDate.ofEpochDay(0L))

      behave like redirectToStartBehaviour(() => performAction())

      behave like amendReturnToFillingOutReturnSpecBehaviour(
        controller.improvementCostsSubmit(),
        mockUUIDGenerator
      )

      behave like missingAssetTypeAndResidentialStatusBehaviour(() => performAction())

      behave like missingAcquisitionDateBehaviour(() => performAction())

      "redirect to the acquisition price page" when {

        "the user does not meet the rebasing criteria and the user has not supplied an acquisition price yet" in {
          forAll(acceptedUserTypeGen, acceptedIndividualUserTypeGen) {
            (userType: UserType, individualUserType: IndividualUserType) =>
              inSequence {
                mockAuthWithNoRetrievals()
                mockGetSession(
                  sessionWithState(
                    sample[IncompleteAcquisitionDetailsAnswers].copy(
                      acquisitionDate = Some(AcquisitionDate(ukResidents)),
                      acquisitionPrice = None
                    ),
                    AssetType.Residential,
                    true,
                    userType,
                    individualUserType
                  )._1
                )
              }

              checkIsRedirect(
                performAction(),
                routes.AcquisitionDetailsController.acquisitionPrice()
              )
          }
        }

      }

      "redirect to the rebased acquisition price page" when {

        "the user does meet the rebasing criteria and the user has not supplied an acquisition price yet" in {
          forAll(acceptedUserTypeGen, acceptedIndividualUserTypeGen) {
            (userType: UserType, individualUserType: IndividualUserType) =>
              inSequence {
                mockAuthWithNoRetrievals()
                mockGetSession(
                  sessionWithState(
                    sample[IncompleteAcquisitionDetailsAnswers].copy(
                      acquisitionDate = Some(AcquisitionDate(ukResidents.minusDays(1L))),
                      rebasedAcquisitionPrice = None
                    ),
                    AssetType.Residential,
                    true,
                    userType,
                    individualUserType
                  )._1
                )
              }

              checkIsRedirect(
                performAction(),
                routes.AcquisitionDetailsController.rebasedAcquisitionPrice()
              )
          }
        }

      }

      "show a form error" when {

        def test(
          data: (String, String)*
        )(
          userType: UserType,
          individualUserType: IndividualUserType,
          assetType: AssetType,
          userKey: String
        )(expectedErrorKey: String) =
          testFormError(data: _*)(userType, individualUserType, assetType)(
            expectedErrorKey
          )(s"$key$userKey.title")(performAction)

        "no option has been selected" in {
          forAll(acceptedUserTypeGen, acceptedIndividualUserTypeGen, acceptedAssetTypeGenerator) {
            (userType: UserType, individualUserType: IndividualUserType, assetType: AssetType) =>
              val assetTypeKey = assetTypeMessageKey(assetType)
              val userKey      = userMessageKey(individualUserType, userType)
              test()(userType, individualUserType, assetType, userKey)(
                s"$key$userKey$assetTypeKey.error.required"
              )
          }
        }

        "the option selected is not valid" in {
          forAll(acceptedUserTypeGen, acceptedIndividualUserTypeGen, acceptedAssetTypeGenerator) {
            (userType: UserType, individualUserType: IndividualUserType, assetType: AssetType) =>
              val userKey = userMessageKey(individualUserType, userType)
              test(key -> "2")(userType, individualUserType, assetType, userKey)(
                s"$key$userKey.error.invalid"
              )
          }
        }

        "the amount of money is invalid" in {
          forAll(acceptedUserTypeGen, acceptedIndividualUserTypeGen, acceptedAssetTypeGenerator) {
            (userType: UserType, individualUserType: IndividualUserType, assetType: AssetType) =>
              val userKey = userMessageKey(individualUserType, userType)
              amountOfMoneyErrorScenarios(valueKey).foreach { scenario =>
                withClue(s"For $scenario: ") {
                  val data = (key -> "0") :: scenario.formData
                  test(data: _*)(userType, individualUserType, assetType, userKey)(
                    scenario.expectedErrorMessageKey
                  )
                }
              }
          }
        }

        "the amount of money is zero" in {
          forAll(acceptedUserTypeGen, acceptedIndividualUserTypeGen, acceptedAssetTypeGenerator) {
            (userType: UserType, individualUserType: IndividualUserType, assetType: AssetType) =>
              val userKey = userMessageKey(individualUserType, userType)
              test(key -> "0", valueKey -> "0")(
                userType,
                individualUserType,
                assetType,
                userKey
              )(
                s"$valueKey.error.tooSmall"
              )
          }
        }

      }

      "show an error page" when {
        val price = 1.23d

        def getSessionDataJourneyAndDraftReturn(
          userType: UserType,
          individualUserType: IndividualUserType
        ) = {
          val answers                         = IncompleteAcquisitionDetailsAnswers.empty.copy(
            acquisitionDate = Some(acquisitionDate),
            acquisitionPrice = Some(sample[AmountInPence]),
            rebasedAcquisitionPrice = Some(sample[AmountInPence])
          )
          val (session, journey, draftReturn) = sessionWithState(
            answers,
            AssetType.Residential,
            true,
            userType,
            individualUserType
          )
          val updatedDraftReturn              = commonUpdateDraftReturn(
            draftReturn,
            answers.copy(improvementCosts = Some(AmountInPence(123L))),
            journey
          )

          (session, journey, updatedDraftReturn)
        }

        "there is an error updating the draft return" in {
          forAll(acceptedUserTypeGen, acceptedIndividualUserTypeGen) {
            (userType: UserType, individualUserType: IndividualUserType) =>
              val (session, journey, updatedDraftReturn) =
                getSessionDataJourneyAndDraftReturn(
                  userType,
                  individualUserType
                )
              inSequence {
                mockAuthWithNoRetrievals()
                mockGetSession(session)
                mockStoreDraftReturn(journey.copy(draftReturn = updatedDraftReturn))(Left(Error("")))
              }

              checkIsTechnicalErrorPage(
                performAction(key -> "0", valueKey -> price.toString)
              )
          }
        }

        "there is an error updating the session" in {
          forAll(acceptedUserTypeGen, acceptedIndividualUserTypeGen) {
            (userType: UserType, individualUserType: IndividualUserType) =>
              val (session, journey, updatedDraftReturn) =
                getSessionDataJourneyAndDraftReturn(
                  userType,
                  individualUserType
                )
              val updatedJourney                         = journey.copy(draftReturn = updatedDraftReturn)
              val updatedSession                         = session.copy(journeyStatus = Some(updatedJourney))

              inSequence {
                mockAuthWithNoRetrievals()
                mockGetSession(session)
                mockStoreDraftReturn(updatedJourney)(Right(()))
                mockStoreSession(updatedSession)(Left(Error("")))
              }

              checkIsTechnicalErrorPage(
                performAction(key -> "0", valueKey -> price.toString)
              )
          }
        }

      }

      "redirect to the check you answers page" when {
        val scenarios = List(
          List(key -> "0", valueKey -> "£1,234") -> AmountInPence(123400L),
          List(key -> "1") -> AmountInPence.zero
        )

        "the price submitted is valid and the journey was incomplete" in {
          forAll(acceptedUserTypeGen, acceptedIndividualUserTypeGen) {
            (userType: UserType, individualUserType: IndividualUserType) =>
<<<<<<< HEAD
              scenarios.foreach { case (formData, expectedAmountInPence) =>
                withClue(
                  s"For form data $formData and expected amount in pence $expectedAmountInPence: "
                ) {
                  val answers                         =
                    IncompleteAcquisitionDetailsAnswers.empty.copy(
                      acquisitionDate = Some(acquisitionDate),
                      acquisitionPrice = Some(sample[AmountInPence]),
                      rebasedAcquisitionPrice = Some(sample[AmountInPence])
=======
              scenarios.foreach {
                case (formData, expectedAmountInPence) =>
                  withClue(
                    s"For form data $formData and expected amount in pence $expectedAmountInPence: "
                  ) {
                    val answers                         =
                      IncompleteAcquisitionDetailsAnswers.empty.copy(
                        acquisitionDate = Some(acquisitionDate),
                        acquisitionPrice = Some(sample[AmountInPence]),
                        rebasedAcquisitionPrice = Some(sample[AmountInPence])
                      )
                    val (session, journey, draftReturn) = sessionWithState(
                      answers,
                      AssetType.Residential,
                      true,
                      userType,
                      individualUserType
                    )
                    val updatedDraftReturn              = commonUpdateDraftReturn(
                      draftReturn,
                      answers.copy(improvementCosts = Some(expectedAmountInPence)),
                      journey
>>>>>>> ffc80cda
                    )
                  val (session, journey, draftReturn) = sessionWithState(
                    answers,
                    AssetType.Residential,
                    true,
                    userType,
                    individualUserType
                  )
                  val updatedDraftReturn              = commonUpdateDraftReturn(
                    draftReturn,
                    answers.copy(improvementCosts = Some(expectedAmountInPence))
                  )
                  val updatedJourney                  = journey.copy(draftReturn = updatedDraftReturn)
                  val updatedSession                  = session.copy(journeyStatus = Some(updatedJourney))

                  inSequence {
                    mockAuthWithNoRetrievals()
                    mockGetSession(session)
                    mockStoreDraftReturn(updatedJourney)(Right(()))
                    mockStoreSession(updatedSession)(Right(()))
                  }

                  checkIsRedirect(
                    performAction(formData: _*),
                    routes.AcquisitionDetailsController.checkYourAnswers()
                  )
                }
              }
          }
        }

        "the price submitted is valid and the journey was complete" in {
          forAll(acceptedUserTypeGen, acceptedIndividualUserTypeGen) {
            (userType: UserType, individualUserType: IndividualUserType) =>
<<<<<<< HEAD
              scenarios.foreach { case (formData, expectedAmountInPence) =>
                withClue(
                  s"For form data $formData and expected amount in pence $expectedAmountInPence: "
                ) {
=======
              scenarios.foreach {
                case (formData, expectedAmountInPence) =>
                  withClue(
                    s"For form data $formData and expected amount in pence $expectedAmountInPence: "
                  ) {

                    val answers                         = sample[CompleteAcquisitionDetailsAnswers]
                      .copy(
                        acquisitionDate = acquisitionDate,
                        rebasedAcquisitionPrice = Some(sample[AmountInPence]),
                        improvementCosts = AmountInPence(expectedAmountInPence.value + 1L)
                      )
                    val (session, journey, draftReturn) = sessionWithState(
                      answers,
                      AssetType.Residential,
                      true,
                      userType,
                      individualUserType,
                      isAmend = true
                    )
                    val updatedDraftReturn              = commonUpdateDraftReturn(
                      draftReturn,
                      answers.copy(improvementCosts = expectedAmountInPence),
                      journey
                    )
                    val updatedJourney                  =
                      journey.copy(draftReturn = updatedDraftReturn).withForceDisplayGainOrLossAfterReliefsForAmends
                    val updatedSession                  = session.copy(journeyStatus = Some(updatedJourney))

                    inSequence {
                      mockAuthWithNoRetrievals()
                      mockGetSession(session)
                      mockStoreDraftReturn(updatedJourney)(Right(()))
                      mockStoreSession(updatedSession)(Right(()))
                    }
>>>>>>> ffc80cda

                  val answers                         = sample[CompleteAcquisitionDetailsAnswers]
                    .copy(
                      acquisitionDate = acquisitionDate,
                      rebasedAcquisitionPrice = Some(sample[AmountInPence]),
                      improvementCosts = AmountInPence(expectedAmountInPence.value + 1L)
                    )
                  val (session, journey, draftReturn) = sessionWithState(
                    answers,
                    AssetType.Residential,
                    true,
                    userType,
                    individualUserType,
                    isAmend = true
                  )
                  val updatedDraftReturn              = commonUpdateDraftReturn(
                    draftReturn,
                    answers.copy(improvementCosts = expectedAmountInPence)
                  )
                  val updatedJourney                  =
                    journey.copy(draftReturn = updatedDraftReturn).withForceDisplayGainOrLossAfterReliefsForAmends
                  val updatedSession                  = session.copy(journeyStatus = Some(updatedJourney))

                  inSequence {
                    mockAuthWithNoRetrievals()
                    mockGetSession(session)
                    mockStoreDraftReturn(updatedJourney)(Right(()))
                    mockStoreSession(updatedSession)(Right(()))
                  }

                  checkIsRedirect(
                    performAction(formData: _*),
                    routes.AcquisitionDetailsController.checkYourAnswers()
                  )
                }
              }
          }
        }

      }

    }

    "handling requests to display the acquisition fees page" must {

      val key = "acquisitionFees"

      def performAction(): Future[Result] =
        controller.acquisitionFees()(FakeRequest())

      behave like redirectToStartBehaviour(performAction)

      behave like amendReturnToFillingOutReturnSpecBehaviour(
        controller.acquisitionFees(),
        mockUUIDGenerator
      )

      "redirect to the improvement costs page" when {

        "that question hasn't been answered" in {
          forAll(acceptedUserTypeGen, acceptedIndividualUserTypeGen) {
            (userType: UserType, individualUserType: IndividualUserType) =>
              inSequence {
                mockAuthWithNoRetrievals()
                mockGetSession(
                  sessionWithState(
                    sample[IncompleteAcquisitionDetailsAnswers].copy(
                      improvementCosts = None,
                      acquisitionDate = Some(sample[AcquisitionDate])
                    ),
                    sample[AssetType],
                    sample[Boolean],
                    userType,
                    individualUserType
                  )._1
                )
              }

              checkIsRedirect(
                performAction(),
                routes.AcquisitionDetailsController.improvementCosts()
              )
          }
        }

      }

      "display the page" when {

        "the acquisition details section has not yet been completed without rebasing" in {
          forAll(acceptedUserTypeGen, acceptedIndividualUserTypeGen) {
            (userType: UserType, individualUserType: IndividualUserType) =>
              val isAmend = sample[Boolean]
              inSequence {
                mockAuthWithNoRetrievals()
                mockGetSession(
                  sessionWithState(
                    sample[IncompleteAcquisitionDetailsAnswers].copy(
                      acquisitionDate = Some(
                        AcquisitionDate(
                          nonUkResidentsNonResidentialProperty.plusDays(2L)
                        )
                      ),
                      shouldUseRebase = Some(false),
                      improvementCosts = Some(sample[AmountInPence])
                    ),
                    AssetType.NonResidential,
                    false,
                    userType,
                    individualUserType,
                    isAmend = isAmend
                  )._1
                )
              }

              val userKey = userMessageKey(individualUserType, userType)

              checkPageIsDisplayed(
                performAction(),
                messageFromMessageKey(s"$key$userKey.title"),
                { doc =>
                  doc
                    .select("#back")
                    .attr("href")                    shouldBe routes.AcquisitionDetailsController
                    .improvementCosts()
                    .url
                  doc
                    .select("#content > article > form")
                    .attr("action")                  shouldBe routes.AcquisitionDetailsController
                    .acquisitionFeesSubmit()
                    .url
                  doc
                    .select("#acquisitionFees-form-hint")
                    .text()                          shouldBe messageFromMessageKey(s"$key$userKey.helpText")
                  doc.select("#submitButton").text() shouldBe expectedSubmitText(isAmend)
                }
              )
          }
        }

        "the acquisition details section has not yet been completed with rebasing" in {
          forAll(acceptedUserTypeGen, acceptedIndividualUserTypeGen) {
            val isAmend = sample[Boolean]
            (userType: UserType, individualUserType: IndividualUserType) =>
              inSequence {
                mockAuthWithNoRetrievals()
                mockGetSession(
                  sessionWithState(
                    sample[IncompleteAcquisitionDetailsAnswers].copy(
                      acquisitionDate = Some(AcquisitionDate(ukResidents.minusDays(2L))),
                      shouldUseRebase = Some(true),
                      improvementCosts = Some(sample[AmountInPence])
                    ),
                    AssetType.Residential,
                    true,
                    userType,
                    individualUserType,
                    isAmend = isAmend
                  )._1
                )
              }

              val userKey = userMessageKey(individualUserType, userType)

              checkPageIsDisplayed(
                performAction(),
                messageFromMessageKey(s"$key$userKey.rebased.title"),
                { doc =>
                  doc
                    .select("#back")
                    .attr("href")                    shouldBe routes.AcquisitionDetailsController
                    .improvementCosts()
                    .url
                  doc
                    .select("#content > article > form")
                    .attr("action")                  shouldBe routes.AcquisitionDetailsController
                    .acquisitionFeesSubmit()
                    .url
                  doc.select("#submitButton").text() shouldBe expectedSubmitText(isAmend)
                }
              )
          }
        }

        "the acquisition details section has been completed without rebasing" in {
          forAll(acceptedUserTypeGen, acceptedIndividualUserTypeGen) {
            (userType: UserType, individualUserType: IndividualUserType) =>
              val isAmend = sample[Boolean]
              inSequence {
                mockAuthWithNoRetrievals()
                mockGetSession(
                  sessionWithState(
                    sample[CompleteAcquisitionDetailsAnswers].copy(
                      acquisitionDate = AcquisitionDate(
                        nonUkResidentsResidentialProperty.plusDays(1L)
                      ),
                      shouldUseRebase = false
                    ),
                    AssetType.Residential,
                    sample[Boolean],
                    userType,
                    individualUserType,
                    isAmend = isAmend
                  )._1
                )
              }

              val userKey = userMessageKey(individualUserType, userType)

              checkPageIsDisplayed(
                performAction(),
                messageFromMessageKey(s"$key$userKey.title"),
                { doc =>
                  doc
                    .select("#back")
                    .attr("href")                    shouldBe routes.AcquisitionDetailsController
                    .checkYourAnswers()
                    .url
                  doc
                    .select("#content > article > form")
                    .attr("action")                  shouldBe routes.AcquisitionDetailsController
                    .acquisitionFeesSubmit()
                    .url
                  doc.select("#submitButton").text() shouldBe expectedSubmitText(isAmend)
                }
              )
          }
        }

        "the acquisition details section has been completed with rebasing" in {
          forAll(acceptedUserTypeGen, acceptedIndividualUserTypeGen) {
            (userType: UserType, individualUserType: IndividualUserType) =>
              val isAmend = sample[Boolean]
              inSequence {
                mockAuthWithNoRetrievals()
                mockGetSession(
                  sessionWithState(
                    sample[CompleteAcquisitionDetailsAnswers].copy(
                      acquisitionDate = AcquisitionDate(ukResidents.minusDays(1L)),
                      shouldUseRebase = true
                    ),
                    AssetType.Residential,
                    true,
                    userType,
                    individualUserType,
                    isAmend = isAmend
                  )._1
                )
              }

              val userKey = userMessageKey(individualUserType, userType)

              checkPageIsDisplayed(
                performAction(),
                messageFromMessageKey(s"$key$userKey.rebased.title"),
                { doc =>
                  doc
                    .select("#back")
                    .attr("href")                    shouldBe routes.AcquisitionDetailsController
                    .checkYourAnswers()
                    .url
                  doc
                    .select("#content > article > form")
                    .attr("action")                  shouldBe routes.AcquisitionDetailsController
                    .acquisitionFeesSubmit()
                    .url
                  doc.select("#submitButton").text() shouldBe expectedSubmitText(isAmend)
                }
              )
          }
        }

        "the amount in the session is zero" in {
          forAll(acceptedUserTypeGen, acceptedIndividualUserTypeGen, acceptedAssetTypeGenerator) {
            (userType: UserType, individualUserType: IndividualUserType, assetType: AssetType) =>
              inSequence {
                mockAuthWithNoRetrievals()
                mockGetSession(
                  sessionWithState(
                    sample[CompleteAcquisitionDetailsAnswers].copy(
                      acquisitionDate = AcquisitionDate(
                        nonUkResidentsResidentialProperty.plusDays(2L)
                      ),
                      acquisitionFees = AmountInPence.zero,
                      shouldUseRebase = false
                    ),
                    assetType,
                    sample[Boolean],
                    userType,
                    individualUserType
                  )._1
                )
              }

              val userKey      = userMessageKey(individualUserType, userType)
              val assetTypeKey = assetTypeMessageKey(assetType)

              checkPageIsDisplayed(
                performAction(),
                messageFromMessageKey(s"$key$userKey$assetTypeKey.title"),
                doc =>
                  doc
                    .select("#acquisitionFees-1")
                    .attr("checked") shouldBe "checked"
              )
          }
        }

        "the amount in the session is non-zero" in {
          forAll(acceptedUserTypeGen, acceptedIndividualUserTypeGen, acceptedAssetTypeGenerator) {
            (userType: UserType, individualUserType: IndividualUserType, assetType: AssetType) =>
              val isAmend = sample[Boolean]
              inSequence {
                mockAuthWithNoRetrievals()
                mockGetSession(
                  sessionWithState(
                    sample[CompleteAcquisitionDetailsAnswers].copy(
                      acquisitionDate = AcquisitionDate(
                        nonUkResidentsResidentialProperty.plusDays(2L)
                      ),
                      acquisitionFees = AmountInPence(3L),
                      shouldUseRebase = false
                    ),
                    assetType,
                    sample[Boolean],
                    userType,
                    individualUserType,
                    isAmend = isAmend
                  )._1
                )
              }

              val userKey      = userMessageKey(individualUserType, userType)
              val assetTypeKey = assetTypeMessageKey(assetType)

              checkPageIsDisplayed(
                performAction(),
                messageFromMessageKey(
                  s"$key$userKey$assetTypeKey.title"
                ),
                { doc =>
                  doc
                    .select("#acquisitionFees-0")
                    .attr("checked")                 shouldBe "checked"
                  doc
                    .select("#acquisitionFeesValue")
                    .attr("value")                   shouldBe "0.03"
                  doc.select("#submitButton").text() shouldBe expectedSubmitText(isAmend)
                }
              )
          }
        }

        "the user is a personal rep in a period of admin" in {
          List(UserType.Individual, UserType.Agent).foreach { userType =>
            withClue(s"For user type $userType: ") {
              val isAmend = sample[Boolean]
              inSequence {
                mockAuthWithNoRetrievals()
                mockGetSession(
                  sessionWithState(
                    sample[IncompleteAcquisitionDetailsAnswers].copy(
                      acquisitionDate = Some(
                        AcquisitionDate(
                          nonUkResidentsNonResidentialProperty.plusDays(2L)
                        )
                      ),
                      shouldUseRebase = Some(false),
                      improvementCosts = Some(sample[AmountInPence])
                    ),
                    AssetType.NonResidential,
                    false,
                    userType,
                    PersonalRepresentativeInPeriodOfAdmin,
                    isAmend = isAmend
                  )._1
                )
              }

              checkPageIsDisplayed(
                performAction(),
                messageFromMessageKey(s"$key.personalRep.title"),
                { doc =>
                  doc
                    .select("#back")
                    .attr("href")                    shouldBe routes.AcquisitionDetailsController
                    .improvementCosts()
                    .url
                  doc
                    .select("#content > article > form")
                    .attr("action")                  shouldBe routes.AcquisitionDetailsController
                    .acquisitionFeesSubmit()
                    .url
                  doc
                    .select("#acquisitionFees-form-hint")
                    .text()                          shouldBe messageFromMessageKey("acquisitionFees.personalRepInPeriodOfAdmin.helpText")
                  doc.select("#submitButton").text() shouldBe expectedSubmitText(isAmend)
                }
              )
            }

          }

        }

      }

    }

    "handling submitted acquisition fees" must {

      val key      = "acquisitionFees"
      val valueKey = "acquisitionFeesValue"

      def performAction(data: (String, String)*): Future[Result] =
        controller.acquisitionFeesSubmit()(
          FakeRequest().withFormUrlEncodedBody(data: _*)
        )

      behave like redirectToStartBehaviour(() => performAction())

      behave like amendReturnToFillingOutReturnSpecBehaviour(
        controller.acquisitionFeesSubmit(),
        mockUUIDGenerator
      )

      "redirect to the improvement costs page" when {

        "the question has not been answered" in {
          forAll(acceptedUserTypeGen, acceptedIndividualUserTypeGen) {
            (userType: UserType, individualUserType: IndividualUserType) =>
              inSequence {
                mockAuthWithNoRetrievals()
                mockGetSession(
                  sessionWithState(
                    sample[IncompleteAcquisitionDetailsAnswers].copy(
                      improvementCosts = None,
                      acquisitionDate = Some(sample[AcquisitionDate])
                    ),
                    sample[AssetType],
                    sample[Boolean],
                    userType,
                    individualUserType
                  )._1
                )
              }

              checkIsRedirect(
                performAction(),
                routes.AcquisitionDetailsController.improvementCosts()
              )
          }
        }

      }

      "show a form error" when {

        def test(
          data: (String, String)*
        )(
          userType: UserType,
          individualUserType: IndividualUserType,
          assetType: AssetType,
          userKey: String,
          wasUkResident: Boolean
        )(expectedErrorKey: String): Unit =
          testFormError(data: _*)(userType, individualUserType, assetType, wasUkResident)(
            expectedErrorKey,
            models.TimeUtils.govDisplayFormat(mockRebasingUtil.getRebasingCutOffDate(assetType, wasUkResident))
          )(s"$key$userKey.title")(performAction)

        "no option has been selected" in {
          forAll(acceptedUserTypeGen, acceptedIndividualUserTypeGen, acceptedAssetTypeGenerator) {
            (userType: UserType, individualUserType: IndividualUserType, assetType: AssetType) =>
              val userKey      = userMessageKey(individualUserType, userType)
              val assetTypeKey = assetTypeMessageKey(assetType)
              test()(userType, individualUserType, assetType, userKey + assetTypeKey, false)(
                s"$key$assetTypeKey.error.required"
              )
          }
        }

        "the option selected is not valid" in {
          forAll(acceptedUserTypeGen, acceptedIndividualUserTypeGen, acceptedAssetTypeGenerator) {
            (userType: UserType, individualUserType: IndividualUserType, assetType: AssetType) =>
              val assetTypeKey = assetTypeMessageKey(assetType)
              val userKey      = userMessageKey(individualUserType, userType)
              test(key -> "2")(userType, individualUserType, assetType, userKey + assetTypeKey, false)(
                s"$key$assetTypeKey.error.invalid"
              )
          }
        }

        "the amount of money is invalid" in {
          forAll(acceptedUserTypeGen, acceptedIndividualUserTypeGen, acceptedAssetTypeGenerator) {
            (userType: UserType, individualUserType: IndividualUserType, assetType: AssetType) =>
              val userKey      = userMessageKey(individualUserType, userType)
              val assetTypeKey = assetTypeMessageKey(assetType)
              amountOfMoneyErrorScenarios(valueKey).foreach { scenario =>
                withClue(s"For $scenario: ") {
                  val data = (key -> "0") :: scenario.formData
                  test(data: _*)(userType, individualUserType, assetType, userKey + assetTypeKey, false)(
                    scenario.expectedErrorMessageKey
                  )
                }
              }
          }
        }

        "the amount of money is zero" in {
          forAll(acceptedUserTypeGen, acceptedIndividualUserTypeGen, acceptedAssetTypeGenerator) {
            (userType: UserType, individualUserType: IndividualUserType, assetType: AssetType) =>
              val assetTypeKey = assetTypeMessageKey(assetType)
              val userKey      = userMessageKey(individualUserType, userType)
              test(key -> "0", valueKey -> "0")(
                userType,
                individualUserType,
                assetType,
                userKey + assetTypeKey,
                false
              )(
                s"$valueKey$assetTypeKey.error.tooSmall"
              )
          }
        }

      }

      "show an error page" when {
        val price = 1.23d

        def getSessionDataJourneyAndDraftReturn(
          userType: UserType,
          individualUserType: IndividualUserType
        ): (SessionData, FillingOutReturn, DraftReturn) = {
          val answers                         = IncompleteAcquisitionDetailsAnswers.empty.copy(
            improvementCosts = Some(sample[AmountInPence]),
            acquisitionDate = Some(sample[AcquisitionDate])
          )
          val (session, journey, draftReturn) = sessionWithState(
            answers,
            sample[AssetType],
            sample[Boolean],
            userType,
            individualUserType
          )
          val updatedDraftReturn              = commonUpdateDraftReturn(
            draftReturn,
            answers.copy(acquisitionFees = Some(AmountInPence(123L))),
            journey
          )

          (session, journey, updatedDraftReturn)
        }

        "there is an error updating the draft return" in {
          forAll(acceptedUserTypeGen, acceptedIndividualUserTypeGen) {
            (userType: UserType, individualUserType: IndividualUserType) =>
              val (session, journey, updatedDraftReturn) =
                getSessionDataJourneyAndDraftReturn(
                  userType,
                  individualUserType
                )
              inSequence {
                mockAuthWithNoRetrievals()
                mockGetSession(session)
                mockStoreDraftReturn(journey.copy(draftReturn = updatedDraftReturn))(Left(Error("")))
              }

              checkIsTechnicalErrorPage(
                performAction(key -> "0", valueKey -> price.toString)
              )
          }
        }

        "there is an error updating the session" in {
          forAll(acceptedUserTypeGen, acceptedIndividualUserTypeGen) {
            (userType: UserType, individualUserType: IndividualUserType) =>
              val (session, journey, updatedDraftReturn) =
                getSessionDataJourneyAndDraftReturn(
                  userType,
                  individualUserType
                )
              val updatedJourney                         = journey.copy(draftReturn = updatedDraftReturn)
              val updatedSession                         = session.copy(journeyStatus = Some(updatedJourney))

              inSequence {
                mockAuthWithNoRetrievals()
                mockGetSession(session)
                mockStoreDraftReturn(updatedJourney)(Right(()))
                mockStoreSession(updatedSession)(Left(Error("")))
              }

              checkIsTechnicalErrorPage(
                performAction(key -> "0", valueKey -> price.toString)
              )
          }
        }

      }

      "redirect to the check you answers page" when {

        val scenarios = List(
          List(key -> "0", valueKey -> "£1,234") -> AmountInPence(123400L),
          List(key -> "1") -> AmountInPence.zero
        )

        "the price submitted is valid and the journey was incomplete" in {
          forAll(acceptedUserTypeGen, acceptedIndividualUserTypeGen) {
            (userType: UserType, individualUserType: IndividualUserType) =>
<<<<<<< HEAD
              scenarios.foreach { case (formData, expectedAmountInPence) =>
                withClue(
                  s"For form data $formData and expected amount in pence $expectedAmountInPence: "
                ) {
                  val answers                         =
                    IncompleteAcquisitionDetailsAnswers.empty.copy(
                      improvementCosts = Some(sample[AmountInPence]),
                      acquisitionDate = Some(sample[AcquisitionDate])
=======
              scenarios.foreach {
                case (formData, expectedAmountInPence) =>
                  withClue(
                    s"For form data $formData and expected amount in pence $expectedAmountInPence: "
                  ) {
                    val answers                         =
                      IncompleteAcquisitionDetailsAnswers.empty.copy(
                        improvementCosts = Some(sample[AmountInPence]),
                        acquisitionDate = Some(sample[AcquisitionDate])
                      )
                    val (session, journey, draftReturn) = sessionWithState(
                      answers,
                      sample[AssetType],
                      sample[Boolean],
                      userType,
                      individualUserType,
                      isAmend = true
                    )
                    val updatedDraftReturn              = commonUpdateDraftReturn(
                      draftReturn,
                      answers.copy(acquisitionFees = Some(expectedAmountInPence)),
                      journey
>>>>>>> ffc80cda
                    )
                  val (session, journey, draftReturn) = sessionWithState(
                    answers,
                    sample[AssetType],
                    sample[Boolean],
                    userType,
                    individualUserType,
                    isAmend = true
                  )
                  val updatedDraftReturn              = commonUpdateDraftReturn(
                    draftReturn,
                    answers.copy(acquisitionFees = Some(expectedAmountInPence))
                  )

                  val updatedJourney =
                    journey.copy(draftReturn = updatedDraftReturn).withForceDisplayGainOrLossAfterReliefsForAmends
                  val updatedSession = session.copy(journeyStatus = Some(updatedJourney))

                  inSequence {
                    mockAuthWithNoRetrievals()
                    mockGetSession(session)
                    mockStoreDraftReturn(updatedJourney)(Right(()))
                    mockStoreSession(updatedSession)(Right(()))
                  }

                  checkIsRedirect(
                    performAction(formData: _*),
                    routes.AcquisitionDetailsController.checkYourAnswers()
                  )
                }
              }
          }
        }

        "the price submitted is valid and the journey was complete" in {
          forAll(acceptedUserTypeGen, acceptedIndividualUserTypeGen) {
            (userType: UserType, individualUserType: IndividualUserType) =>
<<<<<<< HEAD
              scenarios.foreach { case (formData, expectedAmountInPence) =>
                withClue(
                  s"For form data $formData and expected amount in pence $expectedAmountInPence: "
                ) {
                  val answers                         =
                    sample[CompleteAcquisitionDetailsAnswers]
                      .copy(acquisitionFees = AmountInPence(expectedAmountInPence.value + 1L))
                  val (session, journey, draftReturn) = sessionWithState(
                    answers,
                    sample[AssetType],
                    sample[Boolean],
                    userType,
                    individualUserType
                  )
                  val updatedDraftReturn              = commonUpdateDraftReturn(
                    draftReturn,
                    answers.copy(acquisitionFees = expectedAmountInPence)
                  )
                  val updatedJourney                  = journey.copy(draftReturn = updatedDraftReturn)
                  val updatedSession                  = session.copy(journeyStatus = Some(updatedJourney))
=======
              scenarios.foreach {
                case (formData, expectedAmountInPence) =>
                  withClue(
                    s"For form data $formData and expected amount in pence $expectedAmountInPence: "
                  ) {
                    val answers                         =
                      sample[CompleteAcquisitionDetailsAnswers]
                        .copy(acquisitionFees = AmountInPence(expectedAmountInPence.value + 1L))
                    val (session, journey, draftReturn) = sessionWithState(
                      answers,
                      sample[AssetType],
                      sample[Boolean],
                      userType,
                      individualUserType
                    )
                    val updatedDraftReturn              = commonUpdateDraftReturn(
                      draftReturn,
                      answers.copy(acquisitionFees = expectedAmountInPence),
                      journey
                    )
                    val updatedJourney                  = journey.copy(draftReturn = updatedDraftReturn)
                    val updatedSession                  = session.copy(journeyStatus = Some(updatedJourney))

                    inSequence {
                      mockAuthWithNoRetrievals()
                      mockGetSession(session)
                      mockStoreDraftReturn(updatedJourney)(Right(()))
                      mockStoreSession(updatedSession)(Right(()))
                    }
>>>>>>> ffc80cda

                  inSequence {
                    mockAuthWithNoRetrievals()
                    mockGetSession(session)
                    mockStoreDraftReturn(updatedJourney)(Right(()))
                    mockStoreSession(updatedSession)(Right(()))
                  }

                  checkIsRedirect(
                    performAction(formData: _*),
                    routes.AcquisitionDetailsController.checkYourAnswers()
                  )
                }
              }
          }

        }

      }

    }

    "handling requests to display the should use rebase page" must {

      def performAction(): Future[Result] =
        controller.shouldUseRebase()(FakeRequest())

      behave like redirectToStartBehaviour(performAction)

      behave like amendReturnToFillingOutReturnSpecBehaviour(
        controller.shouldUseRebase(),
        mockUUIDGenerator
      )

      "display the page" when {

        "the user is non uk, residential and acquisition date before rebasing date" in {
          forAll(acceptedUserTypeGen, acceptedIndividualUserTypeGen) {
            (userType: UserType, individualUserType: IndividualUserType) =>
              inSequence {
                mockAuthWithNoRetrievals()
                mockGetSession(
                  sessionWithState(
                    sample[IncompleteAcquisitionDetailsAnswers].copy(
                      improvementCosts = Some(sample[AmountInPence])
                    ),
                    AssetType.Residential,
                    false,
                    userType,
                    individualUserType
                  )._1
                )
              }

              checkPageIsDisplayed(
                performAction(),
                messageFromMessageKey(
                  "shouldUseRebase.title",
                  TimeUtils.govDisplayFormat(
                    nonUkResidentsResidentialProperty.minusDays(1)
                  )
                )
              )
          }

        }

        "the user is non uk and residential asset type" in {
          forAll(acceptedUserTypeGen, acceptedIndividualUserTypeGen) {
            (userType: UserType, individualUserType: IndividualUserType) =>
              inSequence {
                mockAuthWithNoRetrievals()
                mockGetSession(
                  sessionWithState(
                    sample[IncompleteAcquisitionDetailsAnswers].copy(
                      improvementCosts = Some(sample[AmountInPence]),
                      shouldUseRebase = Some(true)
                    ),
                    AssetType.NonResidential,
                    false,
                    userType,
                    individualUserType
                  )._1
                )
              }

              checkPageIsDisplayed(
                performAction(),
                messageFromMessageKey(
                  "shouldUseRebase.title",
                  TimeUtils.govDisplayFormat(
                    nonUkResidentsNonResidentialProperty.minusDays(1)
                  )
                ),
                doc => doc.select("#shouldUseRebase-true").attr("checked") shouldBe "checked"
              )
          }
        }
      }

      "redirect to check your answers" when {

        "the user is uk" in {
          forAll(acceptedUserTypeGen, acceptedIndividualUserTypeGen) {
            (userType: UserType, individualUserType: IndividualUserType) =>
              inSequence {
                mockAuthWithNoRetrievals()
                mockGetSession(
                  sessionWithState(
                    sample[IncompleteAcquisitionDetailsAnswers].copy(
                      improvementCosts = Some(sample[AmountInPence])
                    ),
                    AssetType.Residential,
                    true,
                    userType,
                    individualUserType
                  )._1
                )
              }

              checkIsRedirect(
                performAction(),
                routes.AcquisitionDetailsController.checkYourAnswers()
              )
          }
        }
      }
    }

    "handling requests to submit to should use rebased" must {

      val disposalDate = DisposalDate(LocalDate.of(1200, 1, 1), sample[TaxYear])

      def performAction(data: (String, String)*): Future[Result] =
        controller.shouldUseRebaseSubmit()(
          FakeRequest().withFormUrlEncodedBody(data: _*)
        )

      behave like amendReturnToFillingOutReturnSpecBehaviour(
        controller.shouldUseRebaseSubmit(),
        mockUUIDGenerator
      )

      "show a form error for non residential non uk" when {

        val date: String = TimeUtils.govDisplayFormat(
          nonUkResidentsNonResidentialProperty.minusDays(1)
        )

        def test(
          data: (String, String)*
        )(userType: UserType, individualUserType: IndividualUserType)(
          expectedErrorKey: String
        ) =
          testFormError(data: _*)(userType, individualUserType, NonResidential)(
            expectedErrorKey
          )("shouldUseRebase.title", date)(
            performAction,
            sessionWithState(
              sample[CompleteAcquisitionDetailsAnswers]
                .copy(acquisitionDate =
                  AcquisitionDate(
                    nonUkResidentsNonResidentialProperty.minusDays(1)
                  )
                ),
              NonResidential,
              false,
              userType,
              individualUserType,
              disposalDate
            )._1
          )

        "no option has been selected" in {
          forAll(acceptedUserTypeGen, acceptedIndividualUserTypeGen) {
            (userType: UserType, individualUserType: IndividualUserType) =>
              test()(userType, individualUserType)(
                "shouldUseRebase.error.required"
              )
          }
        }

      }

      "show a form error for residential non uk" when {
        val date: String = TimeUtils.govDisplayFormat(
          nonUkResidentsResidentialProperty.minusDays(1)
        )

        def test(
          data: (String, String)*
        )(userType: UserType, individualUserType: IndividualUserType)(
          expectedErrorKey: String
        ) =
          testFormError(data: _*)(userType, individualUserType, Residential)(
            expectedErrorKey
          )("shouldUseRebase.title", date)(
            performAction,
            sessionWithState(
              sample[CompleteAcquisitionDetailsAnswers]
                .copy(acquisitionDate = AcquisitionDate(nonUkResidentsResidentialProperty.minusDays(1))),
              Residential,
              false,
              userType,
              individualUserType,
              disposalDate
            )._1
          )

        "no option has been selected" in {
          forAll(acceptedUserTypeGen, acceptedIndividualUserTypeGen) {
            (userType: UserType, individualUserType: IndividualUserType) =>
              test()(userType, individualUserType)(
                "shouldUseRebase.error.required"
              )
          }
        }
      }

    }

    "handling requests to display the check your answers page" must {

      def performAction(): Future[Result] =
        controller.checkYourAnswers()(FakeRequest())

      val completeAnswers = CompleteAcquisitionDetailsAnswers(
        sample[AcquisitionMethod],
        sample[AcquisitionDate],
        sample[AmountInPence],
        Some(sample[AmountInPence]),
        sample[AmountInPence],
        sample[AmountInPence],
        sample[Boolean]
      )

      val allQuestionsAnswered = IncompleteAcquisitionDetailsAnswers(
        Some(completeAnswers.acquisitionMethod),
        Some(completeAnswers.acquisitionDate),
        Some(completeAnswers.acquisitionPrice),
        completeAnswers.rebasedAcquisitionPrice,
        Some(completeAnswers.improvementCosts),
        Some(completeAnswers.acquisitionFees),
        Some(completeAnswers.shouldUseRebase)
      )

      behave like redirectToStartBehaviour(performAction)

      behave like amendReturnToFillingOutReturnSpecBehaviour(
        controller.checkYourAnswers(),
        mockUUIDGenerator
      )

      behave like missingAssetTypeAndResidentialStatusBehaviour(performAction)

      def testRedirectOnMissingData(
        session: SessionData,
        expectedRedirect: Call
      ): Unit = {
        inSequence {
          mockAuthWithNoRetrievals()
          mockGetSession(session)
        }

        checkIsRedirect(performAction(), expectedRedirect)
      }

      "redirect to the acquisition method page" when {

        "the question has not been answered" in {
          forAll(acceptedUserTypeGen, acceptedIndividualUserTypeGen) {
            (userType: UserType, individualUserType: IndividualUserType) =>
              testRedirectOnMissingData(
                sessionWithState(
                  allQuestionsAnswered.copy(acquisitionMethod = None),
                  sample[AssetType],
                  sample[Boolean],
                  userType,
                  individualUserType
                )._1,
                routes.AcquisitionDetailsController.acquisitionMethod()
              )
          }
        }

      }

      "redirect to the acquisition date page" when {

        "the question has not been answered" in {
          forAll(acceptedUserTypeGen, acceptedIndividualUserTypeGen) {
            (userType: UserType, individualUserType: IndividualUserType) =>
              testRedirectOnMissingData(
                sessionWithState(
                  allQuestionsAnswered.copy(acquisitionDate = None),
                  sample[AssetType],
                  sample[Boolean],
                  userType,
                  individualUserType
                )._1,
                routes.AcquisitionDetailsController.acquisitionDate()
              )
          }
        }

      }

      "redirect to the period of admin market value page" when {

        "there is no acquisition price and the user is a period of admin" in {
          testRedirectOnMissingData(
            sessionWithState(
              allQuestionsAnswered
                .copy(
                  acquisitionPrice = None,
                  acquisitionDate = Some(AcquisitionDate(LocalDate.now())),
                  acquisitionMethod = Some(AcquisitionMethod.Other("period of admin"))
                ),
              sample[AssetType],
              sample[Boolean],
              UserType.Individual,
              PersonalRepresentativeInPeriodOfAdmin
            )._1,
            routes.AcquisitionDetailsController.periodOfAdminMarketValue()
          )
        }

      }

      "redirect to the acquisition price page" when {

        "the question has not been answered, and eligible for acquisition price" in {
          forAll(acceptedUserTypeGen, acceptedIndividualUserTypeGen) {
            (userType: UserType, individualUserType: IndividualUserType) =>
              testRedirectOnMissingData(
                sessionWithState(
                  allQuestionsAnswered
                    .copy(
                      acquisitionPrice = None,
                      acquisitionDate = Some(AcquisitionDate(LocalDate.now()))
                    ),
                  sample[AssetType],
                  sample[Boolean],
                  userType,
                  individualUserType
                )._1,
                routes.AcquisitionDetailsController.acquisitionPrice()
              )
          }
        }

      }

      "redirect to the rebased acquisition price page" when {

        "the question has not been answered and the user meets the rebasing criteria" when {

          "the user was a uk resident and is disposing a residential property" in {
            forAll(acceptedUserTypeGen, acceptedIndividualUserTypeGen) {
              (userType: UserType, individualUserType: IndividualUserType) =>
                testRedirectOnMissingData(
                  sessionWithState(
                    allQuestionsAnswered.copy(
                      acquisitionDate = Some(AcquisitionDate(ukResidents.minusDays(1L))),
                      rebasedAcquisitionPrice = None
                    ),
                    AssetType.Residential,
                    true,
                    userType,
                    individualUserType
                  )._1,
                  routes.AcquisitionDetailsController.rebasedAcquisitionPrice()
                )
            }
          }

          "the user was a non-uk resident and is disposing a residential property" in {
            forAll(acceptedUserTypeGen, acceptedIndividualUserTypeGen) {
              (userType: UserType, individualUserType: IndividualUserType) =>
                testRedirectOnMissingData(
                  sessionWithState(
                    allQuestionsAnswered.copy(
                      acquisitionDate = Some(
                        AcquisitionDate(
                          RebasingCutoffDates.nonUkResidentsResidentialProperty
                            .minusDays(1L)
                        )
                      ),
                      rebasedAcquisitionPrice = None
                    ),
                    AssetType.Residential,
                    false,
                    userType,
                    individualUserType
                  )._1,
                  routes.AcquisitionDetailsController.rebasedAcquisitionPrice()
                )
            }
          }

          "the user was a non-uk resident and is disposing a non-residential property" in {
            forAll(acceptedUserTypeGen, acceptedIndividualUserTypeGen) {
              (userType: UserType, individualUserType: IndividualUserType) =>
                testRedirectOnMissingData(
                  sessionWithState(
                    allQuestionsAnswered.copy(
                      acquisitionDate = Some(
                        AcquisitionDate(
                          RebasingCutoffDates.nonUkResidentsNonResidentialProperty
                            .minusDays(1L)
                        )
                      ),
                      rebasedAcquisitionPrice = None
                    ),
                    AssetType.NonResidential,
                    false,
                    userType,
                    individualUserType
                  )._1,
                  routes.AcquisitionDetailsController.rebasedAcquisitionPrice()
                )
            }
          }

        }

      }

      "redirect to the improvement costs page" when {

        "the question has not been answered" in {
          forAll(acceptedUserTypeGen, acceptedIndividualUserTypeGen) {
            (userType: UserType, individualUserType: IndividualUserType) =>
              testRedirectOnMissingData(
                sessionWithState(
                  allQuestionsAnswered.copy(improvementCosts = None),
                  sample[AssetType],
                  sample[Boolean],
                  userType,
                  individualUserType
                )._1,
                routes.AcquisitionDetailsController.improvementCosts()
              )
          }
        }

      }

      "redirect to the acquisition fees page" when {

        "the question has not been answered" in {
          forAll(acceptedUserTypeGen, acceptedIndividualUserTypeGen) {
            (userType: UserType, individualUserType: IndividualUserType) =>
              testRedirectOnMissingData(
                sessionWithState(
                  allQuestionsAnswered.copy(acquisitionFees = None),
                  sample[AssetType],
                  sample[Boolean],
                  userType,
                  individualUserType
                )._1,
                routes.AcquisitionDetailsController.acquisitionFees()
              )
          }
        }

      }

      "show an error page when the user has just answered all of the questions and" when {

        "there is an error updating the draft return" in {
          forAll(acceptedUserTypeGen, acceptedIndividualUserTypeGen) {
            (userType: UserType, individualUserType: IndividualUserType) =>
              val (session, journey, draftReturn) = sessionWithState(
                allQuestionsAnswered,
                sample[AssetType],
                sample[Boolean],
                userType,
                individualUserType
              )
              val newDraftReturn                  = draftReturn.copy(acquisitionDetailsAnswers = Some(completeAnswers))
              inSequence {
                mockAuthWithNoRetrievals()
                mockGetSession(session)
                mockStoreDraftReturn(journey.copy(draftReturn = newDraftReturn))(Left(Error("")))
              }

              checkIsTechnicalErrorPage(performAction())
          }
        }

        "there is an error updating the session" in {
          forAll(acceptedUserTypeGen, acceptedIndividualUserTypeGen) {
            (userType: UserType, individualUserType: IndividualUserType) =>
              val (session, journey, draftReturn) = sessionWithState(
                allQuestionsAnswered,
                sample[AssetType],
                sample[Boolean],
                userType,
                individualUserType
              )
              val newDraftReturn                  = draftReturn.copy(acquisitionDetailsAnswers = Some(completeAnswers))
              val updatedJourney                  = journey.copy(draftReturn = newDraftReturn)

              inSequence {
                mockAuthWithNoRetrievals()
                mockGetSession(session)
                mockStoreDraftReturn(updatedJourney)(Right(()))
                mockStoreSession(
                  session.copy(journeyStatus = Some(updatedJourney))
                )(Left(Error("")))
              }

              checkIsTechnicalErrorPage(performAction())
          }
        }

      }

      "show the page" when {

        "the user has just answered all the questions and all updates are successful" in {
          forAll(acceptedUserTypeGen, acceptedIndividualUserTypeGen) {
            (userType: UserType, individualUserType: IndividualUserType) =>
              val (session, journey, draftReturn) = sessionWithState(
                allQuestionsAnswered,
                sample[AssetType],
                sample[Boolean],
                userType,
                individualUserType
              )
              val newDraftReturn                  = draftReturn.copy(
                acquisitionDetailsAnswers = Some(completeAnswers)
              )
              val updatedJourney                  = journey.copy(draftReturn = newDraftReturn)

              inSequence {
                mockAuthWithNoRetrievals()
                mockGetSession(session)
                mockStoreDraftReturn(updatedJourney)(Right(()))
                mockStoreSession(
                  session.copy(journeyStatus = Some(updatedJourney))
                )(Right(()))
              }

              checkPageIsDisplayed(
                performAction(),
                messageFromMessageKey("acquisitionDetails.cya.title"),
                doc =>
                  doc
                    .select("#content > article > form")
                    .attr("action") shouldBe routes.AcquisitionDetailsController
                    .checkYourAnswersSubmit()
                    .url
              )
          }
        }

        "the user has already answered all the questions and is non-uk and rebasing" in {
          forAll(acceptedUserTypeGen, acceptedIndividualUserTypeGen) {
            (userType: UserType, individualUserType: IndividualUserType) =>
              val nonUkRebasing = CompleteAcquisitionDetailsAnswers(
                sample[AcquisitionMethod],
                AcquisitionDate(
                  nonUkResidentsNonResidentialProperty.minusDays(1)
                ),
                sample[AmountInPence],
                Some(sample[AmountInPence]),
                sample[AmountInPence],
                sample[AmountInPence],
                false
              )
              val assetType     = AssetType.NonResidential
              inSequence {
                mockAuthWithNoRetrievals()
                mockGetSession(
                  sessionWithState(
                    nonUkRebasing,
                    assetType,
                    false,
                    userType,
                    individualUserType
                  )._1
                )
              }

              checkPageIsDisplayed(
                performAction(),
                messageFromMessageKey("acquisitionDetails.cya.title"),
                { doc =>
                  validateAcquisitionDetailsCheckYourAnswersPage(
                    nonUkRebasing,
                    doc,
                    false,
                    true,
                    assetType
                  )
                  doc
                    .select("#content > article > form")
                    .attr("action") shouldBe routes.AcquisitionDetailsController
                    .checkYourAnswersSubmit()
                    .url
                }
              )
          }
        }

        "the user has already answered all the questions and is uk and rebasing" in {
          forAll(acceptedUserTypeGen, acceptedIndividualUserTypeGen) {
            (userType: UserType, individualUserType: IndividualUserType) =>
              val nonUkRebasing = CompleteAcquisitionDetailsAnswers(
                sample[AcquisitionMethod],
                AcquisitionDate(ukResidents.minusDays(2)),
                sample[AmountInPence],
                Some(sample[AmountInPence]),
                sample[AmountInPence],
                sample[AmountInPence],
                true
              )
              val assetType     = AssetType.NonResidential
              inSequence {
                mockAuthWithNoRetrievals()
                mockGetSession(
                  sessionWithState(
                    nonUkRebasing,
                    assetType,
                    true,
                    userType,
                    individualUserType
                  )._1
                )
              }

              checkPageIsDisplayed(
                performAction(),
                messageFromMessageKey("acquisitionDetails.cya.title"),
                { doc =>
                  validateAcquisitionDetailsCheckYourAnswersPage(
                    nonUkRebasing,
                    doc,
                    true,
                    true,
                    assetType
                  )
                  doc
                    .select("#content > article > form")
                    .attr("action") shouldBe routes.AcquisitionDetailsController
                    .checkYourAnswersSubmit()
                    .url
                }
              )
          }
        }

        "the user has already answered all the questions and is uk and not rebasing" in {
          forAll(acceptedUserTypeGen, acceptedIndividualUserTypeGen) {
            (userType: UserType, individualUserType: IndividualUserType) =>
              val nonUkRebasing = CompleteAcquisitionDetailsAnswers(
                sample[AcquisitionMethod],
                AcquisitionDate(ukResidents.plusDays(1)),
                sample[AmountInPence],
                Some(sample[AmountInPence]),
                sample[AmountInPence],
                sample[AmountInPence],
                true
              )
              val assetType     = AssetType.NonResidential
              inSequence {
                mockAuthWithNoRetrievals()
                mockGetSession(
                  sessionWithState(
                    nonUkRebasing,
                    assetType,
                    true,
                    userType,
                    individualUserType
                  )._1
                )
              }

              checkPageIsDisplayed(
                performAction(),
                messageFromMessageKey("acquisitionDetails.cya.title"),
                { doc =>
                  validateAcquisitionDetailsCheckYourAnswersPage(
                    nonUkRebasing,
                    doc,
                    true,
                    false,
                    assetType
                  )
                  doc
                    .select("#content > article > form")
                    .attr("action") shouldBe routes.AcquisitionDetailsController
                    .checkYourAnswersSubmit()
                    .url
                }
              )
          }
        }

        "the user has already answered all the questions and is not uk and not rebasing" in {
          forAll(acceptedUserTypeGen, acceptedIndividualUserTypeGen) {
            (userType: UserType, individualUserType: IndividualUserType) =>
              val nonUkRebasing = CompleteAcquisitionDetailsAnswers(
                sample[AcquisitionMethod],
                AcquisitionDate(
                  nonUkResidentsNonResidentialProperty.plusDays(1)
                ),
                sample[AmountInPence],
                Some(sample[AmountInPence]),
                sample[AmountInPence],
                sample[AmountInPence],
                false
              )
              val assetType     = AssetType.NonResidential
              inSequence {
                mockAuthWithNoRetrievals()
                mockGetSession(
                  sessionWithState(
                    nonUkRebasing,
                    assetType,
                    false,
                    userType,
                    individualUserType
                  )._1
                )
              }

              checkPageIsDisplayed(
                performAction(),
                messageFromMessageKey("acquisitionDetails.cya.title"),
                { doc =>
                  validateAcquisitionDetailsCheckYourAnswersPage(
                    nonUkRebasing,
                    doc,
                    false,
                    false,
                    assetType
                  )
                  doc
                    .select("#content > article > form")
                    .attr("action") shouldBe routes.AcquisitionDetailsController
                    .checkYourAnswersSubmit()
                    .url
                }
              )
          }
        }

        "display correct questions on check your answers" when {

          "The question for the acquisition on the cya is correct for all acquisition methods" in {
            val date = LocalDate.now()
            forAll(acceptedUserTypeGen, acceptedIndividualUserTypeGen) {
              (userType: UserType, individualUserType: IndividualUserType) =>
                val userKey = userMessageKey(individualUserType, userType)
                List(
                  (
                    AcquisitionMethod.Bought,
                    messages(s"acquisitionPriceBought$userKey.title")
                  ),
                  (
                    AcquisitionMethod.Inherited,
                    messages(
                      s"acquisitionPriceNotBought$userKey.title",
                      TimeUtils.govDisplayFormat(date)
                    )
                  ),
                  (
                    AcquisitionMethod.Gifted,
                    messages(
                      s"acquisitionPriceNotBought$userKey.title",
                      TimeUtils.govDisplayFormat(date)
                    )
                  ),
                  (
                    AcquisitionMethod.Other("test"),
                    messages(
                      s"acquisitionPriceNotBought$userKey.title",
                      TimeUtils.govDisplayFormat(date)
                    )
                  )
                ).foreach { case (method, expectedTitle) =>
                  withClue(s"For $method and $expectedTitle") {
                    val nonUkRebasing = CompleteAcquisitionDetailsAnswers(
                      method,
                      AcquisitionDate(date),
                      sample[AmountInPence],
                      Some(sample[AmountInPence]),
                      sample[AmountInPence],
                      sample[AmountInPence],
                      false
                    )
                    val assetType     = AssetType.NonResidential
                    inSequence {
                      mockAuthWithNoRetrievals()
                      mockGetSession(
                        sessionWithState(
                          nonUkRebasing,
                          assetType,
                          false,
                          userType,
                          individualUserType
                        )._1
                      )
                    }

                    checkPageIsDisplayed(
                      performAction(),
                      messageFromMessageKey("acquisitionDetails.cya.title"),
                      doc =>
                        doc
                          .select("#acquisitionPrice-question")
                          .text() shouldBe expectedTitle
                    )
                  }
                }
            }
          }

        }

      }

    }

    "handling submits on the check your answers page" must {

      def performAction(): Future[Result] =
        controller.checkYourAnswersSubmit()(FakeRequest())

      "redirect to the task list" in {
        forAll(acceptedUserTypeGen, acceptedIndividualUserTypeGen) {
          (userType: UserType, individualUserType: IndividualUserType) =>
            inSequence {
              mockAuthWithNoRetrievals()
              mockGetSession(
                sessionWithState(
                  sample[CompleteAcquisitionDetailsAnswers],
                  sample[AssetType],
                  sample[Boolean],
                  userType,
                  individualUserType
                )._1
              )
            }

            checkIsRedirect(
              performAction(),
              controllers.returns.routes.TaskListController.taskList()
            )
        }
      }

    }

    def missingAssetTypeAndResidentialStatusBehaviour(
      performAction: () => Future[Result]
    ) =
      "redirect to the task list page" when {

        "there is no asset type" in {
          forAll(acceptedUserTypeGen, acceptedIndividualUserTypeGen) {
            (userType: UserType, individualUserType: IndividualUserType) =>
              inSequence {
                mockAuthWithNoRetrievals()
                mockGetSession(
                  sessionWithState(
                    Some(sample[CompleteAcquisitionDetailsAnswers]),
                    None,
                    Some(sample[Boolean]),
                    userType,
                    individualUserType,
                    Some(sample[DisposalDate]),
                    Some(
                      sample[CompleteRepresenteeAnswers].copy(dateOfDeath = Some(sample[DateOfDeath]))
                    ),
                    false
                  )._1
                )
              }

              checkIsRedirect(
                performAction(),
                controllers.returns.routes.TaskListController.taskList()
              )
          }
        }

        "there is no residential status" in {
          forAll(acceptedUserTypeGen, acceptedIndividualUserTypeGen) {
            (userType: UserType, individualUserType: IndividualUserType) =>
              inSequence {
                mockAuthWithNoRetrievals()
                mockGetSession(
                  sessionWithState(
                    Some(sample[CompleteAcquisitionDetailsAnswers]),
                    Some(sample[AssetType]),
                    None,
                    userType,
                    individualUserType,
                    Some(sample[DisposalDate]),
                    Some(
                      sample[CompleteRepresenteeAnswers].copy(dateOfDeath = Some(sample[DateOfDeath]))
                    ),
                    false
                  )._1
                )
              }

              checkIsRedirect(
                performAction(),
                controllers.returns.routes.TaskListController.taskList()
              )
          }
        }

      }

    def missingAcquisitionDateBehaviour(performAction: () => Future[Result]) =
      "redirect to the check you answers page" when {

        "there is no acquisition date" in {
          val completeAcquisitionDetailsAnswers =
            sample[CompleteAcquisitionDetailsAnswers]
          forAll(acceptedUserTypeGen, acceptedIndividualUserTypeGen) {
            (userType: UserType, individualUserType: IndividualUserType) =>
              inSequence {
                mockAuthWithNoRetrievals()
                mockGetSession(
                  sessionWithState(
                    Some(
                      IncompleteAcquisitionDetailsAnswers(
                        Some(
                          completeAcquisitionDetailsAnswers.acquisitionMethod
                        ),
                        None,
                        Some(
                          completeAcquisitionDetailsAnswers.acquisitionPrice
                        ),
                        completeAcquisitionDetailsAnswers.rebasedAcquisitionPrice,
                        Some(
                          completeAcquisitionDetailsAnswers.improvementCosts
                        ),
                        Some(completeAcquisitionDetailsAnswers.acquisitionFees),
                        Some(completeAcquisitionDetailsAnswers.shouldUseRebase)
                      )
                    ),
                    Some(sample[AssetType]),
                    Some(sample[Boolean]),
                    userType,
                    individualUserType,
                    Some(sample[DisposalDate]),
                    Some(
                      sample[CompleteRepresenteeAnswers].copy(dateOfDeath = Some(sample[DateOfDeath]))
                    ),
                    false
                  )._1
                )
              }

              checkIsRedirect(
                performAction(),
                routes.AcquisitionDetailsController.checkYourAnswers()
              )
          }
        }

      }

    def missingAcquisitionMethodBehaviour(performAction: () => Future[Result]) =
      "redirect to the check you answers page" when {

        "there is no acquisition method" in {
          val completeAcquisitionDetailsAnswers =
            sample[CompleteAcquisitionDetailsAnswers]
          forAll(acceptedUserTypeGen, acceptedIndividualUserTypeGen) {
            (userType: UserType, individualUserType: IndividualUserType) =>
              inSequence {
                mockAuthWithNoRetrievals()
                mockGetSession(
                  sessionWithState(
                    Some(
                      IncompleteAcquisitionDetailsAnswers(
                        None,
                        Some(completeAcquisitionDetailsAnswers.acquisitionDate),
                        Some(
                          completeAcquisitionDetailsAnswers.acquisitionPrice
                        ),
                        completeAcquisitionDetailsAnswers.rebasedAcquisitionPrice,
                        Some(
                          completeAcquisitionDetailsAnswers.improvementCosts
                        ),
                        Some(completeAcquisitionDetailsAnswers.acquisitionFees),
                        Some(completeAcquisitionDetailsAnswers.shouldUseRebase)
                      )
                    ),
                    Some(sample[AssetType]),
                    Some(sample[Boolean]),
                    userType,
                    individualUserType,
                    Some(sample[DisposalDate]),
                    Some(
                      sample[CompleteRepresenteeAnswers].copy(dateOfDeath = Some(sample[DateOfDeath]))
                    ),
                    false
                  )._1
                )
              }

              checkIsRedirect(
                performAction(),
                routes.AcquisitionDetailsController.checkYourAnswers()
              )
          }
        }

      }

  }

  def testFormError(data: (String, String)*)(
    userType: UserType,
    individualUserType: IndividualUserType,
    assetType: AssetType,
    wasUkResident: Boolean = sample[Boolean]
  )(
    expectedErrorMessageKey: String,
    errorArgs: String*
  )(pageTitleKey: String, titleArgs: String*)(
    performAction: Seq[(String, String)] => Future[Result],
    currentSession: SessionData = sessionWithState(
      sample[CompleteAcquisitionDetailsAnswers].copy(
        rebasedAcquisitionPrice = Some(sample[AmountInPence]),
        shouldUseRebase = false
      ),
      assetType,
      wasUkResident,
      userType,
      individualUserType
    )._1
  ): Unit = {

    inSequence {
      mockAuthWithNoRetrievals()
      mockGetSession(currentSession)
    }

    checkPageIsDisplayed(
      performAction(data),
      messageFromMessageKey(pageTitleKey, titleArgs: _*),
      { doc =>
        doc
          .select("#error-summary-display > ul > li > a")
          .text() shouldBe messageFromMessageKey(
          expectedErrorMessageKey,
          errorArgs: _*
        )
        doc.title() should startWith("Error:")
      },
      BAD_REQUEST
    )

  }

}

object AcquisitionDetailsControllerSpec extends Matchers {

  def validateAcquisitionDetailsCheckYourAnswersPage(
    acquisitionDetailsAnswers: CompleteAcquisitionDetailsAnswers,
    doc: Document,
    isUk: Boolean,
    isRebasing: Boolean,
    assetType: AssetType
  )(implicit messages: MessagesApi, lang: Lang): Unit = {
    val expectedAcquisitionMethodDisplayName =
      acquisitionDetailsAnswers.acquisitionMethod match {
        case AcquisitionMethod.Bought       =>
          messages("returns.acquisitionMethod.Bought")
        case AcquisitionMethod.Inherited    =>
          messages("returns.acquisitionMethod.Inherited")
        case AcquisitionMethod.Gifted       =>
          messages("returns.acquisitionMethod.Gifted")
        case AcquisitionMethod.Other(value) => value
      }

    doc
      .select("#acquisitionMethod-answer")
      .text() shouldBe expectedAcquisitionMethodDisplayName

    if (!isRebasing || !isUk)
      doc
        .select("#acquisitionPrice-answer")
        .text()                                     shouldBe formatAmountOfMoneyWithPoundSign(
        acquisitionDetailsAnswers.acquisitionPrice.inPounds()
      )
    else
      doc.select("#acquisitionPrice-answer").text() shouldBe ""

    if (!(assetType === IndirectDisposal) || isUk || (!isUk && !isRebasing))
      if (acquisitionDetailsAnswers.improvementCosts === AmountInPence.zero)
        doc.select("#improvementCosts-answer").text shouldBe "No"
      else {
        doc.select("#improvementCosts-answer").text shouldBe "Yes"
        doc
          .select("#improvementCosts-value-answer")
          .text                                     shouldBe formatAmountOfMoneyWithPoundSign(
          acquisitionDetailsAnswers.improvementCosts.inPounds()
        )
      }

    if (acquisitionDetailsAnswers.acquisitionFees === AmountInPence.zero)
      doc.select("#acquisitionFees-answer").text shouldBe "No"
    else {
      doc.select("#acquisitionFees-answer").text shouldBe "Yes"
      doc
        .select("#acquisitionFees-value-answer")
        .text                                    shouldBe formatAmountOfMoneyWithPoundSign(
        acquisitionDetailsAnswers.acquisitionFees.inPounds()
      )
    }

    acquisitionDetailsAnswers.rebasedAcquisitionPrice.foreach { rebasedAcquisitionPrice =>
      if (!isUk && isRebasing)
        if (acquisitionDetailsAnswers.shouldUseRebase) {
          doc.select("#shouldRebase-answer").text shouldBe "Yes"
          doc
            .select("#rebasedAcquisitionPrice-value-answer")
            .text                                 shouldBe formatAmountOfMoneyWithPoundSign(
            rebasedAcquisitionPrice.inPounds()
          )
        } else
          doc.select("#shouldRebase-answer").text shouldBe "No"
    }
  }
}<|MERGE_RESOLUTION|>--- conflicted
+++ resolved
@@ -31,16 +31,18 @@
 import uk.gov.hmrc.auth.core.AuthConnector
 import uk.gov.hmrc.cgtpropertydisposalsfrontend.config.RebasingCutoffDates
 import uk.gov.hmrc.cgtpropertydisposalsfrontend.config.RebasingCutoffDates._
-import uk.gov.hmrc.cgtpropertydisposalsfrontend.{controllers, models}
 import uk.gov.hmrc.cgtpropertydisposalsfrontend.controllers.AmountOfMoneyErrorScenarios.amountOfMoneyErrorScenarios
 import uk.gov.hmrc.cgtpropertydisposalsfrontend.controllers.DateErrorScenarios._
 import uk.gov.hmrc.cgtpropertydisposalsfrontend.controllers.onboarding.RedirectToStartBehaviour
+import uk.gov.hmrc.cgtpropertydisposalsfrontend.controllers.returns.acquisitiondetails.AcquisitionDetailsControllerSpec.validateAcquisitionDetailsCheckYourAnswersPage
 import uk.gov.hmrc.cgtpropertydisposalsfrontend.controllers.returns.{ReturnsServiceSupport, StartingToAmendToFillingOutReturnSpecBehaviour}
-import uk.gov.hmrc.cgtpropertydisposalsfrontend.controllers.returns.acquisitiondetails.AcquisitionDetailsControllerSpec.validateAcquisitionDetailsCheckYourAnswersPage
 import uk.gov.hmrc.cgtpropertydisposalsfrontend.controllers.{AuthSupport, ControllerSpec, SessionSupport}
-import uk.gov.hmrc.cgtpropertydisposalsfrontend.models.generators.Generators._
+import uk.gov.hmrc.cgtpropertydisposalsfrontend.models.JourneyStatus.{FillingOutReturn, StartingToAmendReturn}
+import uk.gov.hmrc.cgtpropertydisposalsfrontend.models.finance.MoneyUtils.formatAmountOfMoneyWithPoundSign
+import uk.gov.hmrc.cgtpropertydisposalsfrontend.models.finance.{AmountInPence, MoneyUtils}
 import uk.gov.hmrc.cgtpropertydisposalsfrontend.models.generators.AcquisitionDetailsGen._
 import uk.gov.hmrc.cgtpropertydisposalsfrontend.models.generators.DraftReturnGen._
+import uk.gov.hmrc.cgtpropertydisposalsfrontend.models.generators.Generators._
 import uk.gov.hmrc.cgtpropertydisposalsfrontend.models.generators.IdGen._
 import uk.gov.hmrc.cgtpropertydisposalsfrontend.models.generators.JourneyStatusGen._
 import uk.gov.hmrc.cgtpropertydisposalsfrontend.models.generators.MoneyGen._
@@ -51,10 +53,6 @@
 import uk.gov.hmrc.cgtpropertydisposalsfrontend.models.generators.TaxYearGen._
 import uk.gov.hmrc.cgtpropertydisposalsfrontend.models.generators.TriageQuestionsGen._
 import uk.gov.hmrc.cgtpropertydisposalsfrontend.models.generators.UserTypeGen._
-import uk.gov.hmrc.cgtpropertydisposalsfrontend.models.JourneyStatus.{FillingOutReturn, StartingToAmendReturn}
-import uk.gov.hmrc.cgtpropertydisposalsfrontend.models.{TimeUtils, _}
-import uk.gov.hmrc.cgtpropertydisposalsfrontend.models.finance.{AmountInPence, MoneyUtils}
-import uk.gov.hmrc.cgtpropertydisposalsfrontend.models.finance.MoneyUtils.formatAmountOfMoneyWithPoundSign
 import uk.gov.hmrc.cgtpropertydisposalsfrontend.models.ids.{AgentReferenceNumber, UUIDGenerator}
 import uk.gov.hmrc.cgtpropertydisposalsfrontend.models.name.{IndividualName, TrustName}
 import uk.gov.hmrc.cgtpropertydisposalsfrontend.models.onboarding.SubscribedDetails
@@ -64,8 +62,10 @@
 import uk.gov.hmrc.cgtpropertydisposalsfrontend.models.returns.RepresenteeAnswers.{CompleteRepresenteeAnswers, IncompleteRepresenteeAnswers}
 import uk.gov.hmrc.cgtpropertydisposalsfrontend.models.returns.SingleDisposalTriageAnswers.IncompleteSingleDisposalTriageAnswers
 import uk.gov.hmrc.cgtpropertydisposalsfrontend.models.returns.{AcquisitionMethod, _}
+import uk.gov.hmrc.cgtpropertydisposalsfrontend.models.{TimeUtils, _}
 import uk.gov.hmrc.cgtpropertydisposalsfrontend.repos.SessionStore
 import uk.gov.hmrc.cgtpropertydisposalsfrontend.services.returns.ReturnsService
+import uk.gov.hmrc.cgtpropertydisposalsfrontend.{controllers, models}
 
 import scala.concurrent.Future
 
@@ -1754,7 +1754,6 @@
         )
 
         "the price submitted is valid and the journey was incomplete" in {
-<<<<<<< HEAD
           scenarios.foreach { case (formData, expectedAmountInPence) =>
             withClue(
               s"For form data $formData and expected amount in pence $expectedAmountInPence: "
@@ -1775,32 +1774,8 @@
                   acquisitionMethod = Some(AcquisitionMethod.Other("period of admin")),
                   acquisitionDate = Some(AcquisitionDate(dateOfDeath.value)),
                   acquisitionPrice = Some(expectedAmountInPence)
-=======
-          scenarios.foreach {
-            case (formData, expectedAmountInPence) =>
-              withClue(
-                s"For form data $formData and expected amount in pence $expectedAmountInPence: "
-              ) {
-                val (session, journey, draftReturn) = sessionWithState(
-                  None,
-                  Some(AssetType.Residential),
-                  Some(false),
-                  UserType.Individual,
-                  PersonalRepresentativeInPeriodOfAdmin,
-                  Some(sample[DisposalDate]),
-                  Some(representeeAnswers),
-                  isAmend = true
-                )
-                val updatedDraftReturn              = commonUpdateDraftReturn(
-                  draftReturn,
-                  IncompleteAcquisitionDetailsAnswers.empty.copy(
-                    acquisitionMethod = Some(AcquisitionMethod.Other("period of admin")),
-                    acquisitionDate = Some(AcquisitionDate(dateOfDeath.value)),
-                    acquisitionPrice = Some(expectedAmountInPence)
-                  ),
-                  journey
->>>>>>> ffc80cda
-                )
+                ),
+                journey
               )
 
               val updatedJourney =
@@ -1832,7 +1807,6 @@
                   acquisitionDate = AcquisitionDate(dateOfDeath.value),
                   rebasedAcquisitionPrice = Some(AmountInPence(expectedAmountInPence.value + 1L))
                 )
-<<<<<<< HEAD
               val (session, journey, draftReturn) = sessionWithState(
                 answers,
                 AssetType.Residential,
@@ -1845,15 +1819,8 @@
                 draftReturn,
                 answers.copy(
                   acquisitionPrice = expectedAmountInPence
-=======
-                val updatedDraftReturn              = commonUpdateDraftReturn(
-                  draftReturn,
-                  answers.copy(
-                    acquisitionPrice = expectedAmountInPence
-                  ),
-                  journey
->>>>>>> ffc80cda
-                )
+                ),
+                journey
               )
               val updatedJourney                  = journey.copy(draftReturn = updatedDraftReturn)
               val updatedSession                  = session.copy(journeyStatus = Some(updatedJourney))
@@ -2878,7 +2845,6 @@
                       acquisitionDate = Some(acquisitionDate),
                       acquisitionPrice = Some(sample[AmountInPence])
                     )
-<<<<<<< HEAD
                   val (session, journey, draftReturn) = sessionWithState(
                     answers,
                     AssetType.Residential,
@@ -2892,17 +2858,8 @@
                       rebasedAcquisitionPrice = Some(expectedAmountInPence),
                       acquisitionPrice = Some(expectedAmountInPence),
                       shouldUseRebase = Some(true)
-=======
-                    val updatedDraftReturn              = commonUpdateDraftReturn(
-                      draftReturn,
-                      answers.copy(
-                        rebasedAcquisitionPrice = Some(expectedAmountInPence),
-                        acquisitionPrice = Some(expectedAmountInPence),
-                        shouldUseRebase = Some(true)
-                      ),
-                      journey
->>>>>>> ffc80cda
-                    )
+                    ),
+                    journey
                   )
 
                   val updatedJourney = journey.copy(draftReturn = updatedDraftReturn)
@@ -2936,7 +2893,6 @@
                       acquisitionDate = acquisitionDate,
                       rebasedAcquisitionPrice = Some(AmountInPence(expectedAmountInPence.value + 1L))
                     )
-<<<<<<< HEAD
                   val (session, journey, draftReturn) = sessionWithState(
                     answers,
                     AssetType.Residential,
@@ -2951,17 +2907,8 @@
                       rebasedAcquisitionPrice = Some(expectedAmountInPence),
                       acquisitionPrice = expectedAmountInPence,
                       shouldUseRebase = true
-=======
-                    val updatedDraftReturn              = commonUpdateDraftReturn(
-                      draftReturn,
-                      answers.copy(
-                        rebasedAcquisitionPrice = Some(expectedAmountInPence),
-                        acquisitionPrice = expectedAmountInPence,
-                        shouldUseRebase = true
-                      ),
-                      journey
->>>>>>> ffc80cda
-                    )
+                    ),
+                    journey
                   )
                   val updatedJourney                  =
                     journey.copy(draftReturn = updatedDraftReturn).withForceDisplayGainOrLossAfterReliefsForAmends
@@ -3559,7 +3506,6 @@
         "the price submitted is valid and the journey was incomplete" in {
           forAll(acceptedUserTypeGen, acceptedIndividualUserTypeGen) {
             (userType: UserType, individualUserType: IndividualUserType) =>
-<<<<<<< HEAD
               scenarios.foreach { case (formData, expectedAmountInPence) =>
                 withClue(
                   s"For form data $formData and expected amount in pence $expectedAmountInPence: "
@@ -3569,30 +3515,6 @@
                       acquisitionDate = Some(acquisitionDate),
                       acquisitionPrice = Some(sample[AmountInPence]),
                       rebasedAcquisitionPrice = Some(sample[AmountInPence])
-=======
-              scenarios.foreach {
-                case (formData, expectedAmountInPence) =>
-                  withClue(
-                    s"For form data $formData and expected amount in pence $expectedAmountInPence: "
-                  ) {
-                    val answers                         =
-                      IncompleteAcquisitionDetailsAnswers.empty.copy(
-                        acquisitionDate = Some(acquisitionDate),
-                        acquisitionPrice = Some(sample[AmountInPence]),
-                        rebasedAcquisitionPrice = Some(sample[AmountInPence])
-                      )
-                    val (session, journey, draftReturn) = sessionWithState(
-                      answers,
-                      AssetType.Residential,
-                      true,
-                      userType,
-                      individualUserType
-                    )
-                    val updatedDraftReturn              = commonUpdateDraftReturn(
-                      draftReturn,
-                      answers.copy(improvementCosts = Some(expectedAmountInPence)),
-                      journey
->>>>>>> ffc80cda
                     )
                   val (session, journey, draftReturn) = sessionWithState(
                     answers,
@@ -3603,7 +3525,8 @@
                   )
                   val updatedDraftReturn              = commonUpdateDraftReturn(
                     draftReturn,
-                    answers.copy(improvementCosts = Some(expectedAmountInPence))
+                    answers.copy(improvementCosts = Some(expectedAmountInPence)),
+                    journey
                   )
                   val updatedJourney                  = journey.copy(draftReturn = updatedDraftReturn)
                   val updatedSession                  = session.copy(journeyStatus = Some(updatedJourney))
@@ -3627,48 +3550,10 @@
         "the price submitted is valid and the journey was complete" in {
           forAll(acceptedUserTypeGen, acceptedIndividualUserTypeGen) {
             (userType: UserType, individualUserType: IndividualUserType) =>
-<<<<<<< HEAD
               scenarios.foreach { case (formData, expectedAmountInPence) =>
                 withClue(
                   s"For form data $formData and expected amount in pence $expectedAmountInPence: "
                 ) {
-=======
-              scenarios.foreach {
-                case (formData, expectedAmountInPence) =>
-                  withClue(
-                    s"For form data $formData and expected amount in pence $expectedAmountInPence: "
-                  ) {
-
-                    val answers                         = sample[CompleteAcquisitionDetailsAnswers]
-                      .copy(
-                        acquisitionDate = acquisitionDate,
-                        rebasedAcquisitionPrice = Some(sample[AmountInPence]),
-                        improvementCosts = AmountInPence(expectedAmountInPence.value + 1L)
-                      )
-                    val (session, journey, draftReturn) = sessionWithState(
-                      answers,
-                      AssetType.Residential,
-                      true,
-                      userType,
-                      individualUserType,
-                      isAmend = true
-                    )
-                    val updatedDraftReturn              = commonUpdateDraftReturn(
-                      draftReturn,
-                      answers.copy(improvementCosts = expectedAmountInPence),
-                      journey
-                    )
-                    val updatedJourney                  =
-                      journey.copy(draftReturn = updatedDraftReturn).withForceDisplayGainOrLossAfterReliefsForAmends
-                    val updatedSession                  = session.copy(journeyStatus = Some(updatedJourney))
-
-                    inSequence {
-                      mockAuthWithNoRetrievals()
-                      mockGetSession(session)
-                      mockStoreDraftReturn(updatedJourney)(Right(()))
-                      mockStoreSession(updatedSession)(Right(()))
-                    }
->>>>>>> ffc80cda
 
                   val answers                         = sample[CompleteAcquisitionDetailsAnswers]
                     .copy(
@@ -3686,7 +3571,8 @@
                   )
                   val updatedDraftReturn              = commonUpdateDraftReturn(
                     draftReturn,
-                    answers.copy(improvementCosts = expectedAmountInPence)
+                    answers.copy(improvementCosts = expectedAmountInPence),
+                    journey
                   )
                   val updatedJourney                  =
                     journey.copy(draftReturn = updatedDraftReturn).withForceDisplayGainOrLossAfterReliefsForAmends
@@ -4281,7 +4167,6 @@
         "the price submitted is valid and the journey was incomplete" in {
           forAll(acceptedUserTypeGen, acceptedIndividualUserTypeGen) {
             (userType: UserType, individualUserType: IndividualUserType) =>
-<<<<<<< HEAD
               scenarios.foreach { case (formData, expectedAmountInPence) =>
                 withClue(
                   s"For form data $formData and expected amount in pence $expectedAmountInPence: "
@@ -4290,30 +4175,6 @@
                     IncompleteAcquisitionDetailsAnswers.empty.copy(
                       improvementCosts = Some(sample[AmountInPence]),
                       acquisitionDate = Some(sample[AcquisitionDate])
-=======
-              scenarios.foreach {
-                case (formData, expectedAmountInPence) =>
-                  withClue(
-                    s"For form data $formData and expected amount in pence $expectedAmountInPence: "
-                  ) {
-                    val answers                         =
-                      IncompleteAcquisitionDetailsAnswers.empty.copy(
-                        improvementCosts = Some(sample[AmountInPence]),
-                        acquisitionDate = Some(sample[AcquisitionDate])
-                      )
-                    val (session, journey, draftReturn) = sessionWithState(
-                      answers,
-                      sample[AssetType],
-                      sample[Boolean],
-                      userType,
-                      individualUserType,
-                      isAmend = true
-                    )
-                    val updatedDraftReturn              = commonUpdateDraftReturn(
-                      draftReturn,
-                      answers.copy(acquisitionFees = Some(expectedAmountInPence)),
-                      journey
->>>>>>> ffc80cda
                     )
                   val (session, journey, draftReturn) = sessionWithState(
                     answers,
@@ -4325,7 +4186,8 @@
                   )
                   val updatedDraftReturn              = commonUpdateDraftReturn(
                     draftReturn,
-                    answers.copy(acquisitionFees = Some(expectedAmountInPence))
+                    answers.copy(acquisitionFees = Some(expectedAmountInPence)),
+                    journey
                   )
 
                   val updatedJourney =
@@ -4351,7 +4213,6 @@
         "the price submitted is valid and the journey was complete" in {
           forAll(acceptedUserTypeGen, acceptedIndividualUserTypeGen) {
             (userType: UserType, individualUserType: IndividualUserType) =>
-<<<<<<< HEAD
               scenarios.foreach { case (formData, expectedAmountInPence) =>
                 withClue(
                   s"For form data $formData and expected amount in pence $expectedAmountInPence: "
@@ -4368,41 +4229,11 @@
                   )
                   val updatedDraftReturn              = commonUpdateDraftReturn(
                     draftReturn,
-                    answers.copy(acquisitionFees = expectedAmountInPence)
+                    answers.copy(acquisitionFees = expectedAmountInPence),
+                    journey
                   )
                   val updatedJourney                  = journey.copy(draftReturn = updatedDraftReturn)
                   val updatedSession                  = session.copy(journeyStatus = Some(updatedJourney))
-=======
-              scenarios.foreach {
-                case (formData, expectedAmountInPence) =>
-                  withClue(
-                    s"For form data $formData and expected amount in pence $expectedAmountInPence: "
-                  ) {
-                    val answers                         =
-                      sample[CompleteAcquisitionDetailsAnswers]
-                        .copy(acquisitionFees = AmountInPence(expectedAmountInPence.value + 1L))
-                    val (session, journey, draftReturn) = sessionWithState(
-                      answers,
-                      sample[AssetType],
-                      sample[Boolean],
-                      userType,
-                      individualUserType
-                    )
-                    val updatedDraftReturn              = commonUpdateDraftReturn(
-                      draftReturn,
-                      answers.copy(acquisitionFees = expectedAmountInPence),
-                      journey
-                    )
-                    val updatedJourney                  = journey.copy(draftReturn = updatedDraftReturn)
-                    val updatedSession                  = session.copy(journeyStatus = Some(updatedJourney))
-
-                    inSequence {
-                      mockAuthWithNoRetrievals()
-                      mockGetSession(session)
-                      mockStoreDraftReturn(updatedJourney)(Right(()))
-                      mockStoreSession(updatedSession)(Right(()))
-                    }
->>>>>>> ffc80cda
 
                   inSequence {
                     mockAuthWithNoRetrievals()
