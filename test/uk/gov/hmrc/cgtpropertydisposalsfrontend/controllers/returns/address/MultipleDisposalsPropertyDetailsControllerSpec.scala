--- conflicted
+++ resolved
@@ -30,30 +30,22 @@
 import play.api.test.Helpers._
 import uk.gov.hmrc.cgtpropertydisposalsfrontend.controllers
 import uk.gov.hmrc.cgtpropertydisposalsfrontend.controllers.AmountOfMoneyErrorScenarios.amountOfMoneyErrorScenarios
-import uk.gov.hmrc.cgtpropertydisposalsfrontend.controllers.{AddressControllerSpec, DateErrorScenarios}
 import uk.gov.hmrc.cgtpropertydisposalsfrontend.controllers.onboarding.RedirectToStartBehaviour
 import uk.gov.hmrc.cgtpropertydisposalsfrontend.controllers.returns.ReturnsServiceSupport
 import uk.gov.hmrc.cgtpropertydisposalsfrontend.controllers.returns.address.{routes => returnsAddressRoutes}
-import uk.gov.hmrc.cgtpropertydisposalsfrontend.models.{Error, LocalDateUtils, SessionData, TaxYear}
+import uk.gov.hmrc.cgtpropertydisposalsfrontend.controllers.{AddressControllerSpec, DateErrorScenarios}
 import uk.gov.hmrc.cgtpropertydisposalsfrontend.models.Generators._
 import uk.gov.hmrc.cgtpropertydisposalsfrontend.models.JourneyStatus.FillingOutReturn
+import uk.gov.hmrc.cgtpropertydisposalsfrontend.models.address.Address.{NonUkAddress, UkAddress}
 import uk.gov.hmrc.cgtpropertydisposalsfrontend.models.address.{Address, Postcode}
-import uk.gov.hmrc.cgtpropertydisposalsfrontend.models.address.Address.{NonUkAddress, UkAddress}
 import uk.gov.hmrc.cgtpropertydisposalsfrontend.models.finance.AmountInPence
 import uk.gov.hmrc.cgtpropertydisposalsfrontend.models.ids.GGCredId
 import uk.gov.hmrc.cgtpropertydisposalsfrontend.models.onboarding.SubscribedDetails
-<<<<<<< HEAD
-import uk.gov.hmrc.cgtpropertydisposalsfrontend.models.returns.{DisposalDate, DraftMultipleDisposalsReturn, DraftReturn, DraftSingleDisposalReturn}
 import uk.gov.hmrc.cgtpropertydisposalsfrontend.models.returns.ExamplePropertyDetailsAnswers.{CompleteExamplePropertyDetailsAnswers, IncompleteExamplePropertyDetailsAnswers}
 import uk.gov.hmrc.cgtpropertydisposalsfrontend.models.returns.MultipleDisposalsTriageAnswers.{CompleteMultipleDisposalsTriageAnswers, IncompleteMultipleDisposalsTriageAnswers}
 import uk.gov.hmrc.cgtpropertydisposalsfrontend.models.returns.SingleDisposalTriageAnswers.CompleteSingleDisposalTriageAnswers
-import uk.gov.hmrc.cgtpropertydisposalsfrontend.models.returns.{AssetType, DraftMultipleDisposalsReturn, DraftReturn, DraftSingleDisposalReturn}
-=======
-import uk.gov.hmrc.cgtpropertydisposalsfrontend.models.returns.{AssetType, CompletionDate, DisposalDate, DraftReturn, MultipleDisposalsDraftReturn, SingleDisposalDraftReturn}
-import uk.gov.hmrc.cgtpropertydisposalsfrontend.models.returns.ExamplePropertyDetailsAnswers.{CompleteExamplePropertyDetailsAnswers, IncompleteExamplePropertyDetailsAnswers}
-import uk.gov.hmrc.cgtpropertydisposalsfrontend.models.returns.MultipleDisposalsTriageAnswers.{CompleteMultipleDisposalsTriageAnswers, IncompleteMultipleDisposalsTriageAnswers}
-import uk.gov.hmrc.cgtpropertydisposalsfrontend.models.returns.SingleDisposalTriageAnswers.CompleteSingleDisposalTriageAnswers
->>>>>>> b954c1c4
+import uk.gov.hmrc.cgtpropertydisposalsfrontend.models.returns._
+import uk.gov.hmrc.cgtpropertydisposalsfrontend.models.{Error, LocalDateUtils, SessionData, TaxYear}
 import uk.gov.hmrc.cgtpropertydisposalsfrontend.services.returns.ReturnsService
 
 import scala.collection.JavaConverters._
@@ -258,7 +250,6 @@
             routes.PropertyDetailsController.checkYourAnswers()
           )
         }
-
       }
 
       "redirect to the enter postcode page" when {
@@ -912,7 +903,7 @@
               SessionData.empty.copy(
                 journeyStatus = Some(
                   sample[FillingOutReturn].copy(
-                    draftReturn = sample[MultipleDisposalsDraftReturn].copy(
+                    draftReturn = sample[DraftMultipleDisposalsReturn].copy(
                       triageAnswers = sample[IncompleteMultipleDisposalsTriageAnswers].copy(completionDate = None)
                     )
                   )
@@ -1036,7 +1027,7 @@
               SessionData.empty.copy(
                 journeyStatus = Some(
                   sample[FillingOutReturn].copy(
-                    draftReturn = sample[MultipleDisposalsDraftReturn].copy(
+                    draftReturn = sample[DraftMultipleDisposalsReturn].copy(
                       triageAnswers = sample[IncompleteMultipleDisposalsTriageAnswers].copy(completionDate = None)
                     )
                   )
@@ -1058,17 +1049,12 @@
             disposalDate = Some(disposalDate)
           )
 
-<<<<<<< HEAD
           val draftReturn = sample[DraftMultipleDisposalsReturn].copy(
-            triageAnswers                 = sample[CompleteMultipleDisposalsTriageAnswers].copy(taxYear = taxYear),
-=======
-          val draftReturn = sample[MultipleDisposalsDraftReturn].copy(
             triageAnswers = sample[CompleteMultipleDisposalsTriageAnswers]
               .copy(
                 taxYear        = taxYear,
                 completionDate = CompletionDate(taxYear.endDateExclusive)
               ),
->>>>>>> b954c1c4
             examplePropertyDetailsAnswers = Some(answers)
           )
 
@@ -1105,7 +1091,10 @@
                 journeyStatus = Some(
                   sample[FillingOutReturn].copy(
                     draftReturn = sample[DraftMultipleDisposalsReturn].copy(
-                      triageAnswers                 = sample[CompleteMultipleDisposalsTriageAnswers].copy(taxYear = taxYear),
+                      triageAnswers = sample[CompleteMultipleDisposalsTriageAnswers].copy(
+                        taxYear        = taxYear,
+                        completionDate = CompletionDate(taxYear.endDateExclusive.minusDays(10L))
+                      ),
                       examplePropertyDetailsAnswers = None
                     )
                   )
@@ -1151,7 +1140,7 @@
         "the date entered is too far in past" in {
           val param1 = taxYear.startDateInclusive.getYear.toString
           val param2 = taxYear.endDateExclusive.getYear.toString
-          testFormError(formData(LocalDateUtils.today().minusYears(2L)))(
+          testFormError(formData(taxYear.startDateInclusive.minusYears(2L)))(
             s"$key.error.tooFarInPast",
             Seq(param1, param2)
           )
@@ -1196,17 +1185,12 @@
               disposalDate = Some(disposalDate)
             )
 
-<<<<<<< HEAD
             val oldDraftReturn = sample[DraftMultipleDisposalsReturn].copy(
-              triageAnswers                 = sample[CompleteMultipleDisposalsTriageAnswers].copy(taxYear = taxYear),
-=======
-            val oldDraftReturn = sample[MultipleDisposalsDraftReturn].copy(
               triageAnswers = sample[CompleteMultipleDisposalsTriageAnswers]
                 .copy(
-                  completionDate = CompletionDate(taxYear.endDateExclusive),
-                  taxYear        = taxYear
+                  taxYear        = taxYear,
+                  completionDate = CompletionDate(taxYear.endDateExclusive)
                 ),
->>>>>>> b954c1c4
               examplePropertyDetailsAnswers = Some(answers)
             )
 
@@ -1235,17 +1219,12 @@
               disposalDate = disposalDate
             )
 
-<<<<<<< HEAD
             val oldDraftReturn = sample[DraftMultipleDisposalsReturn].copy(
-              triageAnswers                 = sample[CompleteMultipleDisposalsTriageAnswers].copy(taxYear = taxYear),
-=======
-            val oldDraftReturn = sample[MultipleDisposalsDraftReturn].copy(
               triageAnswers = sample[CompleteMultipleDisposalsTriageAnswers]
                 .copy(
-                  completionDate = CompletionDate(taxYear.endDateExclusive),
-                  taxYear        = taxYear
+                  taxYear        = taxYear,
+                  completionDate = CompletionDate(taxYear.endDateExclusive)
                 ),
->>>>>>> b954c1c4
               examplePropertyDetailsAnswers = Some(answers)
             )
 
@@ -1282,20 +1261,14 @@
               )
             )
 
-<<<<<<< HEAD
             val oldDraftReturn = sample[DraftMultipleDisposalsReturn].copy(
-              triageAnswers                 = sample[CompleteMultipleDisposalsTriageAnswers].copy(taxYear = taxYear),
-=======
-            val oldDraftReturn = sample[MultipleDisposalsDraftReturn].copy(
               triageAnswers = sample[CompleteMultipleDisposalsTriageAnswers]
                 .copy(
-                  completionDate = CompletionDate(taxYear.endDateExclusive),
-                  taxYear        = taxYear
+                  taxYear        = taxYear,
+                  completionDate = CompletionDate(taxYear.endDateExclusive)
                 ),
->>>>>>> b954c1c4
               examplePropertyDetailsAnswers = Some(answers)
             )
-
             val updatedDraftReturn = oldDraftReturn.copy(
               examplePropertyDetailsAnswers = Some(
                 answers.copy(
