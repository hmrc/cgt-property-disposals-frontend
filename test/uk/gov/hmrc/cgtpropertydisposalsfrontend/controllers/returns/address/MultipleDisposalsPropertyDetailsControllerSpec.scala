--- conflicted
+++ resolved
@@ -933,14 +933,8 @@
           test(
             sample[MultipleDisposalsDraftReturn].copy(
               examplePropertyDetailsAnswers = Some(
-<<<<<<< HEAD
-                sample[CompleteMultipleDisposalsExamplePropertyDetailsAnswers].copy(
+                sample[CompleteExamplePropertyDetailsAnswers].copy(
                   disposalDate = disposalDate
-=======
-                sample[CompleteExamplePropertyDetailsAnswers].copy(
-                  address      = sample[UkAddress],
-                  disposalDate = sample[DisposalDate].copy(value = LocalDateUtils.today())
->>>>>>> 4f3465ef
                 )
               )
             ),
@@ -1115,14 +1109,8 @@
           }
 
           "the user has already answered the question" in {
-<<<<<<< HEAD
-            val answers = sample[CompleteMultipleDisposalsExamplePropertyDetailsAnswers].copy(
-              disposalDate = disposalDate
-=======
             val answers = sample[CompleteExamplePropertyDetailsAnswers].copy(
-              disposalPrice = AmountInPence.fromPounds(1),
               disposalDate  = disposalDate
->>>>>>> 4f3465ef
             )
 
             val oldDraftReturn = sample[MultipleDisposalsDraftReturn].copy(
