/*
 * Copyright 2020 HM Revenue & Customs
 *
 * Licensed under the Apache License, Version 2.0 (the "License");
 * you may not use this file except in compliance with the License.
 * You may obtain a copy of the License at
 *
 *     http://www.apache.org/licenses/LICENSE-2.0
 *
 * Unless required by applicable law or agreed to in writing, software
 * distributed under the License is distributed on an "AS IS" BASIS,
 * WITHOUT WARRANTIES OR CONDITIONS OF ANY KIND, either express or implied.
 * See the License for the specific language governing permissions and
 * limitations under the License.
 */

package uk.gov.hmrc.cgtpropertydisposalsfrontend.controllers.returns.disposaldetails

import org.jsoup.nodes.Document
import org.scalacheck.Gen
import org.scalatest.Matchers
import org.scalatestplus.scalacheck.ScalaCheckDrivenPropertyChecks
import play.api.i18n.MessagesApi
import play.api.inject.bind
import play.api.inject.guice.GuiceableModule
import play.api.mvc.Result
import play.api.test.FakeRequest
import play.api.test.Helpers._
import uk.gov.hmrc.auth.core.AuthConnector
import uk.gov.hmrc.cgtpropertydisposalsfrontend.controllers
import uk.gov.hmrc.cgtpropertydisposalsfrontend.controllers.AmountOfMoneyErrorScenarios._
import uk.gov.hmrc.cgtpropertydisposalsfrontend.controllers.onboarding.RedirectToStartBehaviour
import uk.gov.hmrc.cgtpropertydisposalsfrontend.controllers.returns.{ReturnsServiceSupport, StartingToAmendToFillingOutReturnSpecBehaviour}
import uk.gov.hmrc.cgtpropertydisposalsfrontend.controllers.{AuthSupport, ControllerSpec, SessionSupport}
import uk.gov.hmrc.cgtpropertydisposalsfrontend.models.generators.Generators._
import uk.gov.hmrc.cgtpropertydisposalsfrontend.models.generators.DisposalMethodGen._
import uk.gov.hmrc.cgtpropertydisposalsfrontend.models.generators.DisposalDetailsGen._
import uk.gov.hmrc.cgtpropertydisposalsfrontend.models.generators.DraftReturnGen._
import uk.gov.hmrc.cgtpropertydisposalsfrontend.models.generators.IdGen._
import uk.gov.hmrc.cgtpropertydisposalsfrontend.models.generators.JourneyStatusGen._
import uk.gov.hmrc.cgtpropertydisposalsfrontend.models.generators.MoneyGen._
import uk.gov.hmrc.cgtpropertydisposalsfrontend.models.generators.NameGen._
import uk.gov.hmrc.cgtpropertydisposalsfrontend.models.generators.ReliefDetailsGen._
import uk.gov.hmrc.cgtpropertydisposalsfrontend.models.generators.RepresenteeAnswersGen._
import uk.gov.hmrc.cgtpropertydisposalsfrontend.models.generators.ReturnGen._
import uk.gov.hmrc.cgtpropertydisposalsfrontend.models.generators.SubscribedDetailsGen._
import uk.gov.hmrc.cgtpropertydisposalsfrontend.models.generators.TriageQuestionsGen._
import uk.gov.hmrc.cgtpropertydisposalsfrontend.models.generators.UserTypeGen._
import uk.gov.hmrc.cgtpropertydisposalsfrontend.models.JourneyStatus.{FillingOutReturn, StartingToAmendReturn}
import uk.gov.hmrc.cgtpropertydisposalsfrontend.models.address.Country
import uk.gov.hmrc.cgtpropertydisposalsfrontend.models.finance.AmountInPence
import uk.gov.hmrc.cgtpropertydisposalsfrontend.models.finance.MoneyUtils.formatAmountOfMoneyWithPoundSign
import uk.gov.hmrc.cgtpropertydisposalsfrontend.models.ids.{AgentReferenceNumber, UUIDGenerator}
import uk.gov.hmrc.cgtpropertydisposalsfrontend.models.name.{IndividualName, TrustName}
import uk.gov.hmrc.cgtpropertydisposalsfrontend.models.onboarding.SubscribedDetails
import uk.gov.hmrc.cgtpropertydisposalsfrontend.models.returns.DisposalDetailsAnswers.{CompleteDisposalDetailsAnswers, IncompleteDisposalDetailsAnswers}
import uk.gov.hmrc.cgtpropertydisposalsfrontend.models.returns.IndividualUserType.{Capacitor, PersonalRepresentative, PersonalRepresentativeInPeriodOfAdmin, Self}
import uk.gov.hmrc.cgtpropertydisposalsfrontend.models.returns.ReliefDetailsAnswers.CompleteReliefDetailsAnswers
import uk.gov.hmrc.cgtpropertydisposalsfrontend.models.returns.RepresenteeAnswers.CompleteRepresenteeAnswers
import uk.gov.hmrc.cgtpropertydisposalsfrontend.models.returns.SingleDisposalTriageAnswers.{CompleteSingleDisposalTriageAnswers, IncompleteSingleDisposalTriageAnswers}
import uk.gov.hmrc.cgtpropertydisposalsfrontend.models.returns.{AmendReturnData, AssetType, DisposalDetailsAnswers, DisposalMethod, DraftSingleDisposalReturn, DraftSingleIndirectDisposalReturn, IndividualUserType, ShareOfProperty}
import uk.gov.hmrc.cgtpropertydisposalsfrontend.models.{Error, SessionData, UserType}
import uk.gov.hmrc.cgtpropertydisposalsfrontend.repos.SessionStore
import uk.gov.hmrc.cgtpropertydisposalsfrontend.services.returns.ReturnsService

import scala.concurrent.Future

class DisposalDetailsControllerSpec
    extends ControllerSpec
    with AuthSupport
    with SessionSupport
    with ReturnsServiceSupport
    with ScalaCheckDrivenPropertyChecks
    with RedirectToStartBehaviour
    with StartingToAmendToFillingOutReturnSpecBehaviour {

  import DisposalDetailsControllerSpec._

  val mockUUIDGenerator: UUIDGenerator = mock[UUIDGenerator]

  override val overrideBindings =
    List[GuiceableModule](
      bind[AuthConnector].toInstance(mockAuthConnector),
      bind[SessionStore].toInstance(mockSessionStore),
      bind[ReturnsService].toInstance(mockReturnsService),
      bind[UUIDGenerator].toInstance(mockUUIDGenerator)
    )

  lazy val controller = instanceOf[DisposalDetailsController]

  implicit lazy val messagesApi: MessagesApi = controller.messagesApi

  def redirectToStartBehaviour(performAction: () => Future[Result]) =
    redirectToStartWhenInvalidJourney(
      performAction,
      {
        case _: FillingOutReturn      => true
        case _: StartingToAmendReturn => true
        case _                        => false
      }
    )

  def setNameForUserType(
    userType: UserType
  ): Either[TrustName, IndividualName] =
    userType match {
      case UserType.Organisation => Left(sample[TrustName])
      case _                     => Right(sample[IndividualName])
    }

  def setAgentReferenceNumber(
    userType: UserType
  ): Option[AgentReferenceNumber] =
    userType match {
      case UserType.Agent => Some(sample[AgentReferenceNumber])
      case _              => None
    }

  def fillingOutReturn(
    disposalMethod: DisposalMethod,
    userType: UserType,
    individualUserType: Option[IndividualUserType],
    isAmend: Boolean
  ): (FillingOutReturn, DraftSingleDisposalReturn) = {
    val answers            = sample[CompleteSingleDisposalTriageAnswers].copy(
      disposalMethod = disposalMethod,
      individualUserType = individualUserType
    )
    val reliefDetails      =
      if (individualUserType.contains(IndividualUserType.PersonalRepresentativeInPeriodOfAdmin))
        sample[CompleteReliefDetailsAnswers].copy(
          lettingsRelief = AmountInPence.zero
        )
      else sample[CompleteReliefDetailsAnswers]
    val representeeAnswers = individualUserType.flatMap {
      case Self => None
      case _    => Some(sample[CompleteRepresenteeAnswers].copy(isFirstReturn = true))
    }
    val subscribedDetails  = sample[SubscribedDetails].copy(
      name = setNameForUserType(userType)
    )
    val draftReturn        = sample[DraftSingleDisposalReturn].copy(
      triageAnswers = answers,
      representeeAnswers = representeeAnswers,
      reliefDetailsAnswers = Some(reliefDetails)
    )

    val fillingOutReturn = sample[FillingOutReturn].copy(
      draftReturn = draftReturn,
      subscribedDetails = subscribedDetails,
      agentReferenceNumber = setAgentReferenceNumber(userType),
      amendReturnData = if (isAmend) Some(sample[AmendReturnData]) else None,
      previousSentReturns = None
    )

    fillingOutReturn -> draftReturn
  }

  def sessionWithDisposalDetailsAnswers(
    answers: Option[DisposalDetailsAnswers],
    disposalMethod: DisposalMethod,
    userType: UserType,
    individualUserType: Option[IndividualUserType],
    isAmend: Boolean
  ): (SessionData, FillingOutReturn, DraftSingleDisposalReturn) = {

    val (journey, draftReturn) = fillingOutReturn(
      disposalMethod,
      userType,
      individualUserType,
      isAmend
    )
    val updatedDraftReturn     = draftReturn.copy(disposalDetailsAnswers = answers)
    val updatedJourney         = journey.copy(draftReturn = updatedDraftReturn)
    val sessionData            = SessionData.empty.copy(
      journeyStatus = Some(updatedJourney),
      userType = Some(userType)
    )

    (sessionData, updatedJourney, updatedDraftReturn)

  }

  def sessionWithDisposalDetailsAnswers(
    answers: DisposalDetailsAnswers,
    disposalMethod: DisposalMethod,
    userType: UserType,
    individualUserType: Option[IndividualUserType],
    isAmend: Boolean = false
  ): (SessionData, FillingOutReturn, DraftSingleDisposalReturn) =
    sessionWithDisposalDetailsAnswers(
      Some(answers),
      disposalMethod,
      userType,
      individualUserType,
      isAmend
    )

  def fillingOutIndirectReturn(
    disposalMethod: DisposalMethod,
    userType: UserType,
    individualUserType: Option[IndividualUserType],
    isAmend: Boolean
  ): (FillingOutReturn, DraftSingleIndirectDisposalReturn) = {

    val country = Country("NZ")

    val answers = sample[CompleteSingleDisposalTriageAnswers].copy(
      disposalMethod = disposalMethod,
      individualUserType = individualUserType,
      assetType = AssetType.IndirectDisposal,
      countryOfResidence = country
    )

    val subscribedDetails = sample[SubscribedDetails].copy(
      name = setNameForUserType(userType)
    )
    val draftReturn       = sample[DraftSingleIndirectDisposalReturn].copy(
      triageAnswers = answers
    )

    val fillingOutReturn = sample[FillingOutReturn].copy(
      draftReturn = draftReturn,
      subscribedDetails = subscribedDetails,
      agentReferenceNumber = setAgentReferenceNumber(userType),
      amendReturnData = if (isAmend) Some(sample[AmendReturnData]) else None
    )

    fillingOutReturn -> draftReturn
  }

  def sessionWithIndirectDisposalDetailsAnswers(
    answers: Option[DisposalDetailsAnswers],
    disposalMethod: DisposalMethod,
    userType: UserType,
    individualUserType: Option[IndividualUserType],
    isAmend: Boolean
  ): (SessionData, FillingOutReturn, DraftSingleIndirectDisposalReturn) = {

    val (journey, draftReturn) = fillingOutIndirectReturn(
      disposalMethod,
      userType,
      individualUserType,
      isAmend
    )

    val updatedDraftReturn = draftReturn.copy(
      disposalDetailsAnswers = answers
    )
    val updatedJourney     = journey.copy(draftReturn = updatedDraftReturn)
    val sessionData        = SessionData.empty.copy(
      journeyStatus = Some(updatedJourney),
      userType = Some(userType)
    )

    (sessionData, updatedJourney, updatedDraftReturn)

  }

  def sessionWithIndirectDisposalDetailsAnswers(
    answers: DisposalDetailsAnswers,
    disposalMethod: DisposalMethod,
    userType: UserType,
    individualUserType: Option[IndividualUserType],
    isAmend: Boolean = false
  ): (SessionData, FillingOutReturn, DraftSingleIndirectDisposalReturn) =
    sessionWithIndirectDisposalDetailsAnswers(
      Some(answers),
      disposalMethod,
      userType,
      individualUserType,
      isAmend
    )

  val acceptedUserTypeGen: Gen[UserType] = userTypeGen.filter {
    case UserType.Agent | UserType.Organisation | UserType.Individual => true
    case _                                                            => false
  }

  val acceptedIndividualUserType: Gen[IndividualUserType] =
    individualUserTypeGen.filter {
      case Self | Capacitor | PersonalRepresentative | PersonalRepresentativeInPeriodOfAdmin => true
      case _                                                                                 => false
    }

  "DisposalDetailsController" when {

    "handling requests to display the how much did you own page" must {

      def performAction(): Future[Result] =
        controller.howMuchDidYouOwn()(FakeRequest())

      behave like redirectToStartBehaviour(performAction)

      behave like amendReturnToFillingOutReturnSpecBehaviour(
        controller.howMuchDidYouOwn(),
        mockUUIDGenerator
      )

      "display the page" when {

        "the user has not answered the question before" in {
          forAll(
            acceptedUserTypeGen,
            disposalMethodGen,
            acceptedIndividualUserType
          ) {
            (
              userType: UserType,
              disposalMethod: DisposalMethod,
              individualUserType: IndividualUserType
            ) =>
              inSequence {
                mockAuthWithNoRetrievals()
                mockGetSession(
                  sessionWithDisposalDetailsAnswers(
                    None,
                    disposalMethod,
                    userType,
                    Some(individualUserType),
                    isAmend = false
                  )._1
                )
              }

              val userMsgKey = userMessageKey(individualUserType, userType)
              checkPageIsDisplayed(
                performAction(),
                messageFromMessageKey(s"shareOfProperty$userMsgKey.title")
              )
          }
        }

        "the user has answered the question before but has " +
          "not completed the disposal detail section" in {
            forAll(
              acceptedUserTypeGen,
              disposalMethodGen,
              acceptedIndividualUserType
            ) {
              (
                userType: UserType,
                disposalMethod: DisposalMethod,
                individualUserType: IndividualUserType
              ) =>
                inSequence {
                  mockAuthWithNoRetrievals()
                  mockGetSession(
                    sessionWithDisposalDetailsAnswers(
                      IncompleteDisposalDetailsAnswers.empty.copy(
                        shareOfProperty = Some(ShareOfProperty.Other(12.34))
                      ),
                      disposalMethod,
                      userType,
                      Some(individualUserType)
                    )._1
                  )
                }
                val userMsgKey = userMessageKey(individualUserType, userType)
                checkPageIsDisplayed(
                  performAction(),
                  messageFromMessageKey(s"shareOfProperty$userMsgKey.title"),
                  doc => doc.select("#percentageShare").attr("value") shouldBe "12.34"
                )
            }
          }

        "the user has answered the question before but has " +
          "completed the disposal detail section" in {
            forAll(
              acceptedUserTypeGen,
              disposalMethodGen,
              acceptedIndividualUserType
            ) {
              (
                userType: UserType,
                disposalMethod: DisposalMethod,
                individualUserType: IndividualUserType
              ) =>
                inSequence {
                  mockAuthWithNoRetrievals()
                  mockGetSession(
                    sessionWithDisposalDetailsAnswers(
                      sample[CompleteDisposalDetailsAnswers].copy(
                        shareOfProperty = ShareOfProperty.Other(12.34)
                      ),
                      disposalMethod,
                      userType,
                      Some(individualUserType)
                    )._1
                  )
                }
                val userMsgKey = userMessageKey(individualUserType, userType)
                checkPageIsDisplayed(
                  performAction(),
                  messageFromMessageKey(s"shareOfProperty$userMsgKey.title"),
                  doc => doc.select("#percentageShare").attr("value") shouldBe "12.34"
                )
            }
          }

      }

    }

    "handling submitted answers to the how much did you own page" must {

      def performAction(data: Seq[(String, String)]): Future[Result] =
        controller.howMuchDidYouOwnSubmit()(
          FakeRequest().withFormUrlEncodedBody(data: _*)
        )

      def updateDraftReturn(
        d: DraftSingleDisposalReturn,
        newAnswers: DisposalDetailsAnswers,
        isFurtherOrAmendReturn: Boolean
      ) =
        d.copy(
          disposalDetailsAnswers = Some(newAnswers),
          acquisitionDetailsAnswers = None,
          initialGainOrLoss = None,
          reliefDetailsAnswers = d.reliefDetailsAnswers
            .map(_.unsetPrrAndLettingRelief(d.triageAnswers.isPeriodOfAdmin)),
          exemptionAndLossesAnswers = if (isFurtherOrAmendReturn) None else d.exemptionAndLossesAnswers,
          yearToDateLiabilityAnswers = d.yearToDateLiabilityAnswers
            .flatMap(_.unsetAllButIncomeDetails()),
          gainOrLossAfterReliefs = None
        )

      behave like redirectToStartBehaviour(() => performAction(Seq.empty))

      behave like amendReturnToFillingOutReturnSpecBehaviour(
        controller.howMuchDidYouOwnSubmit(),
        mockUUIDGenerator
      )

      "show a form error" when {

        def test(
          data: (String, String)*
        )(
          expectedErrorMessageKey: String
        )(
          disposalMethod: DisposalMethod,
          userType: UserType,
          individualUserType: IndividualUserType
        ) = {
          inSequence {
            mockAuthWithNoRetrievals()
            mockGetSession(
              sessionWithDisposalDetailsAnswers(
                sample[CompleteDisposalDetailsAnswers],
                disposalMethod,
                userType,
                Some(individualUserType)
              )._1
            )
          }

          val userMsgKey = userMessageKey(individualUserType, userType)

          checkPageIsDisplayed(
            performAction(data),
            messageFromMessageKey(s"shareOfProperty$userMsgKey.title"),
            doc =>
              doc
                .select("#error-summary-display > ul > li > a")
                .text() shouldBe messageFromMessageKey(
                expectedErrorMessageKey
              ),
            BAD_REQUEST
          )
        }

        "nothing is submitted" in {
          forAll(
            acceptedUserTypeGen,
            disposalMethodGen,
            acceptedIndividualUserType
          ) {
            (
              userType: UserType,
              disposalMethod: DisposalMethod,
              individualUserType: IndividualUserType
            ) =>
              val userMsgKey = userMessageKey(individualUserType, userType)
              test()(s"shareOfProperty$userMsgKey.error.required")(
                disposalMethod,
                userType,
                individualUserType
              )
          }
        }

        "other is selected but no percentage is submitted" in {
          forAll(
            acceptedUserTypeGen,
            disposalMethodGen,
            acceptedIndividualUserType
          ) {
            (
              userType: UserType,
              disposalMethod: DisposalMethod,
              individualUserType: IndividualUserType
            ) =>
              val userMsgKey = userMessageKey(individualUserType, userType)
              test("shareOfProperty" -> "2")(
                s"percentageShare$userMsgKey.error.required"
              )(
                disposalMethod,
                userType,
                individualUserType
              )
          }
        }

        "the number is less than zero" in {
          forAll(
            acceptedUserTypeGen,
            disposalMethodGen,
            acceptedIndividualUserType
          ) {
            (
              userType: UserType,
              disposalMethod: DisposalMethod,
              individualUserType: IndividualUserType
            ) =>
              val userMsgKey = userMessageKey(individualUserType, userType)
              test("shareOfProperty" -> "2", "percentageShare" -> "-1")(
                s"percentageShare$userMsgKey.error.tooSmall"
              )(
                disposalMethod,
                userType,
                individualUserType
              )
          }
        }

        "the number is greater than 100" in {
          forAll(
            acceptedUserTypeGen,
            disposalMethodGen,
            acceptedIndividualUserType
          ) {
            (
              userType: UserType,
              disposalMethod: DisposalMethod,
              individualUserType: IndividualUserType
            ) =>
              val userMsgKey = userMessageKey(individualUserType, userType)
              test("shareOfProperty" -> "2", "percentageShare" -> "101")(
                s"percentageShare$userMsgKey.error.tooLarge"
              )(
                disposalMethod,
                userType,
                individualUserType
              )
          }
        }

        "the number has more than two decimal places" in {
          forAll(
            acceptedUserTypeGen,
            disposalMethodGen,
            acceptedIndividualUserType
          ) {
            (
              userType: UserType,
              disposalMethod: DisposalMethod,
              individualUserType: IndividualUserType
            ) =>
              val userMsgKey = userMessageKey(individualUserType, userType)
              test("shareOfProperty" -> "2", "percentageShare" -> "1.234")(
                s"percentageShare$userMsgKey.error.tooManyDecimals"
              )(disposalMethod, userType, individualUserType)
          }
        }

        "the submitted value for shareOfProperty is not an integer" in {
          forAll(
            acceptedUserTypeGen,
            disposalMethodGen,
            acceptedIndividualUserType
          ) {
            (
              userType: UserType,
              disposalMethod: DisposalMethod,
              individualUserType: IndividualUserType
            ) =>
              val userMsgKey = userMessageKey(individualUserType, userType)
              test("shareOfProperty" -> "abc")(
                s"shareOfProperty$userMsgKey.error.invalid"
              )(
                disposalMethod,
                userType,
                individualUserType
              )
          }
        }

        "the submitted value for shareOfProperty is an integer but is not recognised" in {
          forAll(
            acceptedUserTypeGen,
            disposalMethodGen,
            acceptedIndividualUserType
          ) {
            (
              userType: UserType,
              disposalMethod: DisposalMethod,
              individualUserType: IndividualUserType
            ) =>
              val userMsgKey = userMessageKey(individualUserType, userType)
              test("shareOfProperty" -> "3")(
                s"shareOfProperty$userMsgKey.error.invalid"
              )(
                disposalMethod,
                userType,
                individualUserType
              )
          }
        }

      }

      "show an error page" when {

        "there is an error updating the draft return" in {
          forAll(
            acceptedUserTypeGen,
            disposalMethodGen,
            acceptedIndividualUserType
          ) {
            (
              userType: UserType,
              disposalMethod: DisposalMethod,
              individualUserType: IndividualUserType
            ) =>
              val currentAnswers                  = sample[CompleteDisposalDetailsAnswers]
                .copy(shareOfProperty = ShareOfProperty.Half)
              val (session, journey, draftReturn) =
                sessionWithDisposalDetailsAnswers(
                  currentAnswers,
                  disposalMethod,
                  userType,
                  Some(individualUserType),
                  isAmend = false
                )
              val newShare                        = ShareOfProperty.Full
              val newDraftReturn                  =
                updateDraftReturn(
                  draftReturn,
                  IncompleteDisposalDetailsAnswers(Some(newShare), None, None),
                  isFurtherOrAmendReturn = false
                )
              val newJourney                      = journey.copy(draftReturn = newDraftReturn)

              inSequence {
                mockAuthWithNoRetrievals()
                mockGetSession(session)
                mockStoreDraftReturn(newJourney)(
                  Left(Error(""))
                )
              }

              checkIsTechnicalErrorPage(
                performAction(Seq("shareOfProperty" -> "0"))
              )
          }
        }

        "there is an error updating the session data" in {
          forAll(
            acceptedUserTypeGen,
            disposalMethodGen,
            acceptedIndividualUserType
          ) {
            (
              userType: UserType,
              disposalMethod: DisposalMethod,
              individualUserType: IndividualUserType
            ) =>
              val currentAnswers                  = sample[CompleteDisposalDetailsAnswers]
                .copy(shareOfProperty = ShareOfProperty.Half)
              val (session, journey, draftReturn) =
                sessionWithDisposalDetailsAnswers(
                  currentAnswers,
                  disposalMethod,
                  userType,
                  Some(individualUserType)
                )
              val newShare                        = ShareOfProperty.Full
              val newDraftReturn                  =
                updateDraftReturn(
                  draftReturn,
                  IncompleteDisposalDetailsAnswers(Some(newShare), None, None),
                  isFurtherOrAmendReturn = false
                )
              val newJourney                      = journey.copy(draftReturn = newDraftReturn)

              inSequence {
                mockAuthWithNoRetrievals()
                mockGetSession(session)
                mockStoreDraftReturn(newJourney)(
                  Right(())
                )
                mockStoreSession(
                  session.copy(journeyStatus = Some(newJourney))
                )(Left(Error("")))
              }

              checkIsTechnicalErrorPage(
                performAction(Seq("shareOfProperty" -> "0"))
              )
          }
        }

      }

      "redirect to the cya page" when {

        "the user hasn't ever answered the disposal details question " +
          "and the draft return and session data has been successfully updated" in {
<<<<<<< HEAD
            forAll(
              acceptedUserTypeGen,
              disposalMethodGen,
              acceptedIndividualUserType
            ) {
              (
                userType: UserType,
                disposalMethod: DisposalMethod,
                individualUserType: IndividualUserType
              ) =>
                val (session, journey, draftReturn) =
                  sessionWithDisposalDetailsAnswers(
                    None,
                    disposalMethod,
                    userType,
                    Some(individualUserType),
                    isAmend = true
=======
          forAll(
            acceptedUserTypeGen,
            disposalMethodGen,
            acceptedIndividualUserType
          ) {
            (
              userType: UserType,
              disposalMethod: DisposalMethod,
              individualUserType: IndividualUserType
            ) =>
              val (session, journey, draftReturn) =
                sessionWithDisposalDetailsAnswers(
                  None,
                  disposalMethod,
                  userType,
                  Some(individualUserType),
                  isAmend = true
                )
              val (newShare, newShareValue)       = ShareOfProperty.Full -> "0"
              val updatedAnswers                  = IncompleteDisposalDetailsAnswers.empty.copy(
                shareOfProperty = Some(newShare),
                disposalPrice = None,
                disposalFees = None
              )
              val newDraftReturn                  =
                updateDraftReturn(draftReturn, updatedAnswers, isFurtherOrAmendReturn = true)
              val newJourney                      =
                journey.copy(draftReturn = newDraftReturn).withForceDisplayGainOrLossAfterReliefsForAmends

              inSequence {
                mockAuthWithNoRetrievals()
                mockGetSession(session)
                mockStoreDraftReturn(newJourney)(
                  Right(())
                )
                mockStoreSession(
                  session.copy(
                    journeyStatus = Some(newJourney)
>>>>>>> ffc80cda
                  )
                val (newShare, newShareValue)       = ShareOfProperty.Full -> "0"
                val updatedAnswers                  = IncompleteDisposalDetailsAnswers.empty.copy(
                  shareOfProperty = Some(newShare),
                  disposalPrice = None,
                  disposalFees = None
                )
<<<<<<< HEAD
                val newDraftReturn                  =
                  updateDraftReturn(draftReturn, updatedAnswers)
                val newJourney                      =
                  journey.copy(draftReturn = newDraftReturn).withForceDisplayGainOrLossAfterReliefsForAmends
=======
              val (newShare, newShareValue)       = ShareOfProperty.Half -> "1"
              val updatedAnswers                  = currentAnswers.copy(
                shareOfProperty = Some(newShare),
                disposalPrice = None,
                disposalFees = None
              )
              val newDraftReturn                  =
                updateDraftReturn(draftReturn, updatedAnswers, isFurtherOrAmendReturn = false)
              val newJourney                      = journey.copy(draftReturn = newDraftReturn)
>>>>>>> ffc80cda

                inSequence {
                  mockAuthWithNoRetrievals()
                  mockGetSession(session)
                  mockStoreDraftReturn(newJourney)(
                    Right(())
                  )
                  mockStoreSession(
                    session.copy(
                      journeyStatus = Some(newJourney)
                    )
                  )(Right(()))
                }

                checkIsRedirect(
                  performAction(Seq("shareOfProperty" -> newShareValue)),
                  controllers.returns.disposaldetails.routes.DisposalDetailsController
                    .checkYourAnswers()
                )
            }
          }

        "the user has not answered all of the disposal details questions " +
          "and the draft return and session data has been successfully updated" in {
            forAll(
              acceptedUserTypeGen,
              disposalMethodGen,
              acceptedIndividualUserType
            ) {
              (
                userType: UserType,
                disposalMethod: DisposalMethod,
                individualUserType: IndividualUserType
              ) =>
                val currentAnswers                  = sample[IncompleteDisposalDetailsAnswers]
                  .copy(shareOfProperty = None)
                val (session, journey, draftReturn) =
                  sessionWithDisposalDetailsAnswers(
                    currentAnswers,
                    disposalMethod,
                    userType,
                    Some(individualUserType)
                  )
<<<<<<< HEAD
                val (newShare, newShareValue)       = ShareOfProperty.Half -> "1"
                val updatedAnswers                  = currentAnswers.copy(
                  shareOfProperty = Some(newShare),
                  disposalPrice = None,
                  disposalFees = None
=======

                val (newShare, newShareValue) =
                  ShareOfProperty.Other(percentage) -> "2"

                val newDraftReturn = updateDraftReturn(
                  draftReturn,
                  IncompleteDisposalDetailsAnswers(Some(newShare), None, None),
                  isFurtherOrAmendReturn = false
>>>>>>> ffc80cda
                )
                val newDraftReturn                  =
                  updateDraftReturn(draftReturn, updatedAnswers)
                val newJourney                      = journey.copy(draftReturn = newDraftReturn)

                inSequence {
                  mockAuthWithNoRetrievals()
                  mockGetSession(session)
                  mockStoreDraftReturn(newJourney)(
                    Right(())
                  )
                  mockStoreSession(
                    session.copy(journeyStatus = Some(newJourney))
                  )(Right(()))
                }

                checkIsRedirect(
                  performAction(Seq("shareOfProperty" -> newShareValue)),
                  controllers.returns.disposaldetails.routes.DisposalDetailsController
                    .checkYourAnswers()
                )
            }
          }

        "the user has answered all of the disposal details questions " +
          "and the draft return and session data has been successfully updated" in {
            forAll(
              acceptedUserTypeGen,
              disposalMethodGen,
              acceptedIndividualUserType
            ) {
              (
                userType: UserType,
                disposalMethod: DisposalMethod,
                individualUserType: IndividualUserType
              ) =>
                forAll { c: CompleteDisposalDetailsAnswers =>
                  val currentAnswers                  =
                    c.copy(shareOfProperty = ShareOfProperty.Full)
                  val percentage                      = 40.23
                  val (session, journey, draftReturn) =
                    sessionWithDisposalDetailsAnswers(
                      currentAnswers,
                      disposalMethod,
                      userType,
                      Some(individualUserType)
                    )

                  val (newShare, newShareValue) =
                    ShareOfProperty.Other(percentage) -> "2"

                  val newDraftReturn = updateDraftReturn(
                    draftReturn,
                    IncompleteDisposalDetailsAnswers(Some(newShare), None, None)
                  )
                  val newJourney     = journey.copy(draftReturn = newDraftReturn)

                  inSequence {
                    mockAuthWithNoRetrievals()
                    mockGetSession(session)
                    mockStoreDraftReturn(newJourney)(
                      Right(())
                    )
                    mockStoreSession(session.copy(journeyStatus = Some(newJourney)))(Right(()))
                  }
                  checkIsRedirect(
                    performAction(
                      Seq(
                        "shareOfProperty" -> newShareValue,
                        "percentageShare" -> percentage.toString
                      )
                    ),
                    controllers.returns.disposaldetails.routes.DisposalDetailsController
                      .checkYourAnswers()
                  )
                }
            }
          }

      }

      "not update the draft return or the session data" when {

        "the answer given has not changed from a previous one" in {
          forAll(
            acceptedUserTypeGen,
            disposalMethodGen,
            acceptedIndividualUserType
          ) {
            (
              userType: UserType,
              disposalMethod: DisposalMethod,
              individualUserType: IndividualUserType
            ) =>
              val currentAnswers = sample[CompleteDisposalDetailsAnswers]
                .copy(shareOfProperty = ShareOfProperty.Full)

              inSequence {
                mockAuthWithNoRetrievals()
                mockGetSession(
                  sessionWithDisposalDetailsAnswers(
                    currentAnswers,
                    disposalMethod,
                    userType,
                    Some(individualUserType)
                  )._1
                )
              }

              checkIsRedirect(
                performAction(Seq("shareOfProperty" -> "0")),
                controllers.returns.disposaldetails.routes.DisposalDetailsController
                  .checkYourAnswers()
              )
          }
        }
      }

      "convert a submitted option of 'Other' with value 100 to the 'Full' option" in {
        forAll(
          acceptedUserTypeGen,
          disposalMethodGen,
          acceptedIndividualUserType
        ) {
          (
            userType: UserType,
            disposalMethod: DisposalMethod,
            individualUserType: IndividualUserType
          ) =>
            val (session, journey, draftReturn) =
              sessionWithDisposalDetailsAnswers(
                None,
                disposalMethod,
                userType,
                Some(individualUserType),
                isAmend = false
              )
            val newDraftReturn                  =
              updateDraftReturn(
                draftReturn,
                IncompleteDisposalDetailsAnswers(
                  Some(ShareOfProperty.Full),
                  None,
                  None
                ),
                isFurtherOrAmendReturn = false
              )
            val newJourney                      = journey.copy(draftReturn = newDraftReturn)

            inSequence {
              mockAuthWithNoRetrievals()
              mockGetSession(session)
              mockStoreDraftReturn(newJourney)(
                Right(())
              )
              mockStoreSession(
                session.copy(journeyStatus = Some(newJourney))
              )(Right(()))
            }

            checkIsRedirect(
              performAction(
                Seq("shareOfProperty" -> "2", "percentageShare" -> "100")
              ),
              controllers.returns.disposaldetails.routes.DisposalDetailsController
                .checkYourAnswers()
            )
        }
      }

      "convert a submitted option of 'Other' with value 50 to the 'Half' option" in {
        forAll(
          acceptedUserTypeGen,
          disposalMethodGen,
          acceptedIndividualUserType
        ) {
          (
            userType: UserType,
            disposalMethod: DisposalMethod,
            individualUserType: IndividualUserType
          ) =>
            val (session, journey, draftReturn) =
              sessionWithDisposalDetailsAnswers(
                None,
                disposalMethod,
                userType,
                Some(individualUserType),
                isAmend = false
              )
            val newDraftReturn                  =
              updateDraftReturn(
                draftReturn,
                IncompleteDisposalDetailsAnswers(
                  Some(ShareOfProperty.Half),
                  None,
                  None
                ),
                isFurtherOrAmendReturn = false
              )
            val newJourney                      = journey.copy(draftReturn = newDraftReturn)

            inSequence {
              mockAuthWithNoRetrievals()
              mockGetSession(session)
              mockStoreDraftReturn(newJourney)(
                Right(())
              )
              mockStoreSession(
                session.copy(journeyStatus = Some(newJourney))
              )(Right(()))
            }

            checkIsRedirect(
              performAction(
                Seq("shareOfProperty" -> "2", "percentageShare" -> "50")
              ),
              controllers.returns.disposaldetails.routes.DisposalDetailsController
                .checkYourAnswers()
            )
        }
      }

    }

    "handling requests to display the what was disposal price page" must {

      def performAction(): Future[Result] =
        controller.whatWasDisposalPrice()(FakeRequest())

      val requiredPreviousAnswers =
        IncompleteDisposalDetailsAnswers.empty
          .copy(shareOfProperty = Some(ShareOfProperty.Full))

      def disposalPriceTitleScenarios(
        individualUserType: IndividualUserType,
        userType: UserType
      ) = {
        val userMsgKey = userMessageKey(individualUserType, userType)
        List(
          (
            DisposalMethod.Sold,
            ShareOfProperty.Full,
            s"disposalPrice$userMsgKey.SoldOther.title"
          ),
          (
            DisposalMethod.Sold,
            ShareOfProperty.Half,
            s"disposalPrice$userMsgKey.SoldOther.title"
          ),
          (
            DisposalMethod.Sold,
            ShareOfProperty.Other(1),
            s"disposalPrice$userMsgKey.SoldOther.title"
          ),
          (
            DisposalMethod.Gifted,
            ShareOfProperty.Full,
            s"disposalPrice$userMsgKey.Gifted.title"
          ),
          (
            DisposalMethod.Gifted,
            ShareOfProperty.Half,
            s"disposalPrice$userMsgKey.Gifted.title"
          ),
          (
            DisposalMethod.Gifted,
            ShareOfProperty.Other(1),
            s"disposalPrice$userMsgKey.Gifted.title"
          ),
          (
            DisposalMethod.Other,
            ShareOfProperty.Full,
            s"disposalPrice$userMsgKey.SoldOther.title"
          ),
          (
            DisposalMethod.Other,
            ShareOfProperty.Half,
            s"disposalPrice$userMsgKey.SoldOther.title"
          ),
          (
            DisposalMethod.Other,
            ShareOfProperty.Other(1),
            s"disposalPrice$userMsgKey.SoldOther.title"
          )
        )
      }

      behave like redirectToStartBehaviour(performAction)

      behave like amendReturnToFillingOutReturnSpecBehaviour(
        controller.whatWasDisposalPrice(),
        mockUUIDGenerator
      )

      behave like noDisposalMethodBehaviour(performAction)

      behave like noPropertyShareBehaviour(performAction)

      "display the page" when {

        "the user has not answered the question before" in {
          forAll(acceptedUserTypeGen, acceptedIndividualUserType) {
            (userType: UserType, individualUserType: IndividualUserType) =>
              disposalPriceTitleScenarios(individualUserType, userType)
                .foreach { case (disposalMethod, share, expectedTitleKey) =>
                  withClue(
                    s"For (disposalMethod, shareOfProperty, expectedTitleKey) = " +
                      s"($disposalMethod $share, $expectedTitleKey): "
                  ) {
                    inSequence {
                      mockAuthWithNoRetrievals()
                      mockGetSession(
                        sessionWithDisposalDetailsAnswers(
                          requiredPreviousAnswers.copy(shareOfProperty = Some(share)),
                          disposalMethod,
                          userType,
                          Some(individualUserType)
                        )._1
                      )
                    }

                    checkPageIsDisplayed(
                      performAction(),
                      messageFromMessageKey(expectedTitleKey)
                    )
                  }
                }
          }
        }

        "the user has answered the question before but has " +
          "not completed the disposal details section" in {
            forAll(
              acceptedUserTypeGen,
              disposalMethodGen,
              individualUserTypeGen
            ) {
              (
                userType: UserType,
                _: DisposalMethod,
                individualUserType: IndividualUserType
              ) =>
                disposalPriceTitleScenarios(individualUserType, userType)
                  .foreach { case (disposalMethod, share, expectedTitleKey) =>
                    withClue(
                      s"For (disposalMethod, shareOfProperty, expectedTitleKey) = " +
                        s"($disposalMethod $share, $expectedTitleKey): "
                    ) {
                      inSequence {
                        mockAuthWithNoRetrievals()
                        mockGetSession(
                          sessionWithDisposalDetailsAnswers(
                            requiredPreviousAnswers.copy(
                              shareOfProperty = Some(share),
                              disposalPrice = Some(AmountInPence.fromPounds(12.34))
                            ),
                            disposalMethod,
                            userType,
                            Some(individualUserType)
                          )._1
                        )
                      }

                      checkPageIsDisplayed(
                        performAction(),
                        messageFromMessageKey(expectedTitleKey),
                        doc =>
                          doc
                            .select("#disposalPrice")
                            .attr("value") shouldBe "12.34"
                      )
                    }
                  }
            }
          }

        "the user has answered the question before but has " +
          "completed the disposal details section" in {
            forAll(
              acceptedUserTypeGen,
              disposalMethodGen,
              individualUserTypeGen
            ) {
              (
                userType: UserType,
                _: DisposalMethod,
                individualUserType: IndividualUserType
              ) =>
                disposalPriceTitleScenarios(individualUserType, userType)
                  .foreach { case (disposalMethod, share, expectedTitleKey) =>
                    withClue(
                      s"For (disposalMethod, shareOfProperty, expectedTitleKey) = " +
                        s"($disposalMethod $share, $expectedTitleKey): "
                    ) {
                      inSequence {
                        mockAuthWithNoRetrievals()
                        mockGetSession(
                          sessionWithDisposalDetailsAnswers(
                            sample[CompleteDisposalDetailsAnswers].copy(
                              shareOfProperty = share,
                              disposalPrice = AmountInPence.fromPounds(12.34)
                            ),
                            disposalMethod,
                            userType,
                            Some(individualUserType)
                          )._1
                        )
                      }

                      checkPageIsDisplayed(
                        performAction(),
                        messageFromMessageKey(expectedTitleKey),
                        doc =>
                          doc
                            .select("#disposalPrice")
                            .attr("value") shouldBe "12.34"
                      )
                    }
                  }
            }
          }

      }
    }

    "handling submitted answers to the what was disposal price page" must {

      def performAction(data: Seq[(String, String)]): Future[Result] =
        controller.whatWasDisposalPriceSubmit()(
          FakeRequest().withFormUrlEncodedBody(data: _*)
        )

      def updateDraftReturn(
        d: DraftSingleDisposalReturn,
        newAnswers: DisposalDetailsAnswers,
        isFurtherOrAmendReturn: Boolean
      ) =
        d.copy(
          disposalDetailsAnswers = Some(newAnswers),
          initialGainOrLoss = None,
          reliefDetailsAnswers =
            d.reliefDetailsAnswers.map(_.unsetPrrAndLettingRelief(d.triageAnswers.isPeriodOfAdmin)),
          gainOrLossAfterReliefs = None,
          exemptionAndLossesAnswers = if (isFurtherOrAmendReturn) None else d.exemptionAndLossesAnswers,
          yearToDateLiabilityAnswers = d.yearToDateLiabilityAnswers.flatMap(_.unsetAllButIncomeDetails())
        )

      behave like redirectToStartBehaviour(() => performAction(Seq.empty))

      behave like amendReturnToFillingOutReturnSpecBehaviour(
        controller.whatWasDisposalPriceSubmit(),
        mockUUIDGenerator
      )

      behave like noDisposalMethodBehaviour(() => performAction(Seq.empty))

      behave like noPropertyShareBehaviour(() => performAction(Seq.empty))

      "show a form error" when {

        val key = "disposalPrice"

        def disposalMethodErrorKey(disposalMethod: DisposalMethod): String =
          disposalMethod match {
            case DisposalMethod.Gifted => ".Gifted"
            case _                     => ".SoldOther"
          }

        def test(
          data: (String, String)*
        )(
          expectedErrorMessageKey: String
        )(
          disposalMethod: DisposalMethod,
          userType: UserType,
          individualUserType: IndividualUserType
        ) = {

          val disposalMethodKey = disposalMethodErrorKey(disposalMethod)

          inSequence {
            mockAuthWithNoRetrievals()
            mockGetSession(
              sessionWithDisposalDetailsAnswers(
                sample[CompleteDisposalDetailsAnswers].copy(
                  shareOfProperty = ShareOfProperty.Full
                ),
                disposalMethod,
                userType,
                Some(individualUserType)
              )._1
            )
          }

          val userKey = userMessageKey(individualUserType, userType)

          checkPageIsDisplayed(
            performAction(data),
            messageFromMessageKey(s"$key$userKey$disposalMethodKey.title"),
            doc => {
              doc
                .select("#error-summary-display > ul > li > a")
                .text()       shouldBe messageFromMessageKey(
                expectedErrorMessageKey
              )
              doc
                .select("#back")
                .attr("href") shouldBe routes.DisposalDetailsController
                .checkYourAnswers()
                .url
            },
            BAD_REQUEST
          )
        }

        "the data is invalid" in {
          forAll(
            acceptedUserTypeGen,
            disposalMethodGen,
            individualUserTypeGen
          ) {
            (
              userType: UserType,
              disposalMethod: DisposalMethod,
              individualUserType: IndividualUserType
            ) =>
              val disposalMethodKey = disposalMethodErrorKey(disposalMethod)
              val userKey           = userMessageKey(individualUserType, userType)

              amountOfMoneyErrorScenarios(
                key = key,
                errorContext = Some(s"$key$userKey$disposalMethodKey")
              ).foreach { scenario =>
                withClue(s"For $scenario: ") {
                  test(scenario.formData: _*)(scenario.expectedErrorMessageKey)(
                    disposalMethod,
                    userType,
                    individualUserType
                  )
                }
              }
          }
        }
      }

      "show an error page" when {

        "there is an error updating the draft return" in {
          forAll(
            acceptedUserTypeGen,
            disposalMethodGen,
            individualUserTypeGen
          ) {
            (
              userType: UserType,
              disposalMethod: DisposalMethod,
              individualUserType: IndividualUserType
            ) =>
              val currentAnswers                  =
                sample[CompleteDisposalDetailsAnswers]
                  .copy(disposalPrice = AmountInPence.fromPounds(1d))
              val (session, journey, draftReturn) =
                sessionWithDisposalDetailsAnswers(
                  currentAnswers,
                  disposalMethod,
                  userType,
                  Some(individualUserType)
                )
              val newDisposalPrice                = AmountInPence.fromPounds(2d)
              val newDraftReturn                  = updateDraftReturn(
                draftReturn,
                currentAnswers.copy(disposalPrice = newDisposalPrice),
                isFurtherOrAmendReturn = false
              )
              val newJourney                      = journey.copy(draftReturn = newDraftReturn)

              inSequence {
                mockAuthWithNoRetrievals()
                mockGetSession(session)
                mockStoreDraftReturn(newJourney)(
                  Left(Error(""))
                )
              }

              checkIsTechnicalErrorPage(
                performAction(
                  Seq("disposalPrice" -> newDisposalPrice.inPounds().toString)
                )
              )
          }
        }

        "there is an error updating the session data" in {
          forAll(
            acceptedUserTypeGen,
            disposalMethodGen,
            individualUserTypeGen
          ) {
            (
              userType: UserType,
              disposalMethod: DisposalMethod,
              individualUserType: IndividualUserType
            ) =>
              val currentAnswers                  =
                sample[CompleteDisposalDetailsAnswers]
                  .copy(disposalPrice = AmountInPence.fromPounds(1d))
              val (session, journey, draftReturn) =
                sessionWithDisposalDetailsAnswers(
                  currentAnswers,
                  disposalMethod,
                  userType,
                  Some(individualUserType)
                )
              val newDisposalPrice                = AmountInPence.fromPounds(2d)
              val newDraftReturn                  = updateDraftReturn(
                draftReturn,
                currentAnswers.copy(disposalPrice = newDisposalPrice),
                isFurtherOrAmendReturn = false
              )
              val newJourney                      = journey.copy(draftReturn = newDraftReturn)

              inSequence {
                mockAuthWithNoRetrievals()
                mockGetSession(session)
                mockStoreDraftReturn(newJourney)(
                  Right(())
                )
                mockStoreSession(
                  session.copy(journeyStatus = Some(newJourney))
                )(Left(Error("")))
              }

              checkIsTechnicalErrorPage(
                performAction(
                  Seq("disposalPrice" -> newDisposalPrice.inPounds().toString)
                )
              )
          }
        }

      }

      "redirect to the cya page" when {

        "the user hasn't ever answered the disposal details question " +
          "and the draft return and session data has been successfully updated" in {
            forAll(
              acceptedUserTypeGen,
              disposalMethodGen,
              individualUserTypeGen
            ) {
              (
                userType: UserType,
                disposalMethod: DisposalMethod,
                individualUserType: IndividualUserType
              ) =>
                val incompleteDisposalDetailsAnswers =
                  IncompleteDisposalDetailsAnswers(
                    Some(ShareOfProperty.Full),
                    None,
                    None
                  )
                val (session, journey, draftReturn)  =
                  sessionWithDisposalDetailsAnswers(
                    incompleteDisposalDetailsAnswers,
                    disposalMethod,
                    userType,
                    Some(individualUserType)
                  )

                val newDisposalPrice = 2d
                val updatedAnswers   = incompleteDisposalDetailsAnswers.copy(
                  disposalPrice = Some(AmountInPence.fromPounds(newDisposalPrice))
                )
                val newDraftReturn   =
                  updateDraftReturn(draftReturn, updatedAnswers)
                val newJourney       = journey.copy(draftReturn = newDraftReturn)

<<<<<<< HEAD
                inSequence {
                  mockAuthWithNoRetrievals()
                  mockGetSession(session)
                  mockStoreDraftReturn(newJourney)(
                    Right(())
                  )
                  mockStoreSession(
                    session.copy(journeyStatus = Some(newJourney))
                  )(Right(()))
                }
=======
              val newDisposalPrice = 2d
              val updatedAnswers   = incompleteDisposalDetailsAnswers.copy(
                disposalPrice = Some(AmountInPence.fromPounds(newDisposalPrice))
              )
              val newDraftReturn   =
                updateDraftReturn(draftReturn, updatedAnswers, isFurtherOrAmendReturn = false)
              val newJourney       = journey.copy(draftReturn = newDraftReturn)
>>>>>>> ffc80cda

                checkIsRedirect(
                  performAction(
                    Seq("disposalPrice" -> newDisposalPrice.toString)
                  ),
                  controllers.returns.disposaldetails.routes.DisposalDetailsController
                    .checkYourAnswers()
                )
            }
          }

        "the user has not answered all of the disposal details questions " +
          "and the draft return and session data has been successfully updated" in {
            forAll(
              acceptedUserTypeGen,
              disposalMethodGen,
              individualUserTypeGen
            ) {
              (
                userType: UserType,
                disposalMethod: DisposalMethod,
                individualUserType: IndividualUserType
              ) =>
                val currentAnswers                  = sample[IncompleteDisposalDetailsAnswers]
                  .copy(
                    shareOfProperty = Some(sample[ShareOfProperty]),
                    disposalPrice = None
                  )
                val (session, journey, draftReturn) =
                  sessionWithDisposalDetailsAnswers(
                    currentAnswers,
                    disposalMethod,
                    userType,
                    Some(individualUserType)
                  )

                val newDisposalPrice = 2d
                val updatedAnswers   = currentAnswers.copy(
                  disposalPrice = Some(AmountInPence.fromPounds(newDisposalPrice))
                )
                val newDraftReturn   =
                  updateDraftReturn(draftReturn, updatedAnswers)
                val newJourney       = journey.copy(draftReturn = newDraftReturn)

<<<<<<< HEAD
                inSequence {
                  mockAuthWithNoRetrievals()
                  mockGetSession(session)
                  mockStoreDraftReturn(newJourney)(
                    Right(())
                  )
                  mockStoreSession(session.copy(journeyStatus = Some(newJourney)))(Right(()))
                }
=======
              val newDisposalPrice = 2d
              val updatedAnswers   = currentAnswers.copy(
                disposalPrice = Some(AmountInPence.fromPounds(newDisposalPrice))
              )
              val newDraftReturn   =
                updateDraftReturn(draftReturn, updatedAnswers, isFurtherOrAmendReturn = false)
              val newJourney       = journey.copy(draftReturn = newDraftReturn)
>>>>>>> ffc80cda

                checkIsRedirect(
                  performAction(
                    Seq("disposalPrice" -> newDisposalPrice.toString)
                  ),
                  controllers.returns.disposaldetails.routes.DisposalDetailsController
                    .checkYourAnswers()
                )
            }
          }

        "the user has answered all of the disposal details questions " +
          "and the draft return and session data has been successfully updated" in {
            forAll {
              (
                userType: UserType,
                disposalMethod: DisposalMethod,
                c: CompleteDisposalDetailsAnswers,
                individualUserType: IndividualUserType
              ) =>
                val currentAnswers                  =
                  c.copy(disposalPrice = AmountInPence.fromPounds(1d))
                val (session, journey, draftReturn) =
                  sessionWithDisposalDetailsAnswers(
                    currentAnswers,
                    disposalMethod,
                    userType,
                    Some(individualUserType),
                    isAmend = true
                  )

                val newDisposalPrice = 2d
                val newDraftReturn   = updateDraftReturn(
                  draftReturn,
                  currentAnswers.copy(disposalPrice = AmountInPence.fromPounds(newDisposalPrice))
                )
                val newJourney       =
                  journey.copy(draftReturn = newDraftReturn).withForceDisplayGainOrLossAfterReliefsForAmends

<<<<<<< HEAD
                inSequence {
                  mockAuthWithNoRetrievals()
                  mockGetSession(session)
                  mockStoreDraftReturn(newJourney)(
                    Right(())
                  )
                  mockStoreSession(
                    session.copy(journeyStatus = Some(newJourney))
                  )(Right(()))
                }
=======
              val newDisposalPrice = 2d
              val newDraftReturn   = updateDraftReturn(
                draftReturn,
                currentAnswers.copy(disposalPrice = AmountInPence.fromPounds(newDisposalPrice)),
                isFurtherOrAmendReturn = true
              )
              val newJourney       =
                journey.copy(draftReturn = newDraftReturn).withForceDisplayGainOrLossAfterReliefsForAmends
>>>>>>> ffc80cda

                checkIsRedirect(
                  performAction(
                    Seq("disposalPrice" -> newDisposalPrice.toString)
                  ),
                  controllers.returns.disposaldetails.routes.DisposalDetailsController
                    .checkYourAnswers()
                )
            }
          }
      }

      "not update the draft return or the session data" when {

        "the answer given has not changed from a previous one" in {
          forAll(
            acceptedUserTypeGen,
            disposalMethodGen,
            individualUserTypeGen
          ) {
            (
              userType: UserType,
              disposalMethod: DisposalMethod,
              individualUserType: IndividualUserType
            ) =>
              val currentAnswers =
                sample[CompleteDisposalDetailsAnswers]
                  .copy(disposalPrice = AmountInPence.fromPounds(1d))

              inSequence {
                mockAuthWithNoRetrievals()
                mockGetSession(
                  sessionWithDisposalDetailsAnswers(
                    currentAnswers,
                    disposalMethod,
                    userType,
                    Some(individualUserType)
                  )._1
                )
              }

              checkIsRedirect(
                performAction(Seq("disposalPrice" -> "1")),
                controllers.returns.disposaldetails.routes.DisposalDetailsController
                  .checkYourAnswers()
              )
          }
        }
      }

      "accept submitted values with commas" in {
        forAll(acceptedUserTypeGen, disposalMethodGen, individualUserTypeGen) {
          (
            userType: UserType,
            disposalMethod: DisposalMethod,
            individualUserType: IndividualUserType
          ) =>
            val currentAnswers =
              sample[CompleteDisposalDetailsAnswers]
                .copy(disposalPrice = AmountInPence.fromPounds(1000d))

            inSequence {
              mockAuthWithNoRetrievals()
              mockGetSession(
                sessionWithDisposalDetailsAnswers(
                  currentAnswers,
                  disposalMethod,
                  userType,
                  Some(individualUserType)
                )._1
              )
            }

            checkIsRedirect(
              performAction(Seq("disposalPrice" -> "1,000")),
              controllers.returns.disposaldetails.routes.DisposalDetailsController
                .checkYourAnswers()
            )
        }
      }

      "accept submitted values with pound signs" in {
        forAll(acceptedUserTypeGen, disposalMethodGen, individualUserTypeGen) {
          (
            userType: UserType,
            disposalMethod: DisposalMethod,
            individualUserType: IndividualUserType
          ) =>
            val currentAnswers =
              sample[CompleteDisposalDetailsAnswers]
                .copy(disposalPrice = AmountInPence.fromPounds(1d))

            inSequence {
              mockAuthWithNoRetrievals()
              mockGetSession(
                sessionWithDisposalDetailsAnswers(
                  currentAnswers,
                  disposalMethod,
                  userType,
                  Some(individualUserType)
                )._1
              )
            }

            checkIsRedirect(
              performAction(Seq("disposalPrice" -> "£1")),
              controllers.returns.disposaldetails.routes.DisposalDetailsController
                .checkYourAnswers()
            )
        }
      }

    }

    "handling requests to display the what was disposal price page for indirect disposal assettype" must {

      def performAction(): Future[Result] =
        controller.whatWasDisposalPrice()(FakeRequest())

      val requiredPreviousAnswers = IncompleteDisposalDetailsAnswers.empty.copy(
        shareOfProperty = Some(ShareOfProperty.Full)
      )

      def disposalPriceTitleScenarios(
        individualUserType: IndividualUserType,
        userType: UserType
      ): List[(DisposalMethod, ShareOfProperty, String)] = {
        val userMsgKey = userMessageKey(individualUserType, userType)
        val key        = "disposalPrice"

        List(
          (
            DisposalMethod.Sold,
            ShareOfProperty.Full,
            s"$key$userMsgKey.indirect.SoldOther.title"
          ),
          (
            DisposalMethod.Gifted,
            ShareOfProperty.Full,
            s"$key$userMsgKey.indirect.Gifted.title"
          ),
          (
            DisposalMethod.Other,
            ShareOfProperty.Full,
            s"$key$userMsgKey.indirect.SoldOther.title"
          )
        )
      }

      behave like redirectToStartBehaviour(performAction)

      behave like amendReturnToFillingOutReturnSpecBehaviour(
        controller.whatWasDisposalPrice(),
        mockUUIDGenerator
      )

      behave like noDisposalMethodBehaviour(performAction)

      behave like noPropertyShareBehaviour(performAction)

      "display the page" when {

        "the user has not answered the question before" in {
          forAll(acceptedUserTypeGen, acceptedIndividualUserType) {
            (userType: UserType, individualUserType: IndividualUserType) =>
              disposalPriceTitleScenarios(individualUserType, userType)
                .foreach { case (disposalMethod, share, expectedTitleKey) =>
                  withClue(
                    s"For (disposalMethod, shareOfProperty, expectedTitleKey) = " +
                      s"($disposalMethod $share, $expectedTitleKey): "
                  ) {
                    inSequence {
                      mockAuthWithNoRetrievals()
                      mockGetSession(
                        sessionWithIndirectDisposalDetailsAnswers(
                          requiredPreviousAnswers.copy(shareOfProperty = Some(share)),
                          disposalMethod,
                          userType,
                          Some(individualUserType)
                        )._1
                      )
                    }

                    checkPageIsDisplayed(
                      performAction(),
                      messageFromMessageKey(expectedTitleKey)
                    )
                  }
                }
          }
        }

        "the user has answered the question before but has " +
          "not completed the disposal details section" in {
            forAll(
              acceptedUserTypeGen,
              disposalMethodGen,
              individualUserTypeGen
            ) {
              (
                userType: UserType,
                _: DisposalMethod,
                individualUserType: IndividualUserType
              ) =>
                disposalPriceTitleScenarios(individualUserType, userType)
                  .foreach { case (disposalMethod, share, expectedTitleKey) =>
                    withClue(
                      s"For (disposalMethod, shareOfProperty, expectedTitleKey) = " +
                        s"($disposalMethod $share, $expectedTitleKey): "
                    ) {
                      inSequence {
                        mockAuthWithNoRetrievals()
                        mockGetSession(
                          sessionWithIndirectDisposalDetailsAnswers(
                            requiredPreviousAnswers.copy(
                              shareOfProperty = Some(share),
                              disposalPrice = Some(AmountInPence.fromPounds(12.34))
                            ),
                            disposalMethod,
                            userType,
                            Some(individualUserType)
                          )._1
                        )
                      }

                      checkPageIsDisplayed(
                        performAction(),
                        messageFromMessageKey(expectedTitleKey),
                        doc =>
                          doc
                            .select("#disposalPrice")
                            .attr("value") shouldBe "12.34"
                      )
                    }
                  }
            }
          }

        "the user has answered the question before but has " +
          "completed the disposal details section" in {
            forAll(
              acceptedUserTypeGen,
              disposalMethodGen,
              individualUserTypeGen
            ) {
              (
                userType: UserType,
                _: DisposalMethod,
                individualUserType: IndividualUserType
              ) =>
                disposalPriceTitleScenarios(individualUserType, userType)
                  .foreach { case (disposalMethod, share, expectedTitleKey) =>
                    withClue(
                      s"For (disposalMethod, shareOfProperty, expectedTitleKey) = " +
                        s"($disposalMethod $share, $expectedTitleKey): "
                    ) {
                      inSequence {
                        mockAuthWithNoRetrievals()
                        mockGetSession(
                          sessionWithIndirectDisposalDetailsAnswers(
                            sample[CompleteDisposalDetailsAnswers].copy(
                              shareOfProperty = share,
                              disposalPrice = AmountInPence.fromPounds(12.34)
                            ),
                            disposalMethod,
                            userType,
                            Some(individualUserType)
                          )._1
                        )
                      }

                      checkPageIsDisplayed(
                        performAction(),
                        messageFromMessageKey(expectedTitleKey),
                        doc =>
                          doc
                            .select("#disposalPrice")
                            .attr("value") shouldBe "12.34"
                      )
                    }
                  }
            }
          }

      }

    }

    "handling submitted answers to the what was disposal price page for indirect disposal assettype" must {

      def performAction(data: Seq[(String, String)]): Future[Result] =
        controller.whatWasDisposalPriceSubmit()(
          FakeRequest().withFormUrlEncodedBody(data: _*)
        )

      def updateDraftReturn(
        d: DraftSingleDisposalReturn,
        newAnswers: DisposalDetailsAnswers,
        isFurtherOrAmendReturn: Boolean
      ) =
        d.copy(
          disposalDetailsAnswers = Some(newAnswers),
          initialGainOrLoss = None,
          reliefDetailsAnswers =
            d.reliefDetailsAnswers.map(_.unsetPrrAndLettingRelief(d.triageAnswers.isPeriodOfAdmin)),
          gainOrLossAfterReliefs = None,
          exemptionAndLossesAnswers = if (isFurtherOrAmendReturn) None else d.exemptionAndLossesAnswers,
          yearToDateLiabilityAnswers = d.yearToDateLiabilityAnswers.flatMap(_.unsetAllButIncomeDetails())
        )

      behave like redirectToStartBehaviour(() => performAction(Seq.empty))

      behave like amendReturnToFillingOutReturnSpecBehaviour(
        controller.whatWasDisposalPriceSubmit(),
        mockUUIDGenerator
      )

      behave like noDisposalMethodBehaviour(() => performAction(Seq.empty))

      behave like noPropertyShareBehaviour(() => performAction(Seq.empty))

      "show a form error" when {

        val key = "disposalPrice"

        def disposalMethodErrorKey(disposalMethod: DisposalMethod): String =
          disposalMethod match {
            case DisposalMethod.Gifted => ".Gifted"
            case _                     => ".SoldOther"
          }

        def test(
          data: (String, String)*
        )(
          expectedErrorMessageKey: String
        )(
          disposalMethod: DisposalMethod,
          userType: UserType,
          individualUserType: IndividualUserType
        )(
          userKey: String
        ): Unit = {

          val disposalMethodKey = disposalMethodErrorKey(disposalMethod)

          inSequence {
            mockAuthWithNoRetrievals()
            mockGetSession(
              sessionWithIndirectDisposalDetailsAnswers(
                sample[CompleteDisposalDetailsAnswers].copy(
                  shareOfProperty = ShareOfProperty.Full
                ),
                disposalMethod,
                userType,
                Some(individualUserType)
              )._1
            )
          }

          checkPageIsDisplayed(
            performAction(data),
            messageFromMessageKey(s"$key$userKey.indirect$disposalMethodKey.title"),
            doc =>
              doc
                .select("#error-summary-display > ul > li > a")
                .text() shouldBe messageFromMessageKey(
                expectedErrorMessageKey
              ),
            BAD_REQUEST
          )
        }

        "the data is invalid" in {
          forAll(
            acceptedUserTypeGen,
            disposalMethodGen,
            individualUserTypeGen
          ) {
            (
              userType: UserType,
              disposalMethod: DisposalMethod,
              individualUserType: IndividualUserType
            ) =>
              val disposalMethodKey = disposalMethodErrorKey(disposalMethod)
              val userKey           = userMessageKey(individualUserType, userType)

              amountOfMoneyErrorScenarios(
                key = key,
                errorContext = Some(s"$key$userKey.indirect$disposalMethodKey")
              ).foreach { scenario =>
                withClue(s"For $scenario: ") {
                  test(scenario.formData: _*)(scenario.expectedErrorMessageKey)(
                    disposalMethod,
                    userType,
                    individualUserType
                  )(
                    userKey
                  )
                }
              }
          }
        }

      }

      "show an error page" when {

        "there is an error updating the draft return" in {
          forAll(
            acceptedUserTypeGen,
            disposalMethodGen,
            individualUserTypeGen
          ) {
            (
              userType: UserType,
              disposalMethod: DisposalMethod,
              individualUserType: IndividualUserType
            ) =>
              val currentAnswers                  =
                sample[CompleteDisposalDetailsAnswers]
                  .copy(disposalPrice = AmountInPence.fromPounds(1d))
              val (session, journey, draftReturn) =
                sessionWithDisposalDetailsAnswers(
                  currentAnswers,
                  disposalMethod,
                  userType,
                  Some(individualUserType)
                )
              val newDisposalPrice                = AmountInPence.fromPounds(2d)
              val newDraftReturn                  = updateDraftReturn(
                draftReturn,
                currentAnswers.copy(disposalPrice = newDisposalPrice),
                isFurtherOrAmendReturn = false
              )
              val newJourney                      = journey.copy(draftReturn = newDraftReturn)

              inSequence {
                mockAuthWithNoRetrievals()
                mockGetSession(session)
                mockStoreDraftReturn(newJourney)(
                  Left(Error(""))
                )
              }

              checkIsTechnicalErrorPage(
                performAction(
                  Seq("disposalPrice" -> newDisposalPrice.inPounds().toString)
                )
              )
          }
        }

        "there is an error updating the session data" in {
          forAll(
            acceptedUserTypeGen,
            disposalMethodGen,
            individualUserTypeGen
          ) {
            (
              userType: UserType,
              disposalMethod: DisposalMethod,
              individualUserType: IndividualUserType
            ) =>
              val currentAnswers                  =
                sample[CompleteDisposalDetailsAnswers]
                  .copy(disposalPrice = AmountInPence.fromPounds(1d))
              val (session, journey, draftReturn) =
                sessionWithDisposalDetailsAnswers(
                  currentAnswers,
                  disposalMethod,
                  userType,
                  Some(individualUserType)
                )
              val newDisposalPrice                = AmountInPence.fromPounds(2d)
              val newDraftReturn                  = updateDraftReturn(
                draftReturn,
                currentAnswers.copy(disposalPrice = newDisposalPrice),
                isFurtherOrAmendReturn = false
              )
              val newJourney                      = journey.copy(draftReturn = newDraftReturn)

              inSequence {
                mockAuthWithNoRetrievals()
                mockGetSession(session)
                mockStoreDraftReturn(newJourney)(
                  Right(())
                )
                mockStoreSession(
                  session.copy(journeyStatus = Some(newJourney))
                )(Left(Error("")))
              }

              checkIsTechnicalErrorPage(
                performAction(
                  Seq("disposalPrice" -> newDisposalPrice.inPounds().toString)
                )
              )
          }
        }

      }

      "redirect to the cya page" when {

        "the user hasn't ever answered the disposal details question " +
          "and the draft return and session data has been successfully updated" in {
            forAll(
              acceptedUserTypeGen,
              disposalMethodGen,
              individualUserTypeGen
            ) {
              (
                userType: UserType,
                disposalMethod: DisposalMethod,
                individualUserType: IndividualUserType
              ) =>
                val incompleteDisposalDetailsAnswers =
                  IncompleteDisposalDetailsAnswers(
                    Some(ShareOfProperty.Full),
                    None,
                    None
                  )
                val (session, journey, draftReturn)  =
                  sessionWithDisposalDetailsAnswers(
                    incompleteDisposalDetailsAnswers,
                    disposalMethod,
                    userType,
                    Some(individualUserType)
                  )

                val newDisposalPrice = 2d
                val updatedAnswers   = incompleteDisposalDetailsAnswers.copy(
                  disposalPrice = Some(AmountInPence.fromPounds(newDisposalPrice))
                )
                val newDraftReturn   =
                  updateDraftReturn(draftReturn, updatedAnswers)
                val newJourney       = journey.copy(draftReturn = newDraftReturn)

<<<<<<< HEAD
                inSequence {
                  mockAuthWithNoRetrievals()
                  mockGetSession(session)
                  mockStoreDraftReturn(newJourney)(
                    Right(())
                  )
                  mockStoreSession(
                    session.copy(journeyStatus = Some(newJourney))
                  )(Right(()))
                }
=======
              val newDisposalPrice = 2d
              val updatedAnswers   = incompleteDisposalDetailsAnswers.copy(
                disposalPrice = Some(AmountInPence.fromPounds(newDisposalPrice))
              )
              val newDraftReturn   =
                updateDraftReturn(draftReturn, updatedAnswers, isFurtherOrAmendReturn = false)
              val newJourney       = journey.copy(draftReturn = newDraftReturn)
>>>>>>> ffc80cda

                checkIsRedirect(
                  performAction(
                    Seq("disposalPrice" -> newDisposalPrice.toString)
                  ),
                  controllers.returns.disposaldetails.routes.DisposalDetailsController
                    .checkYourAnswers()
                )
            }
          }

        "the user has not answered all of the disposal details questions " +
          "and the draft return and session data has been successfully updated" in {
            forAll(
              acceptedUserTypeGen,
              disposalMethodGen,
              individualUserTypeGen
            ) {
              (
                userType: UserType,
                disposalMethod: DisposalMethod,
                individualUserType: IndividualUserType
              ) =>
                val currentAnswers                  = sample[IncompleteDisposalDetailsAnswers]
                  .copy(
                    shareOfProperty = Some(sample[ShareOfProperty]),
                    disposalPrice = None
                  )
                val (session, journey, draftReturn) =
                  sessionWithDisposalDetailsAnswers(
                    currentAnswers,
                    disposalMethod,
                    userType,
                    Some(individualUserType),
                    isAmend = true
                  )

                val newDisposalPrice = 2d
                val updatedAnswers   = currentAnswers.copy(
                  disposalPrice = Some(AmountInPence.fromPounds(newDisposalPrice))
                )
                val newDraftReturn   =
                  updateDraftReturn(draftReturn, updatedAnswers)
                val newJourney       =
                  journey.copy(draftReturn = newDraftReturn).withForceDisplayGainOrLossAfterReliefsForAmends

<<<<<<< HEAD
                inSequence {
                  mockAuthWithNoRetrievals()
                  mockGetSession(session)
                  mockStoreDraftReturn(newJourney)(
                    Right(())
                  )
                  mockStoreSession(
                    session.copy(journeyStatus = Some(newJourney))
                  )(Right(()))
                }
=======
              val newDisposalPrice = 2d
              val updatedAnswers   = currentAnswers.copy(
                disposalPrice = Some(AmountInPence.fromPounds(newDisposalPrice))
              )
              val newDraftReturn   =
                updateDraftReturn(draftReturn, updatedAnswers, isFurtherOrAmendReturn = true)
              val newJourney       =
                journey.copy(draftReturn = newDraftReturn).withForceDisplayGainOrLossAfterReliefsForAmends
>>>>>>> ffc80cda

                checkIsRedirect(
                  performAction(
                    Seq("disposalPrice" -> newDisposalPrice.toString)
                  ),
                  controllers.returns.disposaldetails.routes.DisposalDetailsController
                    .checkYourAnswers()
                )
            }
          }

        "the user has answered all of the disposal details questions " +
          "and the draft return and session data has been successfully updated" in {
            forAll {
              (
                userType: UserType,
                disposalMethod: DisposalMethod,
                c: CompleteDisposalDetailsAnswers,
                individualUserType: IndividualUserType
              ) =>
                val currentAnswers                  =
                  c.copy(disposalPrice = AmountInPence.fromPounds(1d))
                val (session, journey, draftReturn) =
                  sessionWithDisposalDetailsAnswers(
                    currentAnswers,
                    disposalMethod,
                    userType,
                    Some(individualUserType)
                  )

                val newDisposalPrice = 2d
                val newDraftReturn   = updateDraftReturn(
                  draftReturn,
                  currentAnswers.copy(disposalPrice = AmountInPence.fromPounds(newDisposalPrice))
                )
                val newJourney       = journey.copy(draftReturn = newDraftReturn)

<<<<<<< HEAD
                inSequence {
                  mockAuthWithNoRetrievals()
                  mockGetSession(session)
                  mockStoreDraftReturn(newJourney)(
                    Right(())
                  )
                  mockStoreSession(
                    session.copy(journeyStatus = Some(newJourney))
                  )(Right(()))
                }
=======
              val newDisposalPrice = 2d
              val newDraftReturn   = updateDraftReturn(
                draftReturn,
                currentAnswers.copy(disposalPrice = AmountInPence.fromPounds(newDisposalPrice)),
                isFurtherOrAmendReturn = false
              )
              val newJourney       = journey.copy(draftReturn = newDraftReturn)
>>>>>>> ffc80cda

                checkIsRedirect(
                  performAction(
                    Seq("disposalPrice" -> newDisposalPrice.toString)
                  ),
                  controllers.returns.disposaldetails.routes.DisposalDetailsController
                    .checkYourAnswers()
                )
            }
          }
      }

      "not update the draft return or the session data" when {

        "the answer given has not changed from a previous one" in {
          forAll(
            acceptedUserTypeGen,
            disposalMethodGen,
            individualUserTypeGen
          ) {
            (
              userType: UserType,
              disposalMethod: DisposalMethod,
              individualUserType: IndividualUserType
            ) =>
              val currentAnswers =
                sample[CompleteDisposalDetailsAnswers]
                  .copy(disposalPrice = AmountInPence.fromPounds(1d))

              inSequence {
                mockAuthWithNoRetrievals()
                mockGetSession(
                  sessionWithDisposalDetailsAnswers(
                    currentAnswers,
                    disposalMethod,
                    userType,
                    Some(individualUserType)
                  )._1
                )
              }

              checkIsRedirect(
                performAction(Seq("disposalPrice" -> "1")),
                controllers.returns.disposaldetails.routes.DisposalDetailsController
                  .checkYourAnswers()
              )
          }
        }
      }

      "accept submitted values with commas" in {
        forAll(acceptedUserTypeGen, disposalMethodGen, individualUserTypeGen) {
          (
            userType: UserType,
            disposalMethod: DisposalMethod,
            individualUserType: IndividualUserType
          ) =>
            val currentAnswers =
              sample[CompleteDisposalDetailsAnswers]
                .copy(disposalPrice = AmountInPence.fromPounds(1000d))

            inSequence {
              mockAuthWithNoRetrievals()
              mockGetSession(
                sessionWithDisposalDetailsAnswers(
                  currentAnswers,
                  disposalMethod,
                  userType,
                  Some(individualUserType)
                )._1
              )
            }

            checkIsRedirect(
              performAction(Seq("disposalPrice" -> "1,000")),
              controllers.returns.disposaldetails.routes.DisposalDetailsController
                .checkYourAnswers()
            )
        }
      }

      "accept submitted values with pound signs" in {
        forAll(acceptedUserTypeGen, disposalMethodGen, individualUserTypeGen) {
          (
            userType: UserType,
            disposalMethod: DisposalMethod,
            individualUserType: IndividualUserType
          ) =>
            val currentAnswers =
              sample[CompleteDisposalDetailsAnswers]
                .copy(disposalPrice = AmountInPence.fromPounds(1d))

            inSequence {
              mockAuthWithNoRetrievals()
              mockGetSession(
                sessionWithDisposalDetailsAnswers(
                  currentAnswers,
                  disposalMethod,
                  userType,
                  Some(individualUserType)
                )._1
              )
            }

            checkIsRedirect(
              performAction(Seq("disposalPrice" -> "£1")),
              controllers.returns.disposaldetails.routes.DisposalDetailsController
                .checkYourAnswers()
            )
        }
      }

    }

    "handling requests to display the what were disposal fees page" must {

      def performAction(): Future[Result] =
        controller.whatWereDisposalFees()(FakeRequest())

      val requiredPreviousAnswers = IncompleteDisposalDetailsAnswers.empty
        .copy(
          shareOfProperty = Some(ShareOfProperty.Full),
          disposalPrice = Some(AmountInPence.fromPounds(2d))
        )

      def disposalFeesTitleScenarios(
        individualUserType: IndividualUserType,
        userType: UserType
      ) = {
        val userKey = userMessageKey(individualUserType, userType)
        List(
          (
            DisposalMethod.Sold,
            ShareOfProperty.Full,
            s"disposalFees$userKey.title"
          ),
          (
            DisposalMethod.Sold,
            ShareOfProperty.Half,
            s"disposalFees$userKey.title"
          ),
          (
            DisposalMethod.Sold,
            ShareOfProperty.Other(1),
            s"disposalFees$userKey.title"
          ),
          (
            DisposalMethod.Gifted,
            ShareOfProperty.Full,
            s"disposalFees$userKey.title"
          ),
          (
            DisposalMethod.Gifted,
            ShareOfProperty.Half,
            s"disposalFees$userKey.title"
          ),
          (
            DisposalMethod.Gifted,
            ShareOfProperty.Other(1),
            s"disposalFees$userKey.title"
          ),
          (
            DisposalMethod.Other,
            ShareOfProperty.Full,
            s"disposalFees$userKey.title"
          ),
          (
            DisposalMethod.Other,
            ShareOfProperty.Half,
            s"disposalFees$userKey.title"
          ),
          (
            DisposalMethod.Other,
            ShareOfProperty.Other(1),
            s"disposalFees$userKey.title"
          )
        )
      }

      behave like redirectToStartBehaviour(performAction)

      behave like amendReturnToFillingOutReturnSpecBehaviour(
        controller.whatWereDisposalFees(),
        mockUUIDGenerator
      )

      behave like noDisposalMethodBehaviour(performAction)

      behave like noPropertyShareBehaviour(performAction)

      "redirect to the disposal price page" when {

        "the user has not answered that question yet" in {
          forAll(
            acceptedUserTypeGen,
            disposalMethodGen,
            individualUserTypeGen
          ) {
            (
              userType: UserType,
              disposalMethod: DisposalMethod,
              individualUserType: IndividualUserType
            ) =>
              inSequence {
                mockAuthWithNoRetrievals()
                mockGetSession(
                  sessionWithDisposalDetailsAnswers(
                    requiredPreviousAnswers.copy(disposalPrice = None),
                    disposalMethod,
                    userType,
                    Some(individualUserType)
                  )._1
                )
              }

              checkIsRedirect(
                performAction(),
                routes.DisposalDetailsController.whatWasDisposalPrice()
              )
          }
        }

      }

      "display the page" when {

        "the user has not answered the question before" in {
          forAll(acceptedUserTypeGen, individualUserTypeGen) {
            (userType: UserType, individualUserType: IndividualUserType) =>
              disposalFeesTitleScenarios(individualUserType, userType).foreach {
                case (disposalMethod, share, expectedTitleKey) =>
                  withClue(
                    s"For (disposalMethod, shareOfProperty, expectedTitleKey) = " +
                      s"($disposalMethod $share, $expectedTitleKey): "
                  ) {
                    inSequence {
                      mockAuthWithNoRetrievals()
                      mockGetSession(
                        sessionWithDisposalDetailsAnswers(
                          requiredPreviousAnswers.copy(
                            shareOfProperty = Some(share)
                          ),
                          disposalMethod,
                          userType,
                          Some(individualUserType)
                        )._1
                      )
                    }

                    checkPageIsDisplayed(
                      performAction(),
                      messageFromMessageKey(expectedTitleKey)
                    )
                  }
              }
          }
        }

        "the user has answered the question before but has " +
          "not completed the disposal detail section" in {
            forAll(acceptedUserTypeGen, individualUserTypeGen) {
              (userType: UserType, individualUserType: IndividualUserType) =>
                disposalFeesTitleScenarios(individualUserType, userType).foreach {
                  case (disposalMethod, share, expectedTitleKey) =>
                    withClue(
                      s"For (disposalMethod, shareOfProperty, expectedTitleKey) = " +
                        s"($disposalMethod $share, $expectedTitleKey): "
                    ) {
                      inSequence {
                        mockAuthWithNoRetrievals()
                        mockGetSession(
                          sessionWithDisposalDetailsAnswers(
                            requiredPreviousAnswers.copy(
                              shareOfProperty = Some(share),
                              disposalFees = Some(AmountInPence.fromPounds(12.34))
                            ),
                            disposalMethod,
                            userType,
                            Some(individualUserType)
                          )._1
                        )
                      }

                      checkPageIsDisplayed(
                        performAction(),
                        messageFromMessageKey(expectedTitleKey),
                        doc =>
                          doc
                            .select("#disposalFees")
                            .attr("value") shouldBe "12.34"
                      )
                    }
                }
            }
          }

        "the user has answered the question before but has " +
          "completed the disposal detail section" in {
            forAll(
              acceptedUserTypeGen,
              disposalMethodGen,
              individualUserTypeGen
            ) {
              (
                userType: UserType,
                _: DisposalMethod,
                individualUserType: IndividualUserType
              ) =>
                disposalFeesTitleScenarios(individualUserType, userType).foreach {
                  case (disposalMethod, share, expectedTitleKey) =>
                    withClue(
                      s"For (disposalMethod, shareOfProperty, expectedTitleKey) = " +
                        s"($disposalMethod $share, $expectedTitleKey): "
                    ) {
                      inSequence {
                        mockAuthWithNoRetrievals()
                        mockGetSession(
                          sessionWithDisposalDetailsAnswers(
                            sample[CompleteDisposalDetailsAnswers].copy(
                              shareOfProperty = share,
                              disposalFees = AmountInPence.fromPounds(12.34)
                            ),
                            disposalMethod,
                            userType,
                            Some(individualUserType)
                          )._1
                        )
                      }

                      checkPageIsDisplayed(
                        performAction(),
                        messageFromMessageKey(expectedTitleKey),
                        doc =>
                          doc
                            .select("#disposalFees")
                            .attr("value") shouldBe "12.34"
                      )
                    }
                }
            }
          }

      }

    }

    "handling submitted answers to the what was disposal fees page" must {

      def performAction(data: Seq[(String, String)]): Future[Result] =
        controller.whatWereDisposalFeesSubmit()(
          FakeRequest().withFormUrlEncodedBody(data: _*)
        )

      def updateDraftReturn(
        d: DraftSingleDisposalReturn,
        newAnswers: DisposalDetailsAnswers,
        isFurtherOrAmendReturn: Boolean
      ) =
        d.copy(
          disposalDetailsAnswers = Some(newAnswers),
          initialGainOrLoss = None,
          reliefDetailsAnswers =
            d.reliefDetailsAnswers.map(_.unsetPrrAndLettingRelief(d.triageAnswers.isPeriodOfAdmin)),
          gainOrLossAfterReliefs = None,
          exemptionAndLossesAnswers = if (isFurtherOrAmendReturn) None else d.exemptionAndLossesAnswers,
          yearToDateLiabilityAnswers = d.yearToDateLiabilityAnswers.flatMap(_.unsetAllButIncomeDetails())
        )

      val requiredPreviousAnswers = IncompleteDisposalDetailsAnswers.empty
        .copy(
          shareOfProperty = Some(ShareOfProperty.Full),
          disposalPrice = Some(AmountInPence.fromPounds(2d))
        )

      behave like redirectToStartBehaviour(() => performAction(Seq.empty))

      behave like amendReturnToFillingOutReturnSpecBehaviour(
        controller.whatWereDisposalFeesSubmit(),
        mockUUIDGenerator
      )

      behave like noDisposalMethodBehaviour(() => performAction(Seq.empty))

      behave like noPropertyShareBehaviour(() => performAction(Seq.empty))

      "redirect to the disposal price page" when {

        "the user has not answered that question yet" in {
          forAll(
            acceptedUserTypeGen,
            disposalMethodGen,
            individualUserTypeGen
          ) {
            (
              userType: UserType,
              disposalMethod: DisposalMethod,
              individualUserType: IndividualUserType
            ) =>
              inSequence {
                mockAuthWithNoRetrievals()
                mockGetSession(
                  sessionWithDisposalDetailsAnswers(
                    requiredPreviousAnswers.copy(disposalPrice = None),
                    disposalMethod,
                    userType,
                    Some(individualUserType)
                  )._1
                )
              }

              checkIsRedirect(
                performAction(Seq.empty),
                routes.DisposalDetailsController.whatWasDisposalPrice()
              )
          }
        }

      }

      "show a form error" when {

        def test(
          data: (String, String)*
        )(
          expectedErrorMessageKey: String
        )(
          disposalMethod: DisposalMethod,
          userType: UserType,
          individualUserType: IndividualUserType
        ) = {
          inSequence {
            mockAuthWithNoRetrievals()
            mockGetSession(
              sessionWithDisposalDetailsAnswers(
                sample[CompleteDisposalDetailsAnswers].copy(
                  shareOfProperty = ShareOfProperty.Full
                ),
                disposalMethod,
                userType,
                Some(individualUserType)
              )._1
            )
          }
          val userKey = userMessageKey(individualUserType, userType)

          checkPageIsDisplayed(
            performAction(data),
            messageFromMessageKey(s"disposalFees$userKey.title"),
            doc =>
              doc
                .select("#error-summary-display > ul > li > a")
                .text() shouldBe messageFromMessageKey(
                expectedErrorMessageKey
              ),
            BAD_REQUEST
          )
        }

        "the amount is submitted is invalid" in {
          forAll(
            acceptedUserTypeGen,
            disposalMethodGen,
            individualUserTypeGen
          ) {
            (
              userType: UserType,
              disposalMethod: DisposalMethod,
              individualUserType: IndividualUserType
            ) =>
              val userKey = userMessageKey(individualUserType, userType)

              amountOfMoneyErrorScenarios(
                key = "disposalFees",
                errorContext = Some(s"disposalFees$userKey")
              ).foreach { scenario =>
                withClue(s"For $scenario: ") {
                  test(scenario.formData: _*)(scenario.expectedErrorMessageKey)(
                    disposalMethod,
                    userType,
                    individualUserType
                  )
                }
              }
          }
        }

      }

      "show an error page" when {

        "there is an error updating the draft return" in {
          forAll(
            acceptedUserTypeGen,
            disposalMethodGen,
            individualUserTypeGen
          ) {
            (
              userType: UserType,
              disposalMethod: DisposalMethod,
              individualUserType: IndividualUserType
            ) =>
              val currentAnswers                  =
                sample[CompleteDisposalDetailsAnswers]
                  .copy(disposalFees = AmountInPence.fromPounds(1d))
              val (session, journey, draftReturn) =
                sessionWithDisposalDetailsAnswers(
                  currentAnswers,
                  disposalMethod,
                  userType,
                  Some(individualUserType)
                )

              val newDisposalFees = AmountInPence.fromPounds(2d)
              val newDraftReturn  = updateDraftReturn(
                draftReturn,
                currentAnswers.copy(
                  disposalFees = newDisposalFees
                ),
                isFurtherOrAmendReturn = false
              )
              val newJourney      = journey.copy(draftReturn = newDraftReturn)

              inSequence {
                mockAuthWithNoRetrievals()
                mockGetSession(session)
                mockStoreDraftReturn(newJourney)(
                  Left(Error(""))
                )
              }

              checkIsTechnicalErrorPage(
                performAction(
                  Seq("disposalFees" -> newDisposalFees.inPounds().toString)
                )
              )
          }
        }

        "there is an error updating the session data" in {
          forAll(
            acceptedUserTypeGen,
            disposalMethodGen,
            individualUserTypeGen
          ) {
            (
              userType: UserType,
              disposalMethod: DisposalMethod,
              individualUserType: IndividualUserType
            ) =>
              val currentAnswers                  =
                sample[CompleteDisposalDetailsAnswers]
                  .copy(disposalFees = AmountInPence.fromPounds(1d))
              val (session, journey, draftReturn) =
                sessionWithDisposalDetailsAnswers(
                  currentAnswers,
                  disposalMethod,
                  userType,
                  Some(individualUserType)
                )

              val newDisposalFees = AmountInPence.fromPounds(2d)
              val newDraftReturn  = updateDraftReturn(
                draftReturn,
                currentAnswers.copy(
                  disposalFees = newDisposalFees
                ),
                isFurtherOrAmendReturn = false
              )
              val newJourney      = journey.copy(draftReturn = newDraftReturn)

              inSequence {
                mockAuthWithNoRetrievals()
                mockGetSession(session)
                mockStoreDraftReturn(newJourney)(
                  Right(())
                )
                mockStoreSession(
                  session.copy(journeyStatus = Some(newJourney))
                )(
                  Left(Error(""))
                )
              }

              checkIsTechnicalErrorPage(
                performAction(
                  Seq("disposalFees" -> newDisposalFees.inPounds().toString)
                )
              )
          }
        }

      }

      "redirect to the cya page" when {

        "the user hasn't ever answered the disposal details question " +
          "and the draft return and session data has been successfully updated for disposalfees = 0" in {
            forAll(
              acceptedUserTypeGen,
              disposalMethodGen,
              acceptedIndividualUserType
            ) {
              (
                userType: UserType,
                disposalMethod: DisposalMethod,
                individualUserType: IndividualUserType
              ) =>
                val incompleteDisposalDetailsAnswers =
                  IncompleteDisposalDetailsAnswers(
                    Some(ShareOfProperty.Full),
                    Some(AmountInPence.fromPounds(1d)),
                    None
                  )

                val (session, journey, draftReturn) =
                  sessionWithDisposalDetailsAnswers(
                    incompleteDisposalDetailsAnswers,
                    disposalMethod,
                    userType,
                    Some(individualUserType)
                  )

                val disposalFees   = 0d
                val updatedAnswers = incompleteDisposalDetailsAnswers.copy(
                  disposalFees = Some(AmountInPence.fromPounds(disposalFees))
                )
                val newDraftReturn = updateDraftReturn(draftReturn, updatedAnswers)
                val newJourney     = journey.copy(draftReturn = newDraftReturn)

<<<<<<< HEAD
                inSequence {
                  mockAuthWithNoRetrievals()
                  mockGetSession(session)
                  mockStoreDraftReturn(newJourney)(
                    Right(())
                  )
                  mockStoreSession(session.copy(journeyStatus = Some(newJourney)))(
                    Right(())
                  )
                }
=======
              val disposalFees   = 0d
              val updatedAnswers = incompleteDisposalDetailsAnswers.copy(
                disposalFees = Some(AmountInPence.fromPounds(disposalFees))
              )
              val newDraftReturn = updateDraftReturn(draftReturn, updatedAnswers, isFurtherOrAmendReturn = false)
              val newJourney     = journey.copy(draftReturn = newDraftReturn)
>>>>>>> ffc80cda

                checkIsRedirect(
                  performAction(Seq("disposalFees" -> disposalFees.toString)),
                  controllers.returns.disposaldetails.routes.DisposalDetailsController
                    .checkYourAnswers()
                )
            }
          }

        "the user hasn't ever answered the disposal details question " +
          "and the draft return and session data has been successfully updated" in {
            forAll(
              acceptedUserTypeGen,
              disposalMethodGen,
              acceptedIndividualUserType
            ) {
              (
                userType: UserType,
                disposalMethod: DisposalMethod,
                individualUserType: IndividualUserType
              ) =>
                val incompleteDisposalDetailsAnswers =
                  IncompleteDisposalDetailsAnswers(
                    Some(ShareOfProperty.Full),
                    Some(AmountInPence.fromPounds(1d)),
                    None
                  )

                val (session, journey, draftReturn) =
                  sessionWithDisposalDetailsAnswers(
                    incompleteDisposalDetailsAnswers,
                    disposalMethod,
                    userType,
                    Some(individualUserType),
                    isAmend = true
                  )

                val newDisposalFees = 2d
                val updatedAnswers  = incompleteDisposalDetailsAnswers.copy(
                  disposalFees = Some(AmountInPence.fromPounds(newDisposalFees))
                )
                val newDraftReturn  =
                  updateDraftReturn(draftReturn, updatedAnswers)
                val newJourney      =
                  journey.copy(draftReturn = newDraftReturn).withForceDisplayGainOrLossAfterReliefsForAmends

<<<<<<< HEAD
                inSequence {
                  mockAuthWithNoRetrievals()
                  mockGetSession(session)
                  mockStoreDraftReturn(newJourney)(
                    Right(())
                  )
                  mockStoreSession(session.copy(journeyStatus = Some(newJourney)))(
                    Right(())
                  )
                }
=======
              val newDisposalFees = 2d
              val updatedAnswers  = incompleteDisposalDetailsAnswers.copy(
                disposalFees = Some(AmountInPence.fromPounds(newDisposalFees))
              )
              val newDraftReturn  =
                updateDraftReturn(draftReturn, updatedAnswers, isFurtherOrAmendReturn = true)
              val newJourney      =
                journey.copy(draftReturn = newDraftReturn).withForceDisplayGainOrLossAfterReliefsForAmends
>>>>>>> ffc80cda

                checkIsRedirect(
                  performAction(Seq("disposalFees" -> newDisposalFees.toString)),
                  controllers.returns.disposaldetails.routes.DisposalDetailsController
                    .checkYourAnswers()
                )
            }
          }

        "the user has answered all of the disposal details questions " +
          "and the draft return and session data has been successfully updated" in {
            forAll(
              acceptedUserTypeGen,
              disposalMethodGen,
              acceptedIndividualUserType
            ) {
              (
                userType: UserType,
                disposalMethod: DisposalMethod,
                individualUserType: IndividualUserType
              ) =>
                val currentAnswers                  =
                  sample[CompleteDisposalDetailsAnswers]
                    .copy(disposalFees = AmountInPence.fromPounds(1d))
                val (session, journey, draftReturn) =
                  sessionWithDisposalDetailsAnswers(
                    currentAnswers,
                    disposalMethod,
                    userType,
                    Some(individualUserType)
                  )

<<<<<<< HEAD
                val newDisposalFees = 2d
                val newDraftReturn  = updateDraftReturn(
                  draftReturn,
                  currentAnswers.copy(
                    disposalFees = AmountInPence.fromPounds(newDisposalFees)
                  )
                )
                val newJourney      = journey.copy(draftReturn = newDraftReturn)
=======
              val newDisposalFees = 2d
              val newDraftReturn  = updateDraftReturn(
                draftReturn,
                currentAnswers.copy(
                  disposalFees = AmountInPence.fromPounds(newDisposalFees)
                ),
                isFurtherOrAmendReturn = false
              )
              val newJourney      = journey.copy(draftReturn = newDraftReturn)
>>>>>>> ffc80cda

                inSequence {
                  mockAuthWithNoRetrievals()
                  mockGetSession(session)
                  mockStoreDraftReturn(newJourney)(
                    Right(())
                  )
                  mockStoreSession(
                    session.copy(journeyStatus = Some(newJourney))
                  )(
                    Right(())
                  )
                }

                checkIsRedirect(
                  performAction(Seq("disposalFees" -> newDisposalFees.toString)),
                  controllers.returns.disposaldetails.routes.DisposalDetailsController
                    .checkYourAnswers()
                )
            }
          }

      }

      "not update the draft return or the session data" when {

        "the answer given has not changed from a previous one" in {
          forAll(
            acceptedUserTypeGen,
            disposalMethodGen,
            individualUserTypeGen
          ) {
            (
              userType: UserType,
              disposalMethod: DisposalMethod,
              individualUserType: IndividualUserType
            ) =>
              val currentAnswers =
                sample[CompleteDisposalDetailsAnswers]
                  .copy(disposalFees = AmountInPence.fromPounds(1d))

              inSequence {
                mockAuthWithNoRetrievals()
                mockGetSession(
                  sessionWithDisposalDetailsAnswers(
                    currentAnswers,
                    disposalMethod,
                    userType,
                    Some(individualUserType)
                  )._1
                )
              }

              checkIsRedirect(
                performAction(Seq("disposalFees" -> "1")),
                controllers.returns.disposaldetails.routes.DisposalDetailsController
                  .checkYourAnswers()
              )
          }
        }

      }

      "accept submitted values with commas" in {
        forAll(acceptedUserTypeGen, disposalMethodGen, individualUserTypeGen) {
          (
            userType: UserType,
            disposalMethod: DisposalMethod,
            individualUserType: IndividualUserType
          ) =>
            val currentAnswers =
              sample[CompleteDisposalDetailsAnswers]
                .copy(disposalFees = AmountInPence.fromPounds(1000d))

            inSequence {
              mockAuthWithNoRetrievals()
              mockGetSession(
                sessionWithDisposalDetailsAnswers(
                  currentAnswers,
                  disposalMethod,
                  userType,
                  Some(individualUserType)
                )._1
              )
            }

            checkIsRedirect(
              performAction(Seq("disposalFees" -> "1,000")),
              controllers.returns.disposaldetails.routes.DisposalDetailsController
                .checkYourAnswers()
            )
        }
      }

      "accept submitted values with pound signs" in {
        forAll(acceptedUserTypeGen, disposalMethodGen, individualUserTypeGen) {
          (
            userType: UserType,
            disposalMethod: DisposalMethod,
            individualUserType: IndividualUserType
          ) =>
            val currentAnswers =
              sample[CompleteDisposalDetailsAnswers]
                .copy(disposalFees = AmountInPence.fromPounds(1d))

            inSequence {
              mockAuthWithNoRetrievals()
              mockGetSession(
                sessionWithDisposalDetailsAnswers(
                  currentAnswers,
                  disposalMethod,
                  userType,
                  Some(individualUserType)
                )._1
              )
            }

            checkIsRedirect(
              performAction(Seq("disposalFees" -> "£1")),
              controllers.returns.disposaldetails.routes.DisposalDetailsController
                .checkYourAnswers()
            )
        }
      }

    }

    "handling requests to display the check your answers page" must {

      def performAction(): Future[Result] =
        controller.checkYourAnswers()(FakeRequest())

      val completeAnswers = CompleteDisposalDetailsAnswers(
        sample[ShareOfProperty],
        sample[AmountInPence],
        sample[AmountInPence]
      )

      val allQuestionsAnswered = IncompleteDisposalDetailsAnswers(
        Some(completeAnswers.shareOfProperty),
        Some(completeAnswers.disposalPrice),
        Some(completeAnswers.disposalFees)
      )

      behave like redirectToStartBehaviour(performAction)

      behave like amendReturnToFillingOutReturnSpecBehaviour(
        controller.checkYourAnswers(),
        mockUUIDGenerator
      )

      "skip the how much did you own page and redirect to the disposal price page" when {

        "user is non-uk resident and selects indirect disposal" in {
          forAll(
            acceptedUserTypeGen,
            disposalMethodGen,
            individualUserTypeGen
          ) {
            (
              userType: UserType,
              disposalMethod: DisposalMethod,
              individualUserType: IndividualUserType
            ) =>
              inSequence {
                mockAuthWithNoRetrievals()
                mockGetSession(
                  sessionWithIndirectDisposalDetailsAnswers(
                    None,
                    disposalMethod,
                    userType,
                    Some(individualUserType),
                    isAmend = false
                  )._1
                )
              }

              checkIsRedirect(
                performAction(),
                routes.DisposalDetailsController.whatWasDisposalPrice()
              )
          }
        }

      }

      "redirect to the how much did you own page" when {

        "there are no disposal details answers in session" in {
          forAll(
            acceptedUserTypeGen,
            disposalMethodGen,
            individualUserTypeGen
          ) {
            (
              userType: UserType,
              disposalMethod: DisposalMethod,
              individualUserType: IndividualUserType
            ) =>
              inSequence {
                mockAuthWithNoRetrievals()
                mockGetSession(
                  sessionWithDisposalDetailsAnswers(
                    None,
                    disposalMethod,
                    userType,
                    Some(individualUserType),
                    isAmend = false
                  )._1
                )
              }

              checkIsRedirect(
                performAction(),
                routes.DisposalDetailsController.howMuchDidYouOwn()
              )
          }
        }

        "there are disposal details in session but no answer for the property share question" in {
          forAll(
            acceptedUserTypeGen,
            disposalMethodGen,
            individualUserTypeGen
          ) {
            (
              userType: UserType,
              disposalMethod: DisposalMethod,
              individualUserType: IndividualUserType
            ) =>
              inSequence {
                mockAuthWithNoRetrievals()
                mockGetSession(
                  sessionWithDisposalDetailsAnswers(
                    allQuestionsAnswered.copy(shareOfProperty = None),
                    disposalMethod,
                    userType,
                    Some(individualUserType)
                  )._1
                )
              }

              checkIsRedirect(
                performAction(),
                routes.DisposalDetailsController.howMuchDidYouOwn()
              )
          }
        }

      }

      "redirect to the disposal price page" when {

        "the user has not answered that question" in {
          forAll(
            acceptedUserTypeGen,
            disposalMethodGen,
            individualUserTypeGen
          ) {
            (
              userType: UserType,
              disposalMethod: DisposalMethod,
              individualUserType: IndividualUserType
            ) =>
              inSequence {
                mockAuthWithNoRetrievals()
                mockGetSession(
                  sessionWithDisposalDetailsAnswers(
                    allQuestionsAnswered.copy(disposalPrice = None),
                    disposalMethod,
                    userType,
                    Some(individualUserType)
                  )._1
                )
              }

              checkIsRedirect(
                performAction(),
                routes.DisposalDetailsController.whatWasDisposalPrice()
              )
          }
        }

      }

      "redirect to the disposal fees page" when {

        "the user has not answered that question" in {
          forAll(
            acceptedUserTypeGen,
            disposalMethodGen,
            individualUserTypeGen
          ) {
            (
              userType: UserType,
              disposalMethod: DisposalMethod,
              individualUserType: IndividualUserType
            ) =>
              inSequence {
                mockAuthWithNoRetrievals()
                mockGetSession(
                  sessionWithDisposalDetailsAnswers(
                    allQuestionsAnswered.copy(disposalFees = None),
                    disposalMethod,
                    userType,
                    Some(individualUserType)
                  )._1
                )
              }

              checkIsRedirect(
                performAction(),
                routes.DisposalDetailsController.whatWereDisposalFees()
              )
          }
        }

      }

      "show an error page" when {

        "there is an error updating the draft return" in {
          forAll(
            acceptedUserTypeGen,
            disposalMethodGen,
            individualUserTypeGen
          ) {
            (
              userType: UserType,
              disposalMethod: DisposalMethod,
              individualUserType: IndividualUserType
            ) =>
              val (session, journey, draftReturn) =
                sessionWithDisposalDetailsAnswers(
                  allQuestionsAnswered,
                  disposalMethod,
                  userType,
                  Some(individualUserType)
                )

              val newDraftReturn = draftReturn.copy(
                disposalDetailsAnswers = Some(completeAnswers)
              )

              val newJourney = journey.copy(draftReturn = newDraftReturn)

              inSequence {
                mockAuthWithNoRetrievals()
                mockGetSession(session)
                mockStoreDraftReturn(newJourney)(Left(Error("")))
              }

              checkIsTechnicalErrorPage(performAction())
          }
        }

        "there is an error updating the session" in {
          forAll(
            acceptedUserTypeGen,
            disposalMethodGen,
            individualUserTypeGen
          ) {
            (
              userType: UserType,
              disposalMethod: DisposalMethod,
              individualUserType: IndividualUserType
            ) =>
              val (session, journey, draftReturn) =
                sessionWithDisposalDetailsAnswers(
                  allQuestionsAnswered,
                  disposalMethod,
                  userType,
                  Some(individualUserType)
                )

              val newDraftReturn = draftReturn.copy(
                disposalDetailsAnswers = Some(completeAnswers)
              )

              val newJourney = journey.copy(draftReturn = newDraftReturn)

              inSequence {
                mockAuthWithNoRetrievals()
                mockGetSession(session)
                mockStoreDraftReturn(newJourney)(Right(()))
                mockStoreSession(session.copy(journeyStatus = Some(newJourney)))(Left(Error("")))
              }

              checkIsTechnicalErrorPage(performAction())
          }
        }

      }

      "show the check your answers page" when {

        def testIsCheckYourAnswers(
          result: Future[Result],
          completeDisposalDetailsAnswers: CompleteDisposalDetailsAnswers,
          expectedDisposalPriceTitleKey: String,
          expectedDisposalFeesTitleKey: String,
          userType: UserType,
          individualUserType: IndividualUserType
        ): Unit =
          checkPageIsDisplayed(
            result,
            messageFromMessageKey("returns.disposal-details.cya.title"),
            { doc =>
              validateDisposalDetailsCheckYourAnswersPage(
                completeDisposalDetailsAnswers,
                doc
              )
              val userKey =
                userMessageKey(
                  individualUserType,
                  userType
                ) //TODO - change when the CYA changes go in
              doc
                .select("#propertyShare-question")
                .text() shouldBe messageFromMessageKey(
                s"shareOfProperty$userKey.title"
              )
              doc
                .select("#disposalPrice-question")
                .text() shouldBe messageFromMessageKey(
                expectedDisposalPriceTitleKey
              )
              doc
                .select("#disposalFees-question")
                .text() shouldBe messageFromMessageKey(
                expectedDisposalFeesTitleKey
              )
            }
          )

        "the user has already answered all of the questions" in {
          forAll(
            acceptedUserTypeGen,
            disposalMethodGen,
            completeDisposalDetailsAnswersGen,
            individualUserTypeGen
          ) {
            (
              userType: UserType,
              disposalMethod: DisposalMethod,
              completeAnswers: CompleteDisposalDetailsAnswers,
              individualUserType: IndividualUserType
            ) =>
              inSequence {
                mockAuthWithNoRetrievals()
                mockGetSession(
                  sessionWithDisposalDetailsAnswers(
                    completeAnswers,
                    disposalMethod,
                    userType,
                    Some(individualUserType)
                  )._1
                )
              }

              testIsCheckYourAnswers(
                performAction(),
                completeAnswers,
                expectedTitles(
                  disposalMethod,
                  userType,
                  individualUserType
                )._1,
                expectedTitles(
                  disposalMethod,
                  userType,
                  individualUserType
                )._2,
                userType,
                individualUserType
              )
          }
        }

        "the user has just answered all of the questions" in {
          forAll(
            acceptedUserTypeGen,
            disposalMethodGen,
            completeDisposalDetailsAnswersGen,
            individualUserTypeGen
          ) {
            (
              userType: UserType,
              disposalMethod: DisposalMethod,
              completeAnswers: CompleteDisposalDetailsAnswers,
              individualUserType: IndividualUserType
            ) =>
              val incompleteAnswers               = IncompleteDisposalDetailsAnswers(
                Some(completeAnswers.shareOfProperty),
                Some(completeAnswers.disposalPrice),
                Some(completeAnswers.disposalFees)
              )
              val (session, journey, draftReturn) =
                sessionWithDisposalDetailsAnswers(
                  incompleteAnswers,
                  disposalMethod,
                  userType,
                  Some(individualUserType)
                )

              val newDraftReturn = draftReturn.copy(
                disposalDetailsAnswers = Some(completeAnswers)
              )
              val newJourney     = journey.copy(draftReturn = newDraftReturn)

              inSequence {
                mockAuthWithNoRetrievals()
                mockGetSession(session)
                mockStoreDraftReturn(newJourney)(Right(()))
                mockStoreSession(session.copy(journeyStatus = Some(newJourney)))(Right(()))
              }

              testIsCheckYourAnswers(
                performAction(),
                completeAnswers,
                expectedTitles(
                  disposalMethod,
                  userType,
                  individualUserType
                )._1,
                expectedTitles(
                  disposalMethod,
                  userType,
                  individualUserType
                )._2,
                userType,
                individualUserType
              )
          }
        }

      }

    }

    "handling submits on the check your answers page" must {

      def performAction(): Future[Result] =
        controller.checkYourAnswersSubmit()(FakeRequest())

      behave like redirectToStartBehaviour(performAction)

      behave like amendReturnToFillingOutReturnSpecBehaviour(
        controller.checkYourAnswersSubmit(),
        mockUUIDGenerator
      )

      "redirect to the task list page" in {
        forAll(acceptedUserTypeGen, disposalMethodGen, individualUserTypeGen) {
          (
            userType: UserType,
            disposalMethod: DisposalMethod,
            individualUserType: IndividualUserType
          ) =>
            inSequence {
              mockAuthWithNoRetrievals()
              mockGetSession(
                sessionWithDisposalDetailsAnswers(
                  sample[CompleteDisposalDetailsAnswers],
                  disposalMethod,
                  userType,
                  Some(individualUserType)
                )._1
              )
            }

            checkIsRedirect(
              performAction(),
              controllers.returns.routes.TaskListController.taskList()
            )
        }
      }

    }

  }

  def noDisposalMethodBehaviour(performAction: () => Future[Result]): Unit =
    "redirect to start endpoint" when {

      "there is no disposal method" in {
        val draftReturn = sample[DraftSingleDisposalReturn].copy(
          triageAnswers = sample[IncompleteSingleDisposalTriageAnswers]
            .copy(disposalMethod = None)
        )

        val fillingOutReturn =
          sample[FillingOutReturn].copy(draftReturn = draftReturn)
        val sessionData      =
          SessionData.empty.copy(journeyStatus = Some(fillingOutReturn))

        inSequence {
          mockAuthWithNoRetrievals()
          mockGetSession(sessionData)
        }

        checkIsRedirect(
          performAction(),
          controllers.routes.StartController.start()
        )
      }
    }

  def noPropertyShareBehaviour(performAction: () => Future[Result]): Unit =
    "redirect to the what was your share page" when {

      "there is no property share" in {
        List(Self, PersonalRepresentative, Capacitor).foreach { individualUserType =>
          List(
            DisposalMethod.Sold,
            DisposalMethod.Gifted,
            DisposalMethod.Other
          ).foreach { disposalMethod =>
            List[UserType](
              UserType.Agent,
              UserType.Individual,
              UserType.Organisation
            ).foreach { userType: UserType =>
              val draftReturn = sample[DraftSingleDisposalReturn].copy(
                triageAnswers = sample[CompleteSingleDisposalTriageAnswers],
                disposalDetailsAnswers = Some(
                  IncompleteDisposalDetailsAnswers(
                    None,
                    Some(sample[AmountInPence]),
                    Some(sample[AmountInPence])
                  )
                )
              )

              val sessionData = SessionData.empty.copy(journeyStatus =
                Some(
                  fillingOutReturn(
                    disposalMethod,
                    userType,
                    Some(individualUserType),
                    isAmend = false
                  )._1.copy(
                    draftReturn = draftReturn
                  )
                )
              )

              inSequence {
                mockAuthWithNoRetrievals()
                mockGetSession(sessionData)
              }

              checkIsRedirect(
                performAction(),
                routes.DisposalDetailsController.howMuchDidYouOwn()
              )
            }
          }
        }
      }
    }

}

object DisposalDetailsControllerSpec extends Matchers {

  def userMessageKey(
    individualUserType: IndividualUserType,
    userType: UserType
  ): String =
    (individualUserType, userType) match {
      case (Capacitor, _)                             => ".capacitor"
      case (PersonalRepresentative, _)                => ".personalRep"
      case (PersonalRepresentativeInPeriodOfAdmin, _) => ".personalRepInPeriodOfAdmin"
      case (_, UserType.Individual)                   => ""
      case (_, UserType.Organisation)                 => ".trust"
      case (_, UserType.Agent)                        => ".agent"
      case other                                      => sys.error(s"User type '$other' not handled")
    }

  def validateDisposalDetailsCheckYourAnswersPage(
    disposalDetailsAnswers: CompleteDisposalDetailsAnswers,
    doc: Document,
    isIndirectDisposal: Boolean = false
  ): Unit = {
    if (isIndirectDisposal)
      doc
        .select("#propertyShare-answer")
        .text()
        .stripSuffix("%") shouldBe ""
    else
      doc
        .select("#propertyShare-answer")
        .text()
        .stripSuffix("%") shouldBe disposalDetailsAnswers.shareOfProperty.percentageValue.toString()

    doc
      .select("#disposalPrice-answer")
      .text() shouldBe formatAmountOfMoneyWithPoundSign(
      disposalDetailsAnswers.disposalPrice.inPounds()
    )

    doc
      .select("#disposalFees-answer")
      .text() shouldBe formatAmountOfMoneyWithPoundSign(
      disposalDetailsAnswers.disposalFees.inPounds()
    )
  }

  def expectedTitles(
    disposalMethod: DisposalMethod,
    userType: UserType,
    individualUserType: IndividualUserType
  ): (String, String) = {
    val userKey = userMessageKey(individualUserType, userType)

    val disposalMethodKey = disposalMethod match {
      case DisposalMethod.Gifted => ".Gifted"
      case _                     => ".SoldOther"
    }

    (
      s"disposalPrice$userKey$disposalMethodKey.title",
      s"disposalFees$userKey.title"
    )
  }
}<|MERGE_RESOLUTION|>--- conflicted
+++ resolved
@@ -720,7 +720,6 @@
 
         "the user hasn't ever answered the disposal details question " +
           "and the draft return and session data has been successfully updated" in {
-<<<<<<< HEAD
             forAll(
               acceptedUserTypeGen,
               disposalMethodGen,
@@ -738,46 +737,6 @@
                     userType,
                     Some(individualUserType),
                     isAmend = true
-=======
-          forAll(
-            acceptedUserTypeGen,
-            disposalMethodGen,
-            acceptedIndividualUserType
-          ) {
-            (
-              userType: UserType,
-              disposalMethod: DisposalMethod,
-              individualUserType: IndividualUserType
-            ) =>
-              val (session, journey, draftReturn) =
-                sessionWithDisposalDetailsAnswers(
-                  None,
-                  disposalMethod,
-                  userType,
-                  Some(individualUserType),
-                  isAmend = true
-                )
-              val (newShare, newShareValue)       = ShareOfProperty.Full -> "0"
-              val updatedAnswers                  = IncompleteDisposalDetailsAnswers.empty.copy(
-                shareOfProperty = Some(newShare),
-                disposalPrice = None,
-                disposalFees = None
-              )
-              val newDraftReturn                  =
-                updateDraftReturn(draftReturn, updatedAnswers, isFurtherOrAmendReturn = true)
-              val newJourney                      =
-                journey.copy(draftReturn = newDraftReturn).withForceDisplayGainOrLossAfterReliefsForAmends
-
-              inSequence {
-                mockAuthWithNoRetrievals()
-                mockGetSession(session)
-                mockStoreDraftReturn(newJourney)(
-                  Right(())
-                )
-                mockStoreSession(
-                  session.copy(
-                    journeyStatus = Some(newJourney)
->>>>>>> ffc80cda
                   )
                 val (newShare, newShareValue)       = ShareOfProperty.Full -> "0"
                 val updatedAnswers                  = IncompleteDisposalDetailsAnswers.empty.copy(
@@ -785,22 +744,10 @@
                   disposalPrice = None,
                   disposalFees = None
                 )
-<<<<<<< HEAD
                 val newDraftReturn                  =
-                  updateDraftReturn(draftReturn, updatedAnswers)
+                  updateDraftReturn(draftReturn, updatedAnswers, isFurtherOrAmendReturn = true)
                 val newJourney                      =
                   journey.copy(draftReturn = newDraftReturn).withForceDisplayGainOrLossAfterReliefsForAmends
-=======
-              val (newShare, newShareValue)       = ShareOfProperty.Half -> "1"
-              val updatedAnswers                  = currentAnswers.copy(
-                shareOfProperty = Some(newShare),
-                disposalPrice = None,
-                disposalFees = None
-              )
-              val newDraftReturn                  =
-                updateDraftReturn(draftReturn, updatedAnswers, isFurtherOrAmendReturn = false)
-              val newJourney                      = journey.copy(draftReturn = newDraftReturn)
->>>>>>> ffc80cda
 
                 inSequence {
                   mockAuthWithNoRetrievals()
@@ -844,25 +791,14 @@
                     userType,
                     Some(individualUserType)
                   )
-<<<<<<< HEAD
                 val (newShare, newShareValue)       = ShareOfProperty.Half -> "1"
                 val updatedAnswers                  = currentAnswers.copy(
                   shareOfProperty = Some(newShare),
                   disposalPrice = None,
                   disposalFees = None
-=======
-
-                val (newShare, newShareValue) =
-                  ShareOfProperty.Other(percentage) -> "2"
-
-                val newDraftReturn = updateDraftReturn(
-                  draftReturn,
-                  IncompleteDisposalDetailsAnswers(Some(newShare), None, None),
-                  isFurtherOrAmendReturn = false
->>>>>>> ffc80cda
                 )
                 val newDraftReturn                  =
-                  updateDraftReturn(draftReturn, updatedAnswers)
+                  updateDraftReturn(draftReturn, updatedAnswers, isFurtherOrAmendReturn = false)
                 val newJourney                      = journey.copy(draftReturn = newDraftReturn)
 
                 inSequence {
@@ -913,7 +849,8 @@
 
                   val newDraftReturn = updateDraftReturn(
                     draftReturn,
-                    IncompleteDisposalDetailsAnswers(Some(newShare), None, None)
+                    IncompleteDisposalDetailsAnswers(Some(newShare), None, None),
+                    isFurtherOrAmendReturn = false
                   )
                   val newJourney     = journey.copy(draftReturn = newDraftReturn)
 
@@ -1535,10 +1472,9 @@
                   disposalPrice = Some(AmountInPence.fromPounds(newDisposalPrice))
                 )
                 val newDraftReturn   =
-                  updateDraftReturn(draftReturn, updatedAnswers)
+                  updateDraftReturn(draftReturn, updatedAnswers, isFurtherOrAmendReturn = false)
                 val newJourney       = journey.copy(draftReturn = newDraftReturn)
 
-<<<<<<< HEAD
                 inSequence {
                   mockAuthWithNoRetrievals()
                   mockGetSession(session)
@@ -1549,15 +1485,6 @@
                     session.copy(journeyStatus = Some(newJourney))
                   )(Right(()))
                 }
-=======
-              val newDisposalPrice = 2d
-              val updatedAnswers   = incompleteDisposalDetailsAnswers.copy(
-                disposalPrice = Some(AmountInPence.fromPounds(newDisposalPrice))
-              )
-              val newDraftReturn   =
-                updateDraftReturn(draftReturn, updatedAnswers, isFurtherOrAmendReturn = false)
-              val newJourney       = journey.copy(draftReturn = newDraftReturn)
->>>>>>> ffc80cda
 
                 checkIsRedirect(
                   performAction(
@@ -1599,10 +1526,9 @@
                   disposalPrice = Some(AmountInPence.fromPounds(newDisposalPrice))
                 )
                 val newDraftReturn   =
-                  updateDraftReturn(draftReturn, updatedAnswers)
+                  updateDraftReturn(draftReturn, updatedAnswers, isFurtherOrAmendReturn = false)
                 val newJourney       = journey.copy(draftReturn = newDraftReturn)
 
-<<<<<<< HEAD
                 inSequence {
                   mockAuthWithNoRetrievals()
                   mockGetSession(session)
@@ -1611,15 +1537,6 @@
                   )
                   mockStoreSession(session.copy(journeyStatus = Some(newJourney)))(Right(()))
                 }
-=======
-              val newDisposalPrice = 2d
-              val updatedAnswers   = currentAnswers.copy(
-                disposalPrice = Some(AmountInPence.fromPounds(newDisposalPrice))
-              )
-              val newDraftReturn   =
-                updateDraftReturn(draftReturn, updatedAnswers, isFurtherOrAmendReturn = false)
-              val newJourney       = journey.copy(draftReturn = newDraftReturn)
->>>>>>> ffc80cda
 
                 checkIsRedirect(
                   performAction(
@@ -1654,12 +1571,12 @@
                 val newDisposalPrice = 2d
                 val newDraftReturn   = updateDraftReturn(
                   draftReturn,
-                  currentAnswers.copy(disposalPrice = AmountInPence.fromPounds(newDisposalPrice))
+                  currentAnswers.copy(disposalPrice = AmountInPence.fromPounds(newDisposalPrice)),
+                  isFurtherOrAmendReturn = true
                 )
                 val newJourney       =
                   journey.copy(draftReturn = newDraftReturn).withForceDisplayGainOrLossAfterReliefsForAmends
 
-<<<<<<< HEAD
                 inSequence {
                   mockAuthWithNoRetrievals()
                   mockGetSession(session)
@@ -1670,16 +1587,6 @@
                     session.copy(journeyStatus = Some(newJourney))
                   )(Right(()))
                 }
-=======
-              val newDisposalPrice = 2d
-              val newDraftReturn   = updateDraftReturn(
-                draftReturn,
-                currentAnswers.copy(disposalPrice = AmountInPence.fromPounds(newDisposalPrice)),
-                isFurtherOrAmendReturn = true
-              )
-              val newJourney       =
-                journey.copy(draftReturn = newDraftReturn).withForceDisplayGainOrLossAfterReliefsForAmends
->>>>>>> ffc80cda
 
                 checkIsRedirect(
                   performAction(
@@ -2215,10 +2122,9 @@
                   disposalPrice = Some(AmountInPence.fromPounds(newDisposalPrice))
                 )
                 val newDraftReturn   =
-                  updateDraftReturn(draftReturn, updatedAnswers)
+                  updateDraftReturn(draftReturn, updatedAnswers, isFurtherOrAmendReturn = false)
                 val newJourney       = journey.copy(draftReturn = newDraftReturn)
 
-<<<<<<< HEAD
                 inSequence {
                   mockAuthWithNoRetrievals()
                   mockGetSession(session)
@@ -2229,15 +2135,6 @@
                     session.copy(journeyStatus = Some(newJourney))
                   )(Right(()))
                 }
-=======
-              val newDisposalPrice = 2d
-              val updatedAnswers   = incompleteDisposalDetailsAnswers.copy(
-                disposalPrice = Some(AmountInPence.fromPounds(newDisposalPrice))
-              )
-              val newDraftReturn   =
-                updateDraftReturn(draftReturn, updatedAnswers, isFurtherOrAmendReturn = false)
-              val newJourney       = journey.copy(draftReturn = newDraftReturn)
->>>>>>> ffc80cda
 
                 checkIsRedirect(
                   performAction(
@@ -2280,11 +2177,10 @@
                   disposalPrice = Some(AmountInPence.fromPounds(newDisposalPrice))
                 )
                 val newDraftReturn   =
-                  updateDraftReturn(draftReturn, updatedAnswers)
+                  updateDraftReturn(draftReturn, updatedAnswers, isFurtherOrAmendReturn = true)
                 val newJourney       =
                   journey.copy(draftReturn = newDraftReturn).withForceDisplayGainOrLossAfterReliefsForAmends
 
-<<<<<<< HEAD
                 inSequence {
                   mockAuthWithNoRetrievals()
                   mockGetSession(session)
@@ -2295,16 +2191,6 @@
                     session.copy(journeyStatus = Some(newJourney))
                   )(Right(()))
                 }
-=======
-              val newDisposalPrice = 2d
-              val updatedAnswers   = currentAnswers.copy(
-                disposalPrice = Some(AmountInPence.fromPounds(newDisposalPrice))
-              )
-              val newDraftReturn   =
-                updateDraftReturn(draftReturn, updatedAnswers, isFurtherOrAmendReturn = true)
-              val newJourney       =
-                journey.copy(draftReturn = newDraftReturn).withForceDisplayGainOrLossAfterReliefsForAmends
->>>>>>> ffc80cda
 
                 checkIsRedirect(
                   performAction(
@@ -2338,11 +2224,11 @@
                 val newDisposalPrice = 2d
                 val newDraftReturn   = updateDraftReturn(
                   draftReturn,
-                  currentAnswers.copy(disposalPrice = AmountInPence.fromPounds(newDisposalPrice))
+                  currentAnswers.copy(disposalPrice = AmountInPence.fromPounds(newDisposalPrice)),
+                  isFurtherOrAmendReturn = false
                 )
                 val newJourney       = journey.copy(draftReturn = newDraftReturn)
 
-<<<<<<< HEAD
                 inSequence {
                   mockAuthWithNoRetrievals()
                   mockGetSession(session)
@@ -2353,15 +2239,6 @@
                     session.copy(journeyStatus = Some(newJourney))
                   )(Right(()))
                 }
-=======
-              val newDisposalPrice = 2d
-              val newDraftReturn   = updateDraftReturn(
-                draftReturn,
-                currentAnswers.copy(disposalPrice = AmountInPence.fromPounds(newDisposalPrice)),
-                isFurtherOrAmendReturn = false
-              )
-              val newJourney       = journey.copy(draftReturn = newDraftReturn)
->>>>>>> ffc80cda
 
                 checkIsRedirect(
                   performAction(
@@ -2988,10 +2865,9 @@
                 val updatedAnswers = incompleteDisposalDetailsAnswers.copy(
                   disposalFees = Some(AmountInPence.fromPounds(disposalFees))
                 )
-                val newDraftReturn = updateDraftReturn(draftReturn, updatedAnswers)
+                val newDraftReturn = updateDraftReturn(draftReturn, updatedAnswers, isFurtherOrAmendReturn = false)
                 val newJourney     = journey.copy(draftReturn = newDraftReturn)
 
-<<<<<<< HEAD
                 inSequence {
                   mockAuthWithNoRetrievals()
                   mockGetSession(session)
@@ -3002,14 +2878,6 @@
                     Right(())
                   )
                 }
-=======
-              val disposalFees   = 0d
-              val updatedAnswers = incompleteDisposalDetailsAnswers.copy(
-                disposalFees = Some(AmountInPence.fromPounds(disposalFees))
-              )
-              val newDraftReturn = updateDraftReturn(draftReturn, updatedAnswers, isFurtherOrAmendReturn = false)
-              val newJourney     = journey.copy(draftReturn = newDraftReturn)
->>>>>>> ffc80cda
 
                 checkIsRedirect(
                   performAction(Seq("disposalFees" -> disposalFees.toString)),
@@ -3052,11 +2920,10 @@
                   disposalFees = Some(AmountInPence.fromPounds(newDisposalFees))
                 )
                 val newDraftReturn  =
-                  updateDraftReturn(draftReturn, updatedAnswers)
+                  updateDraftReturn(draftReturn, updatedAnswers, isFurtherOrAmendReturn = true)
                 val newJourney      =
                   journey.copy(draftReturn = newDraftReturn).withForceDisplayGainOrLossAfterReliefsForAmends
 
-<<<<<<< HEAD
                 inSequence {
                   mockAuthWithNoRetrievals()
                   mockGetSession(session)
@@ -3067,16 +2934,6 @@
                     Right(())
                   )
                 }
-=======
-              val newDisposalFees = 2d
-              val updatedAnswers  = incompleteDisposalDetailsAnswers.copy(
-                disposalFees = Some(AmountInPence.fromPounds(newDisposalFees))
-              )
-              val newDraftReturn  =
-                updateDraftReturn(draftReturn, updatedAnswers, isFurtherOrAmendReturn = true)
-              val newJourney      =
-                journey.copy(draftReturn = newDraftReturn).withForceDisplayGainOrLossAfterReliefsForAmends
->>>>>>> ffc80cda
 
                 checkIsRedirect(
                   performAction(Seq("disposalFees" -> newDisposalFees.toString)),
@@ -3109,26 +2966,15 @@
                     Some(individualUserType)
                   )
 
-<<<<<<< HEAD
                 val newDisposalFees = 2d
                 val newDraftReturn  = updateDraftReturn(
                   draftReturn,
                   currentAnswers.copy(
                     disposalFees = AmountInPence.fromPounds(newDisposalFees)
-                  )
+                  ),
+                  isFurtherOrAmendReturn = false
                 )
                 val newJourney      = journey.copy(draftReturn = newDraftReturn)
-=======
-              val newDisposalFees = 2d
-              val newDraftReturn  = updateDraftReturn(
-                draftReturn,
-                currentAnswers.copy(
-                  disposalFees = AmountInPence.fromPounds(newDisposalFees)
-                ),
-                isFurtherOrAmendReturn = false
-              )
-              val newJourney      = journey.copy(draftReturn = newDraftReturn)
->>>>>>> ffc80cda
 
                 inSequence {
                   mockAuthWithNoRetrievals()
