/*
 * Copyright 2020 HM Revenue & Customs
 *
 * Licensed under the Apache License, Version 2.0 (the "License");
 * you may not use this file except in compliance with the License.
 * You may obtain a copy of the License at
 *
 *     http://www.apache.org/licenses/LICENSE-2.0
 *
 * Unless required by applicable law or agreed to in writing, software
 * distributed under the License is distributed on an "AS IS" BASIS,
 * WITHOUT WARRANTIES OR CONDITIONS OF ANY KIND, either express or implied.
 * See the License for the specific language governing permissions and
 * limitations under the License.
 */

package uk.gov.hmrc.cgtpropertydisposalsfrontend.controllers.returns.reliefdetails

import org.jsoup.nodes.Document
import org.scalacheck.Gen
import org.scalatest.Matchers
import org.scalatestplus.scalacheck.ScalaCheckDrivenPropertyChecks
import play.api.i18n.{Lang, Messages, MessagesApi, MessagesImpl}
import play.api.inject.bind
import play.api.inject.guice.GuiceableModule
import play.api.mvc.Result
import play.api.test.FakeRequest
import play.api.test.Helpers.BAD_REQUEST
import uk.gov.hmrc.auth.core.AuthConnector
import uk.gov.hmrc.cgtpropertydisposalsfrontend.controllers
import uk.gov.hmrc.cgtpropertydisposalsfrontend.controllers.AmountOfMoneyErrorScenarios.amountOfMoneyErrorScenarios
import uk.gov.hmrc.cgtpropertydisposalsfrontend.controllers.onboarding.RedirectToStartBehaviour
import uk.gov.hmrc.cgtpropertydisposalsfrontend.controllers.returns.{ReturnsServiceSupport, StartingToAmendToFillingOutReturnSpecBehaviour}
import uk.gov.hmrc.cgtpropertydisposalsfrontend.controllers.returns.reliefdetails.ReliefDetailsControllerSpec.validateReliefDetailsCheckYourAnswersPage
import uk.gov.hmrc.cgtpropertydisposalsfrontend.controllers.{AuthSupport, ControllerSpec, SessionSupport}
import uk.gov.hmrc.cgtpropertydisposalsfrontend.models.generators.Generators._
import uk.gov.hmrc.cgtpropertydisposalsfrontend.models.generators.DraftReturnGen._
import uk.gov.hmrc.cgtpropertydisposalsfrontend.models.generators.ExemptionsAndLossesAnswersGen._
import uk.gov.hmrc.cgtpropertydisposalsfrontend.models.generators.FileUploadGen._
import uk.gov.hmrc.cgtpropertydisposalsfrontend.models.generators.IdGen._
import uk.gov.hmrc.cgtpropertydisposalsfrontend.models.generators.JourneyStatusGen._
import uk.gov.hmrc.cgtpropertydisposalsfrontend.models.generators.MoneyGen._
import uk.gov.hmrc.cgtpropertydisposalsfrontend.models.generators.NameGen._
import uk.gov.hmrc.cgtpropertydisposalsfrontend.models.generators.ReliefDetailsGen._
import uk.gov.hmrc.cgtpropertydisposalsfrontend.models.generators.ReturnGen._
import uk.gov.hmrc.cgtpropertydisposalsfrontend.models.generators.RepresenteeAnswersGen._
import uk.gov.hmrc.cgtpropertydisposalsfrontend.models.generators.SubscribedDetailsGen._
import uk.gov.hmrc.cgtpropertydisposalsfrontend.models.generators.TriageQuestionsGen._
import uk.gov.hmrc.cgtpropertydisposalsfrontend.models.generators.TaxYearGen._
import uk.gov.hmrc.cgtpropertydisposalsfrontend.models.generators.YearToDateLiabilityAnswersGen._
import uk.gov.hmrc.cgtpropertydisposalsfrontend.models.generators.UserTypeGen._
import uk.gov.hmrc.cgtpropertydisposalsfrontend.models.JourneyStatus.{FillingOutReturn, StartingToAmendReturn}
import uk.gov.hmrc.cgtpropertydisposalsfrontend.models.finance.AmountInPence
import uk.gov.hmrc.cgtpropertydisposalsfrontend.models.finance.MoneyUtils.formatAmountOfMoneyWithPoundSign
import uk.gov.hmrc.cgtpropertydisposalsfrontend.models.ids.{AgentReferenceNumber, UUIDGenerator}
import uk.gov.hmrc.cgtpropertydisposalsfrontend.models.name.{IndividualName, TrustName}
import uk.gov.hmrc.cgtpropertydisposalsfrontend.models.onboarding.SubscribedDetails
import uk.gov.hmrc.cgtpropertydisposalsfrontend.models.returns.ExemptionAndLossesAnswers.CompleteExemptionAndLossesAnswers
import uk.gov.hmrc.cgtpropertydisposalsfrontend.models.returns.IndividualUserType.{Capacitor, PersonalRepresentative, PersonalRepresentativeInPeriodOfAdmin, Self}
import uk.gov.hmrc.cgtpropertydisposalsfrontend.models.returns.OtherReliefsOption.{NoOtherReliefs, OtherReliefs}
import uk.gov.hmrc.cgtpropertydisposalsfrontend.models.returns.ReliefDetailsAnswers.{CompleteReliefDetailsAnswers, IncompleteReliefDetailsAnswers}
import uk.gov.hmrc.cgtpropertydisposalsfrontend.models.returns.RepresenteeAnswers.CompleteRepresenteeAnswers
import uk.gov.hmrc.cgtpropertydisposalsfrontend.models.returns.SingleDisposalTriageAnswers.CompleteSingleDisposalTriageAnswers
import uk.gov.hmrc.cgtpropertydisposalsfrontend.models.returns.SupportingEvidenceAnswers.CompleteSupportingEvidenceAnswers
import uk.gov.hmrc.cgtpropertydisposalsfrontend.models.returns._
import uk.gov.hmrc.cgtpropertydisposalsfrontend.models.{Error, SessionData, TaxYear, UserType}
import uk.gov.hmrc.cgtpropertydisposalsfrontend.repos.SessionStore
import uk.gov.hmrc.cgtpropertydisposalsfrontend.services.returns.ReturnsService

import scala.concurrent.Future

class ReliefDetailsControllerSpec
    extends ControllerSpec
    with AuthSupport
    with SessionSupport
    with ReturnsServiceSupport
    with ScalaCheckDrivenPropertyChecks
    with RedirectToStartBehaviour
    with StartingToAmendToFillingOutReturnSpecBehaviour {

  val mockUUIDGenerator = mock[UUIDGenerator]

  override val overrideBindings =
    List[GuiceableModule](
      bind[AuthConnector].toInstance(mockAuthConnector),
      bind[SessionStore].toInstance(mockSessionStore),
      bind[ReturnsService].toInstance(mockReturnsService),
      bind[UUIDGenerator].toInstance(mockUUIDGenerator)
    )

  lazy val controller = instanceOf[ReliefDetailsController]

  implicit lazy val messagesApi: MessagesApi = controller.messagesApi

  implicit lazy val messages: Messages = MessagesImpl(Lang("en"), messagesApi)

  val maxLettingsReliefValue = AmountInPence.fromPounds(40000)

  def redirectToStartBehaviour(performAction: () => Future[Result]) =
    redirectToStartWhenInvalidJourney(
      performAction,
      {
        case _: FillingOutReturn      => true
        case _: StartingToAmendReturn => true
        case _                        => false
      }
    )

  def userMessageKey(
    individualUserType: IndividualUserType,
    userType: UserType
  ): String =
    (individualUserType, userType) match {
      case (Capacitor, _)                                          => ".capacitor"
      case (PersonalRepresentative, _)                             => ".personalRep"
      case (PersonalRepresentativeInPeriodOfAdmin, UserType.Agent) => ".personalRepInPeriodOfAdmin.agent"
      case (PersonalRepresentativeInPeriodOfAdmin, _)              => ".personalRepInPeriodOfAdmin"
      case (_, UserType.Individual)                                => ""
      case (_, UserType.Organisation)                              => ".trust"
      case (_, UserType.Agent)                                     => ".agent"
      case other                                                   => sys.error(s"User type '$other' not handled")
    }

  def setAgentReferenceNumber(
    userType: UserType
  ): Option[AgentReferenceNumber] =
    userType match {
      case UserType.Agent => Some(sample[AgentReferenceNumber])
      case _              => None
    }

  def setNameForUserType(
    userType: UserType
  ): Either[TrustName, IndividualName] =
    userType match {
      case UserType.Organisation => Left(sample[TrustName])
      case _                     => Right(sample[IndividualName])
    }

  def sessionWithReliefDetailsAnswers(
    reliefDetailsAnswers: Option[ReliefDetailsAnswers],
    userType: UserType,
    individualUserType: IndividualUserType,
    isAmend: Boolean
  ): (SessionData, FillingOutReturn, DraftSingleDisposalReturn) = {

    val draftReturn = sample[DraftSingleDisposalReturn].copy(
      reliefDetailsAnswers = reliefDetailsAnswers,
      triageAnswers = sample[CompleteSingleDisposalTriageAnswers].copy(
        disposalDate = sample[DisposalDate].copy(
          taxYear = sample[TaxYear].copy(
            maxLettingsReliefAmount = maxLettingsReliefValue
          )
        ),
        individualUserType = Some(individualUserType)
      ),
      representeeAnswers = individualUserType match {
        case Self => None
        case _    => Some(sample[CompleteRepresenteeAnswers].copy(isFirstReturn = true))
      }
    )

    val journey = sample[FillingOutReturn].copy(
      agentReferenceNumber = setAgentReferenceNumber(userType),
      draftReturn = draftReturn,
      subscribedDetails = sample[SubscribedDetails].copy(
        name = setNameForUserType(userType)
      ),
      amendReturnData = if (isAmend) Some(sample[AmendReturnData]) else None,
      previousSentReturns = None
    )

    val sessionData = SessionData.empty.copy(
      userType = Some(userType),
      journeyStatus = Some(journey)
    )

    (sessionData, journey, draftReturn)
  }

  def sessionWithReliefDetailsAnswers(
    reliefDetailsAnswers: ReliefDetailsAnswers,
    userType: UserType,
    individualUserType: IndividualUserType,
    isAmend: Boolean = false
  ): (SessionData, FillingOutReturn, DraftSingleDisposalReturn) =
    sessionWithReliefDetailsAnswers(
      Some(reliefDetailsAnswers),
      userType,
      individualUserType,
      isAmend
    )

  val acceptedUserTypeGen: Gen[UserType] = userTypeGen.filter {
    case UserType.Agent | UserType.Organisation | UserType.Individual => true
    case _                                                            => false
  }

  val acceptedIndividualUserTypeGen: Gen[IndividualUserType] =
    individualUserTypeGen.filter {
      case Self | Capacitor | PersonalRepresentative | PersonalRepresentativeInPeriodOfAdmin => true
      case _                                                                                 => false
    }

  val acceptedIndividualUserTypeForLettingsRelief: Gen[IndividualUserType] =
    individualUserTypeGen.filter {
      case Self | Capacitor | PersonalRepresentative => true
      case _                                         => false
    }

  def isPeriodOfAdmin(individualUserType: IndividualUserType): Boolean =
    if (individualUserType === PersonalRepresentativeInPeriodOfAdmin) true
    else false

  def periodOfAdminMsgKey(individualUserType: IndividualUserType): String =
    if (individualUserType === PersonalRepresentativeInPeriodOfAdmin) ".main"
    else ""

  "ReliefDetailsController" when {

    "handling requests to display the private residence relief page" must {

      def performAction(): Future[Result] =
        controller.privateResidentsRelief()(FakeRequest())

      behave like redirectToStartBehaviour(performAction)

      behave like amendReturnToFillingOutReturnSpecBehaviour(
        controller.privateResidentsRelief(),
        mockUUIDGenerator
      )

      val key      = "privateResidentsRelief"
      val valueKey = "privateResidentsReliefValue"

      "display the page" when {

        "the user has not answered the question before" in {
          forAll(acceptedUserTypeGen, acceptedIndividualUserTypeGen) {
            (userType: UserType, individualUserType: IndividualUserType) =>
              inSequence {
                mockAuthWithNoRetrievals()
                mockGetSession(
                  sessionWithReliefDetailsAnswers(
                    None,
                    userType,
                    individualUserType,
                    isAmend = false
                  )._1
                )
              }

              val userKey   = userMessageKey(individualUserType, userType)
              val poaMsgKey = periodOfAdminMsgKey(individualUserType)

              checkPageIsDisplayed(
                performAction(),
                messageFromMessageKey(s"$key$userKey$poaMsgKey.title")
              )
          }
        }

        "the user has answered the question before but has " +
          "not completed the relief detail section" in {
            forAll(acceptedUserTypeGen, acceptedIndividualUserTypeGen) {
              (userType: UserType, individualUserType: IndividualUserType) =>
                inSequence {
                  mockAuthWithNoRetrievals()
                  mockGetSession(
                    sessionWithReliefDetailsAnswers(
                      IncompleteReliefDetailsAnswers.empty.copy(
                        privateResidentsRelief = Some(AmountInPence.fromPounds(12.34))
                      ),
                      userType,
                      individualUserType
                    )._1
                  )
                }

                val userKey   = userMessageKey(individualUserType, userType)
                val poaMsgKey = periodOfAdminMsgKey(individualUserType)

                checkPageIsDisplayed(
                  performAction(),
                  messageFromMessageKey(s"$key$userKey$poaMsgKey.title"),
                  doc => doc.select(s"#$valueKey").attr("value") shouldBe "12.34"
                )
            }
          }

        "the user has answered the question before but has " +
          "completed the relief detail section" in {
            forAll(acceptedUserTypeGen, acceptedIndividualUserTypeGen) {
              (userType: UserType, individualUserType: IndividualUserType) =>
                inSequence {
                  mockAuthWithNoRetrievals()
                  mockGetSession(
                    sessionWithReliefDetailsAnswers(
                      sample[CompleteReliefDetailsAnswers]
                        .copy(privateResidentsRelief = AmountInPence.fromPounds(12.34)),
                      userType,
                      individualUserType
                    )._1
                  )
                }

                val userKey   = userMessageKey(individualUserType, userType)
                val poaMsgKey = periodOfAdminMsgKey(individualUserType)

                checkPageIsDisplayed(
                  performAction(),
                  messageFromMessageKey(s"$key$userKey$poaMsgKey.title"),
                  doc => doc.select(s"#$valueKey").attr("value") shouldBe "12.34"
                )
            }
          }

      }

    }

    "handling submitted answers to the private residence relief page" must {

      def performAction(data: Seq[(String, String)]): Future[Result] =
        controller.privateResidentsReliefSubmit()(
          FakeRequest().withFormUrlEncodedBody(data: _*)
        )

      def updateDraftReturn(
        d: DraftSingleDisposalReturn,
        newAnswers: ReliefDetailsAnswers,
        isFurtherOrAmendReturn: Boolean
      ) =
        d.copy(
          reliefDetailsAnswers = Some(newAnswers),
          yearToDateLiabilityAnswers = d.yearToDateLiabilityAnswers.flatMap(_.unsetAllButIncomeDetails()),
          gainOrLossAfterReliefs = None,
          exemptionAndLossesAnswers = if (isFurtherOrAmendReturn) None else d.exemptionAndLossesAnswers
        )

      val key      = "privateResidentsRelief"
      val valueKey = "privateResidentsReliefValue"

      behave like redirectToStartBehaviour(() => performAction(Seq.empty))

      behave like amendReturnToFillingOutReturnSpecBehaviour(
        controller.privateResidentsReliefSubmit(),
        mockUUIDGenerator
      )

      "show a form error" when {

        def test(data: (String, String)*)(
          expectedErrorMessageKey: String
        )(
          userType: UserType,
          individualUserType: IndividualUserType,
          userKey: String
        ) = {

          inSequence {
            mockAuthWithNoRetrievals()
            mockGetSession(
              sessionWithReliefDetailsAnswers(
                sample[CompleteReliefDetailsAnswers],
                userType,
                individualUserType
              )._1
            )
          }

          val poaMsgKey = periodOfAdminMsgKey(individualUserType)

          checkPageIsDisplayed(
            performAction(data),
            messageFromMessageKey(s"$key$userKey$poaMsgKey.title"),
            doc =>
              doc
                .select("#error-summary-display > ul > li > a")
                .text() shouldBe messageFromMessageKey(
                expectedErrorMessageKey
              ),
            BAD_REQUEST
          )
        }

        "the data is invalid" in {
          forAll(acceptedUserTypeGen, acceptedIndividualUserTypeGen) {
            (userType: UserType, individualUserType: IndividualUserType) =>
              val userKey = userMessageKey(individualUserType, userType)
              amountOfMoneyErrorScenarios(
                key = valueKey,
                errorContext = Some(s"$valueKey$userKey")
              ).foreach { scenario =>
                withClue(s"For $scenario: ") {
                  val data = (key -> "0") :: scenario.formData
                  test(data: _*)(scenario.expectedErrorMessageKey)(
                    userType,
                    individualUserType,
                    userKey
                  )
                }
              }
          }
        }

      }

      "show an error page" when {

        def getSessionJourneyAndDraftReturn(
          userType: UserType,
          individualUserType: IndividualUserType
        ): (SessionData, FillingOutReturn, DraftReturn) = {

          val lettingRelief =
            if (isPeriodOfAdmin(individualUserType)) Some(AmountInPence.zero)
            else None

          val currentAnswers = sample[IncompleteReliefDetailsAnswers].copy(
            privateResidentsRelief = Some(AmountInPence.fromPounds(1d)),
            lettingsRelief = lettingRelief
          )

          val (session, journey, draftReturn) =
            sessionWithReliefDetailsAnswers(
              currentAnswers,
              userType,
              individualUserType
            )

          val newPrivateResidentsRelief      = AmountInPence.fromPounds(10d)
          val incompleteReliefDetailsAnswers =
            IncompleteReliefDetailsAnswers(
              Some(newPrivateResidentsRelief),
              lettingRelief,
              currentAnswers.otherReliefs
            )

          val newDraftReturn =
            updateDraftReturn(draftReturn, incompleteReliefDetailsAnswers, isFurtherOrAmendReturn = false)

          (session, journey, newDraftReturn)
        }

        "there is an error updating the draft return" in {

          forAll(acceptedUserTypeGen, acceptedIndividualUserTypeGen) {
            (userType: UserType, individualUserType: IndividualUserType) =>
              val (session, journey, newDraftReturn) =
                getSessionJourneyAndDraftReturn(userType, individualUserType)
              val newJourney                         = journey.copy(draftReturn = newDraftReturn)

              inSequence {
                mockAuthWithNoRetrievals()
                mockGetSession(session)
                mockStoreDraftReturn(newJourney)(Left(Error("")))
              }

              checkIsTechnicalErrorPage(
                performAction(Seq(key -> "0", valueKey -> "10"))
              )
          }

        }

        "there is an error updating the session data" in {

          forAll(acceptedUserTypeGen, acceptedIndividualUserTypeGen) {
            (userType: UserType, individualUserType: IndividualUserType) =>
              val (session, journey, newDraftReturn) =
                getSessionJourneyAndDraftReturn(userType, individualUserType)
              val newJourney                         = journey.copy(draftReturn = newDraftReturn)

              inSequence {
                mockAuthWithNoRetrievals()
                mockGetSession(session)
                mockStoreDraftReturn(newJourney)(
                  Right(())
                )
                mockStoreSession(
                  session.copy(
                    journeyStatus = Some(
                      journey.copy(
                        draftReturn = newDraftReturn
                      )
                    )
                  )
                )(Left(Error("")))
              }

              checkIsTechnicalErrorPage(
                performAction(Seq(key -> "0", valueKey -> "10"))
              )
          }

        }

      }

      "redirect to the cya page" when {

        "the user hasn't ever answered the relief details question " +
          "and the draft return and session data has been successfully updated" in {
<<<<<<< HEAD
            val (newPrivateResidentsRelief, newPrivateResidentsReliefValue) =
              "0" -> 10d
            val oldDraftReturn = sample[DraftSingleDisposalReturn].copy(
              reliefDetailsAnswers = None
=======
          val (newPrivateResidentsRelief, newPrivateResidentsReliefValue) =
            "0" -> 10d
          val oldDraftReturn = sample[DraftSingleDisposalReturn].copy(
            reliefDetailsAnswers = None
          )
          val newDraftReturn =
            updateDraftReturn(
              oldDraftReturn,
              IncompleteReliefDetailsAnswers.empty.copy(
                privateResidentsRelief = Some(AmountInPence.fromPounds(newPrivateResidentsReliefValue))
              ),
              isFurtherOrAmendReturn = true
>>>>>>> ffc80cda
            )
            val newDraftReturn =
              updateDraftReturn(
                oldDraftReturn,
                IncompleteReliefDetailsAnswers.empty.copy(
                  privateResidentsRelief = Some(AmountInPence.fromPounds(newPrivateResidentsReliefValue))
                )
              )

            testSuccessfulUpdatesAfterSubmit(
              performAction(
                Seq(
                  key      -> newPrivateResidentsRelief,
                  valueKey -> newPrivateResidentsReliefValue.toString
                )
              ),
              oldDraftReturn,
              newDraftReturn
            )
          }

        "the user has not answered all of the relief details questions " +
          "and the draft return and session data has been successfully updated" in {

            val (newPrivateResidentsRelief, newPrivateResidentsReliefValue) =
              "0" -> 1d
            val oldAnswers = sample[IncompleteReliefDetailsAnswers]
              .copy(privateResidentsRelief = None)

            val oldDraftReturn = sample[DraftSingleDisposalReturn]
              .copy(reliefDetailsAnswers = Some(oldAnswers))

            val lettingsRelief =
              if (oldDraftReturn.triageAnswers.isPeriodOfAdmin) Some(AmountInPence.zero)
              else None

<<<<<<< HEAD
            val newDraftReturn =
              updateDraftReturn(
                oldDraftReturn,
                oldAnswers.copy(
                  privateResidentsRelief = Some(
                    AmountInPence.fromPounds(newPrivateResidentsReliefValue)
                  ),
                  lettingsRelief = lettingsRelief
                )
              )
=======
          val newDraftReturn =
            updateDraftReturn(
              oldDraftReturn,
              oldAnswers.copy(
                privateResidentsRelief = Some(
                  AmountInPence.fromPounds(newPrivateResidentsReliefValue)
                ),
                lettingsRelief = lettingsRelief
              ),
              isFurtherOrAmendReturn = true
            )
>>>>>>> ffc80cda

            testSuccessfulUpdatesAfterSubmit(
              performAction(
                Seq(
                  key      -> newPrivateResidentsRelief,
                  valueKey -> newPrivateResidentsReliefValue.toString
                )
              ),
              oldDraftReturn,
              newDraftReturn
            )
          }

        "not update the draft return or the session data" when {

          "the answer given has not changed from a previous one" in {
            forAll(acceptedUserTypeGen, acceptedIndividualUserTypeGen) {
              (userType: UserType, individualUserType: IndividualUserType) =>
                val currentAnswers = sample[CompleteReliefDetailsAnswers].copy(
                  privateResidentsRelief = AmountInPence.fromPounds(1)
                )

                inSequence {
                  mockAuthWithNoRetrievals()
                  mockGetSession(
                    sessionWithReliefDetailsAnswers(
                      currentAnswers,
                      userType,
                      individualUserType
                    )._1
                  )
                }

                checkIsRedirect(
                  performAction(Seq(key -> "0", valueKey -> "1")),
                  controllers.returns.reliefdetails.routes.ReliefDetailsController
                    .checkYourAnswers()
                )
            }
          }

        }

        "the lettings is reset" when {

          "the private residence relief value changes" in {

            forAll { ic: IncompleteReliefDetailsAnswers =>
              forAll(acceptedUserTypeGen, acceptedIndividualUserTypeGen) {
                (userType: UserType, individualUserType: IndividualUserType) =>
                  val lettingRelief =
                    if (isPeriodOfAdmin(individualUserType)) Some(AmountInPence.zero)
                    else None

                  val completeAnswers                 = ic.copy(
                    privateResidentsRelief = Some(AmountInPence.fromPounds(5)),
                    lettingsRelief = lettingRelief
                  )
                  val (session, journey, draftReturn) =
                    sessionWithReliefDetailsAnswers(
                      completeAnswers,
                      userType,
                      individualUserType
                    )

                  val newAnswers         = IncompleteReliefDetailsAnswers(
                    Some(AmountInPence.fromPounds(1)),
                    lettingRelief,
                    completeAnswers.otherReliefs
                  )
                  val updatedDraftReturn =
                    updateDraftReturn(draftReturn, newAnswers, isFurtherOrAmendReturn = false)
                  val updatedJourney     =
                    journey.copy(draftReturn = updatedDraftReturn)
                  val updatedSession     =
                    session.copy(journeyStatus = Some(updatedJourney))

                  inSequence {
                    mockAuthWithNoRetrievals()
                    mockGetSession(
                      session
                    )
                    mockStoreDraftReturn(updatedJourney)(Right(()))
                    mockStoreSession(updatedSession)(Right(()))
                  }

                  checkIsRedirect(
                    performAction(Seq(key -> "0", valueKey -> "1")),
                    controllers.returns.reliefdetails.routes.ReliefDetailsController
                      .checkYourAnswers()
                  )
              }
            }

          }

        }

      }

    }

    "handling requests to display the lettings relief page" must {

      val key      = "lettingsRelief"
      val valueKey = "lettingsReliefValue"

      def performAction(): Future[Result] =
        controller.lettingsRelief()(FakeRequest())

      val requiredPreviousAnswers = IncompleteReliefDetailsAnswers.empty.copy(
        privateResidentsRelief = Some(AmountInPence.fromPounds(1))
      )

      behave like redirectToStartBehaviour(performAction)

      behave like amendReturnToFillingOutReturnSpecBehaviour(
        controller.lettingsRelief(),
        mockUUIDGenerator
      )

      behave like noPrivateResidentsReliefBehaviour(performAction)

      "display the page" when {

        "the user has not answered the question before" in {
          forAll(acceptedUserTypeGen, acceptedIndividualUserTypeForLettingsRelief) {
            (userType: UserType, individualUserType: IndividualUserType) =>
              inSequence {
                mockAuthWithNoRetrievals()
                mockGetSession(
                  sessionWithReliefDetailsAnswers(
                    requiredPreviousAnswers.copy(lettingsRelief = Some(AmountInPence.fromPounds(2))),
                    userType,
                    individualUserType
                  )._1
                )
              }

              val userKey = userMessageKey(individualUserType, userType)

              checkPageIsDisplayed(
                performAction(),
                messageFromMessageKey(s"$key$userKey.title")
              )
          }
        }

        "the user has answered the question before but has " +
          "not completed the relief detail section" in {
            forAll(acceptedUserTypeGen, acceptedIndividualUserTypeForLettingsRelief) {
              (userType: UserType, individualUserType: IndividualUserType) =>
                inSequence {
                  mockAuthWithNoRetrievals()
                  mockGetSession(
                    sessionWithReliefDetailsAnswers(
                      IncompleteReliefDetailsAnswers.empty.copy(
                        privateResidentsRelief = Some(AmountInPence.fromPounds(1.34)),
                        lettingsRelief = Some(AmountInPence.fromPounds(12.34))
                      ),
                      userType,
                      individualUserType
                    )._1
                  )
                }

                val userKey = userMessageKey(individualUserType, userType)

                checkPageIsDisplayed(
                  performAction(),
                  messageFromMessageKey(s"$key$userKey.title"),
                  doc => doc.select(s"#$valueKey").attr("value") shouldBe "12.34"
                )
            }
          }

        "the user has answered the question before but has " +
          "completed the relief detail section" in {
            forAll(acceptedUserTypeGen, acceptedIndividualUserTypeForLettingsRelief) {
              (userType: UserType, individualUserType: IndividualUserType) =>
                inSequence {
                  mockAuthWithNoRetrievals()
                  mockGetSession(
                    sessionWithReliefDetailsAnswers(
                      sample[CompleteReliefDetailsAnswers].copy(
                        privateResidentsRelief = AmountInPence.fromPounds(1.34),
                        lettingsRelief = AmountInPence.fromPounds(12.34)
                      ),
                      userType,
                      individualUserType
                    )._1
                  )
                }

                val userKey = userMessageKey(individualUserType, userType)

                checkPageIsDisplayed(
                  performAction(),
                  messageFromMessageKey(s"$key$userKey.title"),
                  doc => doc.select(s"#$valueKey").attr("value") shouldBe "12.34"
                )
            }
          }

      }

      "redirect to the residents page" when {
        "the user has not answered residents relief and not answered lettings relief" in {
          forAll(acceptedUserTypeGen, acceptedIndividualUserTypeGen) {
            (userType: UserType, individualUserType: IndividualUserType) =>
              inSequence {
                mockAuthWithNoRetrievals()
                mockGetSession(
                  sessionWithReliefDetailsAnswers(
                    IncompleteReliefDetailsAnswers.empty.copy(
                      privateResidentsRelief = None,
                      lettingsRelief = None,
                      otherReliefs = None
                    ),
                    userType,
                    individualUserType
                  )._1
                )
              }

              checkIsRedirect(
                performAction(),
                controllers.returns.reliefdetails.routes.ReliefDetailsController
                  .privateResidentsRelief()
              )
          }
        }
      }

    }

    "handling submitted answers to the lettings relief page" must {

      val key      = "lettingsRelief"
      val valueKey = "lettingsReliefValue"

      def performAction(data: Seq[(String, String)]): Future[Result] =
        controller.lettingsReliefSubmit()(
          FakeRequest().withFormUrlEncodedBody(data: _*)
        )

      def updateDraftReturn(
        d: DraftSingleDisposalReturn,
        newAnswers: ReliefDetailsAnswers,
        isFurtherOrAmendReturn: Boolean
      ) =
        d.copy(
          reliefDetailsAnswers = Some(newAnswers),
          yearToDateLiabilityAnswers = d.yearToDateLiabilityAnswers.flatMap(_.unsetAllButIncomeDetails()),
          exemptionAndLossesAnswers = if (isFurtherOrAmendReturn) None else d.exemptionAndLossesAnswers
        )

      behave like redirectToStartBehaviour(() => performAction(Seq.empty))

      behave like amendReturnToFillingOutReturnSpecBehaviour(
        controller.lettingsReliefSubmit(),
        mockUUIDGenerator
      )

      behave like noPrivateResidentsReliefBehaviour(() => performAction(Seq.empty))

      "show a form error" when {

        def test(data: (String, String)*)(
          expectedErrorMessageKey: String,
          args: List[String]
        )(
          userType: UserType,
          individualUserType: IndividualUserType,
          userKey: String
        ) = {
          inSequence {
            mockAuthWithNoRetrievals()
            mockGetSession(
              sessionWithReliefDetailsAnswers(
                sample[CompleteReliefDetailsAnswers].copy(privateResidentsRelief = AmountInPence(Long.MaxValue)),
                userType,
                individualUserType
              )._1
            )
          }

          checkPageIsDisplayed(
            performAction(data),
            messageFromMessageKey(s"$key$userKey.title"),
            doc =>
              doc.select("#error-summary-display > ul > li > a").text() shouldBe
                Messages(expectedErrorMessageKey, args: _*),
            BAD_REQUEST
          )
        }

        "the data is invalid" in {
          forAll(acceptedUserTypeGen, acceptedIndividualUserTypeForLettingsRelief) {
            (userType: UserType, individualUserType: IndividualUserType) =>
              val userKey = userMessageKey(individualUserType, userType)
              amountOfMoneyErrorScenarios(valueKey).foreach { scenario =>
                withClue(s"For $scenario: ") {
                  val data = (key -> "0") :: scenario.formData
                  test(data: _*)(scenario.expectedErrorMessageKey, Nil)(
                    userType,
                    individualUserType,
                    userKey
                  )
                }
              }
          }
        }

        "the data is more than lettings relief limit" in {
          forAll(acceptedUserTypeGen, acceptedIndividualUserTypeForLettingsRelief) {
            (userType: UserType, individualUserType: IndividualUserType) =>
              val userKey                        = userMessageKey(individualUserType, userType)
              val valueGreaterThanLettingsRelief =
                (maxLettingsReliefValue ++ AmountInPence.fromPounds(10000))
                  .inPounds()
                  .toString()
              test(key -> "0", valueKey -> valueGreaterThanLettingsRelief)(
                s"$valueKey.error.amountOverLimit",
                List(maxLettingsReliefValue.inPounds().toString())
              )(userType, individualUserType, userKey)
          }
        }

        "the data is more than private residence relief limit" in {
          forAll(acceptedUserTypeGen, acceptedIndividualUserTypeForLettingsRelief) {
            (userType: UserType, individualUserType: IndividualUserType) =>
              val userKey         = userMessageKey(individualUserType, userType)
              val residentsRelief = AmountInPence.fromPounds(5)

              inSequence {
                mockAuthWithNoRetrievals()
                mockGetSession(
                  sessionWithReliefDetailsAnswers(
                    sample[CompleteReliefDetailsAnswers]
                      .copy(privateResidentsRelief = residentsRelief),
                    userType,
                    individualUserType
                  )._1
                )
              }

              checkPageIsDisplayed(
                performAction(
                  Seq(key -> "0", valueKey -> "10")
                ),
                messageFromMessageKey(s"$key$userKey.title"),
                doc =>
                  doc
                    .select("#error-summary-display > ul > li > a")
                    .text() shouldBe messageFromMessageKey(
                    s"$valueKey.error.amountOverPrivateResidenceRelief"
                  ),
                BAD_REQUEST
              )
          }
        }

      }

      "show an error page" when {

        val currentAnswers    = sample[CompleteReliefDetailsAnswers].copy(
          privateResidentsRelief = AmountInPence(Long.MaxValue),
          lettingsRelief = AmountInPence.fromPounds(1d)
        )
        val newLettingsRelief = AmountInPence.fromPounds(2d)

        def getSessionDataJourneyAndDraftReturn(
          userType: UserType,
          individualUserType: IndividualUserType
        ) = {
          val (session, journey, draftReturn) =
            sessionWithReliefDetailsAnswers(
              currentAnswers,
              userType,
              individualUserType
            )
          val newDraftReturn                  = updateDraftReturn(
            draftReturn,
            currentAnswers.copy(lettingsRelief = newLettingsRelief),
            isFurtherOrAmendReturn = false
          )

          (session, journey, newDraftReturn)
        }

        "there is an error updating the draft return" in {
          forAll(acceptedUserTypeGen, acceptedIndividualUserTypeGen) {
            (userType: UserType, individualUserType: IndividualUserType) =>
              val (session, journey, newDraftReturn) =
                getSessionDataJourneyAndDraftReturn(
                  userType,
                  individualUserType
                )
              val newJourney                         = journey.copy(draftReturn = newDraftReturn)

              inSequence {
                mockAuthWithNoRetrievals()
                mockGetSession(session)
                mockStoreDraftReturn(newJourney)(
                  Left(Error(""))
                )
              }

              checkIsTechnicalErrorPage(
                performAction(
                  Seq(
                    key      -> "0",
                    valueKey -> newLettingsRelief.inPounds().toString
                  )
                )
              )
          }
        }

        "there is an error updating the session data" in {
          forAll(acceptedUserTypeGen, acceptedIndividualUserTypeGen) {
            (userType: UserType, individualUserType: IndividualUserType) =>
              val (session, journey, newDraftReturn) =
                getSessionDataJourneyAndDraftReturn(
                  userType,
                  individualUserType
                )
              val newJourney                         = journey.copy(draftReturn = newDraftReturn)

              inSequence {
                mockAuthWithNoRetrievals()
                mockGetSession(session)
                mockStoreDraftReturn(newJourney)(
                  Right(())
                )
                mockStoreSession(
                  session.copy(journeyStatus = Some(newJourney))
                )(Left(Error("")))
              }

              checkIsTechnicalErrorPage(
                performAction(
                  Seq(
                    key      -> "0",
                    valueKey -> newLettingsRelief.inPounds().toString
                  )
                )
              )
          }
        }

      }

      "redirect to the cya page" when {

        "the user has not answered all of the relief details questions " +
          "and the draft return and session data has been successfully updated" in {
            val currentAnswers = sample[IncompleteReliefDetailsAnswers].copy(
              privateResidentsRelief = Some(AmountInPence(Long.MaxValue)),
              lettingsRelief = None
            )

<<<<<<< HEAD
=======
          val oldDraftReturn = sample[DraftSingleDisposalReturn].copy(
            triageAnswers = triageAnswers,
            reliefDetailsAnswers = Some(currentAnswers)
          )
          val newDraftReturn = updateDraftReturn(
            oldDraftReturn,
            currentAnswers.copy(
              lettingsRelief = Some(AmountInPence.fromPounds(newLettingsRelief))
            ),
            isFurtherOrAmendReturn = true
          )

          testSuccessfulUpdatesAfterSubmit(
            performAction(
              Seq(key -> "0", valueKey -> newLettingsRelief.toString)
            ),
            oldDraftReturn,
            newDraftReturn
          )
        }

        "the user has answered all of the relief details questions " +
          "and the draft return and session data has been successfully updated" in {
          forAll { c: CompleteReliefDetailsAnswers =>
            val currentAnswers    =
              c.copy(
                privateResidentsRelief = AmountInPence(Long.MaxValue),
                lettingsRelief = AmountInPence.fromPounds(1d)
              )
>>>>>>> ffc80cda
            val newLettingsRelief = 2d

            val triageAnswers = sample[CompleteSingleDisposalTriageAnswers].copy(
              disposalDate = sample[DisposalDate].copy(
                taxYear = sample[TaxYear].copy(
                  maxLettingsReliefAmount = maxLettingsReliefValue
                )
              )
            )

<<<<<<< HEAD
            val oldDraftReturn = sample[DraftSingleDisposalReturn].copy(
              triageAnswers = triageAnswers,
              reliefDetailsAnswers = Some(currentAnswers)
            )
            val newDraftReturn = updateDraftReturn(
              oldDraftReturn,
              currentAnswers.copy(
                lettingsRelief = Some(AmountInPence.fromPounds(newLettingsRelief))
=======
            val newDraftReturn =
              updateDraftReturn(
                oldDraftReturn,
                currentAnswers.copy(
                  lettingsRelief = AmountInPence.fromPounds(newLettingsRelief)
                ),
                isFurtherOrAmendReturn = true
>>>>>>> ffc80cda
              )
            )

            testSuccessfulUpdatesAfterSubmit(
              performAction(
                Seq(key -> "0", valueKey -> newLettingsRelief.toString)
              ),
              oldDraftReturn,
              newDraftReturn
            )
          }

        "the user has answered all of the relief details questions " +
          "and the draft return and session data has been successfully updated" in {
            forAll { c: CompleteReliefDetailsAnswers =>
              val currentAnswers    =
                c.copy(
                  privateResidentsRelief = AmountInPence(Long.MaxValue),
                  lettingsRelief = AmountInPence.fromPounds(1d)
                )
              val newLettingsRelief = 2d
              val triageAnswers     = sample[CompleteSingleDisposalTriageAnswers].copy(
                disposalDate = sample[DisposalDate].copy(
                  taxYear = sample[TaxYear].copy(
                    maxLettingsReliefAmount = maxLettingsReliefValue
                  )
                )
              )
              val oldDraftReturn    = sample[DraftSingleDisposalReturn].copy(
                reliefDetailsAnswers = Some(currentAnswers),
                triageAnswers = triageAnswers
              )

              val newDraftReturn =
                updateDraftReturn(
                  oldDraftReturn,
                  currentAnswers.copy(
                    lettingsRelief = AmountInPence.fromPounds(newLettingsRelief)
                  )
                )

              testSuccessfulUpdatesAfterSubmit(
                performAction(
                  Seq(key -> "0", valueKey -> newLettingsRelief.toString)
                ),
                oldDraftReturn,
                newDraftReturn
              )
            }
          }
      }

      "not update the draft return or the session data" when {

        "the answer given has not changed from a previous one" in {
          forAll(acceptedUserTypeGen, acceptedIndividualUserTypeForLettingsRelief) {
            (userType: UserType, individualUserType: IndividualUserType) =>
              val currentAnswers = sample[CompleteReliefDetailsAnswers].copy(
                lettingsRelief = AmountInPence.fromPounds(1d)
              )

              inSequence {
                mockAuthWithNoRetrievals()
                mockGetSession(
                  sessionWithReliefDetailsAnswers(
                    currentAnswers,
                    userType,
                    individualUserType
                  )._1
                )
              }

              checkIsRedirect(
                performAction(Seq(key -> "0", valueKey -> "1")),
                controllers.returns.reliefdetails.routes.ReliefDetailsController
                  .checkYourAnswers()
              )
          }
        }

      }

      "accept submitted values with commas" in {
        forAll(acceptedUserTypeGen, acceptedIndividualUserTypeForLettingsRelief) {
          (userType: UserType, individualUserType: IndividualUserType) =>
            val currentAnswers = sample[CompleteReliefDetailsAnswers].copy(
              lettingsRelief = AmountInPence.fromPounds(1000d)
            )

            inSequence {
              mockAuthWithNoRetrievals()
              mockGetSession(
                sessionWithReliefDetailsAnswers(
                  currentAnswers,
                  userType,
                  individualUserType
                )._1
              )
            }

            checkIsRedirect(
              performAction(Seq(key -> "0", valueKey -> "1,000")),
              controllers.returns.reliefdetails.routes.ReliefDetailsController
                .checkYourAnswers()
            )
        }
      }

      "accept submitted values with pound signs" in {
        forAll(acceptedUserTypeGen, acceptedIndividualUserTypeForLettingsRelief) {
          (userType: UserType, individualUserType: IndividualUserType) =>
            val currentAnswers = sample[CompleteReliefDetailsAnswers].copy(
              lettingsRelief = AmountInPence.fromPounds(1d)
            )

            inSequence {
              mockAuthWithNoRetrievals()
              mockGetSession(
                sessionWithReliefDetailsAnswers(
                  currentAnswers,
                  userType,
                  individualUserType
                )._1
              )
            }

            checkIsRedirect(
              performAction(Seq(key -> "0", valueKey -> "£1")),
              controllers.returns.reliefdetails.routes.ReliefDetailsController
                .checkYourAnswers()
            )
        }
      }

    }

    "handling requests to display the other reliefs page" must {

      def performAction(): Future[Result] =
        controller.otherReliefs()(FakeRequest())

      val requiredPreviousAnswers = IncompleteReliefDetailsAnswers.empty.copy(
        privateResidentsRelief = Some(AmountInPence.fromPounds(1)),
        lettingsRelief = Some(AmountInPence.fromPounds(2))
      )

      val key      = "otherReliefs"
      val valueKey = "otherReliefsAmount"

      behave like redirectToStartBehaviour(performAction)

      behave like amendReturnToFillingOutReturnSpecBehaviour(
        controller.otherReliefs(),
        mockUUIDGenerator
      )

      behave like noLettingsReliefBehaviour(performAction)

      val otherReliefs =
        OtherReliefs("ReliefName", AmountInPence.fromPounds(13.34))

      "redirect to lettings relief page" when {

        "the user has residents relief greater than zero but lettings relief not answered yet" in {
          forAll(acceptedUserTypeGen, acceptedIndividualUserTypeForLettingsRelief) {
            (userType: UserType, individualUserType: IndividualUserType) =>
              inSequence {
                mockAuthWithNoRetrievals()
                mockGetSession(
                  sessionWithReliefDetailsAnswers(
                    IncompleteReliefDetailsAnswers.empty.copy(
                      privateResidentsRelief = Some(AmountInPence.fromPounds(11.34)),
                      lettingsRelief = None,
                      otherReliefs = None
                    ),
                    userType,
                    individualUserType
                  )._1
                )
              }

              checkIsRedirect(
                performAction(),
                controllers.returns.reliefdetails.routes.ReliefDetailsController
                  .lettingsRelief()
              )
          }
        }

      }

      "display the page" when {

        "the user has not answered the question before" in {
          forAll(acceptedUserTypeGen, acceptedIndividualUserTypeGen) {
            (userType: UserType, individualUserType: IndividualUserType) =>
              inSequence {
                mockAuthWithNoRetrievals()
                mockGetSession(
                  sessionWithReliefDetailsAnswers(
                    requiredPreviousAnswers.copy(otherReliefs = Some(otherReliefs)),
                    userType,
                    individualUserType
                  )._1
                )
              }

              val userKey = userMessageKey(individualUserType, userType)

              checkPageIsDisplayed(
                performAction(),
                messageFromMessageKey(s"$key$userKey.title")
              )
          }
        }

        "the user has answered the question before but has " +
          "not completed the relief detail section" in {
            forAll(acceptedUserTypeGen, acceptedIndividualUserTypeGen) {
              (userType: UserType, individualUserType: IndividualUserType) =>
                inSequence {
                  mockAuthWithNoRetrievals()
                  mockGetSession(
                    sessionWithReliefDetailsAnswers(
                      IncompleteReliefDetailsAnswers.empty.copy(
                        privateResidentsRelief = Some(AmountInPence.fromPounds(11.34)),
                        lettingsRelief = Some(AmountInPence.fromPounds(12.34)),
                        otherReliefs = Some(otherReliefs)
                      ),
                      userType,
                      individualUserType
                    )._1
                  )
                }

                val userKey = userMessageKey(individualUserType, userType)

                checkPageIsDisplayed(
                  performAction(),
                  messageFromMessageKey(s"$key$userKey.title"),
                  doc => doc.select(s"#$valueKey").attr("value") shouldBe "13.34"
                )
            }
          }

        "the user has answered the question before but has " +
          "completed the relief detail section" in {
            forAll(acceptedUserTypeGen, acceptedIndividualUserTypeGen) {
              (userType: UserType, individualUserType: IndividualUserType) =>
                inSequence {
                  mockAuthWithNoRetrievals()
                  mockGetSession(
                    sessionWithReliefDetailsAnswers(
                      sample[CompleteReliefDetailsAnswers].copy(
                        privateResidentsRelief = AmountInPence.fromPounds(1.34),
                        lettingsRelief = AmountInPence.fromPounds(12.34),
                        otherReliefs = Some(otherReliefs)
                      ),
                      userType,
                      individualUserType
                    )._1
                  )
                }

                val userKey = userMessageKey(individualUserType, userType)

                checkPageIsDisplayed(
                  performAction(),
                  messageFromMessageKey(s"$key$userKey.title"),
                  doc => doc.select(s"#$valueKey").attr("value") shouldBe "13.34"
                )
            }
          }

      }

    }

    "handling submitted answers to the other reliefs page" must {

      val key      = "otherReliefs"
      val valueKey = "otherReliefsAmount"
      val nameKey  = "otherReliefsName"

      def performAction(data: Seq[(String, String)]): Future[Result] =
        controller.otherReliefsSubmit()(
          FakeRequest().withFormUrlEncodedBody(data: _*)
        )

      behave like redirectToStartBehaviour(() => performAction(Seq.empty))

      behave like amendReturnToFillingOutReturnSpecBehaviour(
        controller.otherReliefsSubmit(),
        mockUUIDGenerator
      )

      behave like noLettingsReliefBehaviour(() => performAction(Seq.empty))

      "show a form error for amount" when {

        def test(data: (String, String)*)(
          expectedErrorMessageKey: String
        )(
          userType: UserType,
          individualUserType: IndividualUserType,
          userKey: String
        ) = {
          inSequence {
            mockAuthWithNoRetrievals()
            mockGetSession(
              sessionWithReliefDetailsAnswers(
                sample[CompleteReliefDetailsAnswers],
                userType,
                individualUserType
              )._1
            )
          }

          checkPageIsDisplayed(
            performAction(data),
            messageFromMessageKey(s"$key$userKey.title"),
            doc =>
              doc
                .select("#error-summary-display > ul > li > a")
                .text() shouldBe messageFromMessageKey(
                expectedErrorMessageKey
              ),
            BAD_REQUEST
          )
        }

        "the data is invalid" in {
          forAll(acceptedUserTypeGen, acceptedIndividualUserTypeGen) {
            (userType: UserType, individualUserType: IndividualUserType) =>
              val userKey = userMessageKey(individualUserType, userType)
              amountOfMoneyErrorScenarios(
                key = valueKey,
                errorContext = Some(s"$valueKey$userKey")
              ).foreach { scenario =>
                withClue(s"For $scenario: ") {
                  val data =
                    (key -> "0") :: (nameKey -> "ReliefsName") :: scenario.formData
                  test(data: _*)(scenario.expectedErrorMessageKey)(
                    userType,
                    individualUserType,
                    userKey
                  )
                }
              }
          }
        }

      }

      "show a form error for name and amount" when {

        def test(data: (String, String)*)(
          expectedErrorMessageKey: String*
        )(
          userType: UserType,
          individualUserType: IndividualUserType,
          userKey: String
        ) = {
          inSequence {
            mockAuthWithNoRetrievals()
            mockGetSession(
              sessionWithReliefDetailsAnswers(
                sample[CompleteReliefDetailsAnswers],
                userType,
                individualUserType
              )._1
            )
          }

          checkPageIsDisplayed(
            performAction(data),
            messageFromMessageKey(s"$key$userKey.title"),
            doc =>
              expectedErrorMessageKey.toList match {
                case Nil             =>
                case errorKey :: Nil =>
                  doc
                    .select("#error-summary-display > ul > li > a")
                    .text() shouldBe messageFromMessageKey(
                    errorKey
                  )
                case errorKeys       =>
                  val errors =
                    (1 to errorKeys.length).map(i =>
                      doc
                        .select(
                          s"#error-summary-display > ul > li:nth-child($i) > a"
                        )
                        .text()
                    )
                  expectedErrorMessageKey
                    .map(messageFromMessageKey(_))
                    .foreach(message => errors should contain(message))
              },
            BAD_REQUEST
          )
        }

        "nothing is submitted" in {
          forAll(acceptedUserTypeGen, acceptedIndividualUserTypeGen) {
            (userType: UserType, individualUserType: IndividualUserType) =>
              val userKey = userMessageKey(individualUserType, userType)
              test(key -> "0")(
                s"$nameKey$userKey.error.required",
                s"$valueKey$userKey.error.required"
              )(
                userType,
                individualUserType,
                userKey
              )
          }
        }

        "invalid characters are submitted for name and nothing submitted to amount" in {
          forAll(acceptedUserTypeGen, acceptedIndividualUserTypeGen) {
            (userType: UserType, individualUserType: IndividualUserType) =>
              val userKey = userMessageKey(individualUserType, userType)
              test(key -> "0", nameKey -> "£££££")(
                s"$nameKey$userKey.error.invalid",
                s"$valueKey$userKey.error.required"
              )(userType, individualUserType, userKey)
          }
        }

        "empty other reliefs name" in {
          forAll(acceptedUserTypeGen, acceptedIndividualUserTypeGen) {
            (userType: UserType, individualUserType: IndividualUserType) =>
              val userKey = userMessageKey(individualUserType, userType)
              test(key -> "0", nameKey -> "    ", valueKey -> "£1")(
                s"$nameKey$userKey.error.required"
              )(
                userType,
                individualUserType,
                userKey
              )
          }
        }

        val otherReliefsNameTooLong =
          "The other reliefs name is too long. The other reliefs name is too long. The other reliefs name is too long."

        "other reliefs name too long " in {
          forAll(acceptedUserTypeGen, acceptedIndividualUserTypeGen) {
            (userType: UserType, individualUserType: IndividualUserType) =>
              val userKey = userMessageKey(individualUserType, userType)
              test(
                key      -> "0",
                nameKey  -> otherReliefsNameTooLong,
                valueKey -> "£1"
              )(
                s"$nameKey$userKey.error.tooLong"
              )(userType, individualUserType, userKey)
          }
        }

      }

      "show an error page" when {

        val currentAnswers     = sample[CompleteReliefDetailsAnswers].copy(
          otherReliefs = Some(NoOtherReliefs),
          lettingsRelief = AmountInPence.zero
        )
        val currentDraftReturn = sample[DraftSingleDisposalReturn].copy(
          reliefDetailsAnswers = Some(currentAnswers),
          exemptionAndLossesAnswers = Some(sample[CompleteExemptionAndLossesAnswers]),
          yearToDateLiabilityAnswers = Some(sample[YearToDateLiabilityAnswers]),
          supportingEvidenceAnswers = Some(sample[CompleteSupportingEvidenceAnswers])
        )
        val currentJourney     = sample[FillingOutReturn].copy(
          draftReturn = currentDraftReturn,
          amendReturnData = None
        )

        val currentSession  = SessionData.empty.copy(
          journeyStatus = Some(currentJourney)
        )
        val newOtherReliefs =
          OtherReliefs("ReliefName", AmountInPence.fromPounds(2))
        val newDraftReturn  = currentDraftReturn.copy(
          reliefDetailsAnswers = Some(
            currentAnswers.copy(
              otherReliefs = Some(newOtherReliefs)
            )
          ),
          exemptionAndLossesAnswers = None,
          yearToDateLiabilityAnswers = None,
          supportingEvidenceAnswers = None
        )
        val newJourney      = currentJourney.copy(draftReturn = newDraftReturn)

        "there is an error updating the draft return" in {

          inSequence {
            mockAuthWithNoRetrievals()
            mockGetSession(currentSession)
            mockStoreDraftReturn(newJourney)(
              Left(Error(""))
            )
          }

          checkIsTechnicalErrorPage(
            performAction(
              Seq(
                key      -> "0",
                nameKey  -> newOtherReliefs.name,
                valueKey -> newOtherReliefs.amount.inPounds().toString
              )
            )
          )

        }

        "there is an error updating the session data" in {
          inSequence {
            mockAuthWithNoRetrievals()
            mockGetSession(currentSession)
            mockStoreDraftReturn(newJourney)(
              Right(())
            )
            mockStoreSession(
              currentSession.copy(journeyStatus = Some(newJourney))
            )(Left(Error("")))
          }

          checkIsTechnicalErrorPage(
            performAction(
              Seq(
                "otherReliefs"       -> "0",
                "otherReliefsName"   -> newOtherReliefs.name,
                "otherReliefsAmount" -> newOtherReliefs.amount
                  .inPounds()
                  .toString
              )
            )
          )

        }

      }

      "redirect to lettings page" when {

        "the user has residents relief greater than zero but lettings relief not answered yet" in {
          forAll(acceptedUserTypeGen, acceptedIndividualUserTypeForLettingsRelief) {
            (userType: UserType, individualUserType: IndividualUserType) =>
              val otherReliefs =
                OtherReliefs("ReliefName", AmountInPence.fromPounds(2d))
              inSequence {
                mockAuthWithNoRetrievals()
                mockGetSession(
                  sessionWithReliefDetailsAnswers(
                    IncompleteReliefDetailsAnswers.empty.copy(
                      privateResidentsRelief = Some(AmountInPence.fromPounds(11.34)),
                      lettingsRelief = None,
                      otherReliefs = Some(otherReliefs)
                    ),
                    userType,
                    individualUserType
                  )._1
                )
              }
              checkIsRedirect(
                performAction(
                  Seq(
                    key      -> "0",
                    nameKey  -> otherReliefs.name,
                    valueKey -> otherReliefs.amount.inPounds().toString
                  )
                ),
                controllers.returns.reliefdetails.routes.ReliefDetailsController
                  .lettingsRelief()
              )
          }
        }

      }

      "redirect to the cya page" when {

        "the user has not answered all of the relief details questions " +
          "and the draft return and session data has been successfully updated" in {
            val currentAnswers  = sample[IncompleteReliefDetailsAnswers].copy(
              privateResidentsRelief = Some(AmountInPence.zero),
              lettingsRelief = Some(AmountInPence.zero),
              otherReliefs = None
            )
            val newOtherReliefs =
              OtherReliefs("ReliefName", AmountInPence.fromPounds(3d))
            val updatedAnswers  = currentAnswers.copy(
              otherReliefs = Some(newOtherReliefs)
            )

            val oldDraftReturn = sample[DraftSingleDisposalReturn].copy(
              reliefDetailsAnswers = Some(currentAnswers),
              yearToDateLiabilityAnswers = Some(sample[YearToDateLiabilityAnswers])
            )
            val newDraftReturn =
              oldDraftReturn.copy(
                reliefDetailsAnswers = Some(updatedAnswers),
                exemptionAndLossesAnswers = None,
<<<<<<< HEAD
                yearToDateLiabilityAnswers = None,
                supportingEvidenceAnswers = None
=======
                yearToDateLiabilityAnswers = oldDraftReturn.yearToDateLiabilityAnswers.flatMap(
                  _.unsetAllButIncomeDetails()
                )
>>>>>>> ffc80cda
              )

            testSuccessfulUpdatesAfterSubmit(
              performAction(
                Seq(
                  "otherReliefs"       -> "0",
                  "otherReliefsName"   -> newOtherReliefs.name,
                  "otherReliefsAmount" -> newOtherReliefs.amount
                    .inPounds()
                    .toString
                )
              ),
              oldDraftReturn,
              newDraftReturn
            )

          }

        "the user has answered all of the relief details questions " +
          "and the draft return and session data has been successfully updated" in {
            forAll { c: CompleteReliefDetailsAnswers =>
              val otherReliefs    =
                OtherReliefs("ReliefName1", AmountInPence.fromPounds(1d))
              val newOtherReliefs =
                OtherReliefs("ReliefName2", AmountInPence.fromPounds(2d))

              val currentAnswers = c.copy(
                lettingsRelief = AmountInPence.zero,
                otherReliefs = Some(otherReliefs)
              )
              val updatedAnswers =
                currentAnswers.copy(otherReliefs = Some(newOtherReliefs))
              val oldDraftReturn = sample[DraftSingleDisposalReturn].copy(
                reliefDetailsAnswers = Some(currentAnswers)
              )
              val newDraftReturn =
                oldDraftReturn.copy(
                  reliefDetailsAnswers = Some(updatedAnswers),
                  yearToDateLiabilityAnswers = oldDraftReturn.yearToDateLiabilityAnswers.flatMap(
                    _.unsetAllButIncomeDetails()
                  )
                )

              testSuccessfulUpdatesAfterSubmit(
                performAction(
                  Seq(
                    "otherReliefs"       -> "0",
                    "otherReliefsName"   -> newOtherReliefs.name,
                    "otherReliefsAmount" -> newOtherReliefs.amount
                      .inPounds()
                      .toString
                  )
                ),
                oldDraftReturn,
                newDraftReturn
              )
            }
          }

      }

      "not update the draft return or the session data" when {

        "the answer given has not changed from a previous one" in {
          val otherReliefs   =
            OtherReliefs("ReliefName1", AmountInPence.fromPounds(1d))
          val currentAnswers = sample[CompleteReliefDetailsAnswers]
            .copy(otherReliefs = Some(otherReliefs))
          forAll(acceptedUserTypeGen, acceptedIndividualUserTypeGen) {
            (userType: UserType, individualUserType: IndividualUserType) =>
              inSequence {
                mockAuthWithNoRetrievals()
                mockGetSession(
                  sessionWithReliefDetailsAnswers(
                    currentAnswers,
                    userType,
                    individualUserType
                  )._1
                )
              }

              checkIsRedirect(
                performAction(
                  Seq(
                    key      -> "0",
                    nameKey  -> otherReliefs.name,
                    valueKey -> otherReliefs.amount.inPounds().toString
                  )
                ),
                controllers.returns.reliefdetails.routes.ReliefDetailsController
                  .checkYourAnswers()
              )
          }
        }

      }

      "accept submitted values with commas" in {

        val otherReliefs   =
          OtherReliefs("ReliefName1", AmountInPence.fromPounds(1000d))
        val currentAnswers = sample[CompleteReliefDetailsAnswers].copy(
          otherReliefs = Some(otherReliefs)
        )

        forAll(acceptedUserTypeGen, acceptedIndividualUserTypeGen) {
          (userType: UserType, individualUserType: IndividualUserType) =>
            inSequence {
              mockAuthWithNoRetrievals()
              mockGetSession(
                sessionWithReliefDetailsAnswers(
                  currentAnswers,
                  userType,
                  individualUserType
                )._1
              )
            }

            checkIsRedirect(
              performAction(
                Seq(key -> "0", nameKey -> "ReliefName1", valueKey -> "1,000")
              ),
              controllers.returns.reliefdetails.routes.ReliefDetailsController
                .checkYourAnswers()
            )
        }
      }

      "accept submitted values with pound signs" in {

        val otherReliefs   =
          OtherReliefs("ReliefName1", AmountInPence.fromPounds(1000d))
        val currentAnswers =
          sample[CompleteReliefDetailsAnswers]
            .copy(otherReliefs = Some(otherReliefs))

        forAll(acceptedUserTypeGen, acceptedIndividualUserTypeGen) {
          (userType: UserType, individualUserType: IndividualUserType) =>
            inSequence {
              mockAuthWithNoRetrievals()
              mockGetSession(
                sessionWithReliefDetailsAnswers(
                  currentAnswers,
                  userType,
                  individualUserType
                )._1
              )
            }

            checkIsRedirect(
              performAction(
                Seq(key -> "0", nameKey -> "ReliefName1", valueKey -> "£1,000")
              ),
              controllers.returns.reliefdetails.routes.ReliefDetailsController
                .checkYourAnswers()
            )
        }
      }

    }

    "handling requests to display the check your answers page" must {

      def performAction(): Future[Result] =
        controller.checkYourAnswers()(FakeRequest())

      val completeAnswers = CompleteReliefDetailsAnswers(
        sample[AmountInPence],
        sample[AmountInPence],
        Some(sample[OtherReliefs])
      )

      val allQuestionsAnswered = IncompleteReliefDetailsAnswers(
        Some(completeAnswers.privateResidentsRelief),
        Some(completeAnswers.lettingsRelief),
        completeAnswers.otherReliefs
      )

      behave like redirectToStartBehaviour(performAction)

      behave like amendReturnToFillingOutReturnSpecBehaviour(
        controller.checkYourAnswers(),
        mockUUIDGenerator
      )

      "redirect to the private residence relief page" when {

        "there are no relief details answers in session" in {
          forAll(acceptedUserTypeGen, acceptedIndividualUserTypeGen) {
            (userType: UserType, individualUserType: IndividualUserType) =>
              inSequence {

                mockAuthWithNoRetrievals()
                mockGetSession(
                  sessionWithReliefDetailsAnswers(
                    None,
                    userType,
                    individualUserType,
                    isAmend = false
                  )._1
                )
              }

              checkIsRedirect(
                performAction(),
                routes.ReliefDetailsController.privateResidentsRelief()
              )
          }
        }

        "there are relief details in session but no answer for the private residence relief question" in {
          forAll(acceptedUserTypeGen, acceptedIndividualUserTypeGen) {
            (userType: UserType, individualUserType: IndividualUserType) =>
              inSequence {
                mockAuthWithNoRetrievals()
                mockGetSession(
                  sessionWithReliefDetailsAnswers(
                    allQuestionsAnswered.copy(privateResidentsRelief = None),
                    userType,
                    individualUserType
                  )._1
                )
              }

              checkIsRedirect(
                performAction(),
                routes.ReliefDetailsController.privateResidentsRelief()
              )
          }

        }
      }

      "redirect to the lettings relief page" when {

        "the user has not answered that question and the amount of private residence relief is greater than zero" in {
          forAll(acceptedUserTypeGen, acceptedIndividualUserTypeForLettingsRelief) {
            (userType: UserType, individualUserType: IndividualUserType) =>
              inSequence {
                mockAuthWithNoRetrievals()
                mockGetSession(
                  sessionWithReliefDetailsAnswers(
                    allQuestionsAnswered.copy(
                      privateResidentsRelief = Some(AmountInPence(20)),
                      lettingsRelief = None,
                      otherReliefs = None
                    ),
                    userType,
                    individualUserType
                  )._1
                )
              }

              checkIsRedirect(
                performAction(),
                routes.ReliefDetailsController.lettingsRelief()
              )
          }
        }

      }

      "redirect to the other CGT reliefs page" when {

        "the user has not answered that question and the amount of private residence relief is zero" in {
          forAll(acceptedUserTypeGen, acceptedIndividualUserTypeForLettingsRelief) {
            (userType: UserType, individualUserType: IndividualUserType) =>
              inSequence {
                mockAuthWithNoRetrievals()
                mockGetSession(
                  sessionWithReliefDetailsAnswers(
                    allQuestionsAnswered.copy(
                      privateResidentsRelief = Some(AmountInPence(0)),
                      lettingsRelief = None,
                      otherReliefs = None
                    ),
                    userType,
                    individualUserType
                  )._1
                )
              }

              checkIsRedirect(
                performAction(),
                routes.ReliefDetailsController.otherReliefs()
              )
          }
        }

      }

      "redirect to the other reliefs page" when {

        "the user has not answered that question" in {
          forAll(acceptedUserTypeGen, acceptedIndividualUserTypeGen) {
            (userType: UserType, individualUserType: IndividualUserType) =>
              inSequence {
                mockAuthWithNoRetrievals()
                mockGetSession(
                  sessionWithReliefDetailsAnswers(
                    allQuestionsAnswered.copy(otherReliefs = None),
                    userType,
                    individualUserType
                  )._1
                )
              }

              checkIsRedirect(
                performAction(),
                routes.ReliefDetailsController.otherReliefs()
              )
          }
        }

        "the user has not answered lettings relief question as the user selected No for residents relief " in {
          forAll(acceptedUserTypeGen, acceptedIndividualUserTypeGen) {
            (userType: UserType, individualUserType: IndividualUserType) =>
              val sessionData = sessionWithReliefDetailsAnswers(
                IncompleteReliefDetailsAnswers(
                  Some(AmountInPence(0)),
                  None,
                  None
                ),
                userType,
                individualUserType
              )._1

              inSequence {
                mockAuthWithNoRetrievals()
                mockGetSession(sessionData)
              }

              checkIsRedirect(
                performAction(),
                routes.ReliefDetailsController.otherReliefs()
              )
          }
        }

      }

      "show an error page" when {

        "there is an error updating the draft return" in {
          forAll(acceptedUserTypeGen, acceptedIndividualUserTypeForLettingsRelief) {
            (userType: UserType, individualUserType: IndividualUserType) =>
              val (session, journey, draftReturn) =
                sessionWithReliefDetailsAnswers(
                  allQuestionsAnswered,
                  userType,
                  individualUserType
                )

              val newDraftReturn = draftReturn.copy(
                reliefDetailsAnswers = Some(completeAnswers)
              )
              val newJourney     = journey.copy(draftReturn = newDraftReturn)

              inSequence {
                mockAuthWithNoRetrievals()
                mockGetSession(session)
                mockStoreDraftReturn(newJourney)(Left(Error("")))
              }

              checkIsTechnicalErrorPage(performAction())
          }
        }

        "there is an error updating the session" in {
          forAll(acceptedUserTypeGen, acceptedIndividualUserTypeForLettingsRelief) {
            (userType: UserType, individualUserType: IndividualUserType) =>
              val (session, journey, draftReturn) =
                sessionWithReliefDetailsAnswers(
                  allQuestionsAnswered,
                  userType,
                  individualUserType
                )

              val newDraftReturn = draftReturn.copy(reliefDetailsAnswers = Some(completeAnswers))
              val newJourney     = journey.copy(draftReturn = newDraftReturn)

              inSequence {
                mockAuthWithNoRetrievals()
                mockGetSession(session)
                mockStoreDraftReturn(newJourney)(Right(()))
                mockStoreSession(
                  session.copy(journeyStatus = Some(newJourney))
                )(Left(Error("")))
              }

              checkIsTechnicalErrorPage(performAction())
          }
        }

      }

      "show the page" when {

        "the user has just answered all the questions and all updates are successful" in {
          forAll(acceptedUserTypeGen, acceptedIndividualUserTypeForLettingsRelief) {
            (userType: UserType, individualUserType: IndividualUserType) =>
              val (session, journey, draftReturn) = sessionWithReliefDetailsAnswers(
                allQuestionsAnswered,
                userType,
                individualUserType
              )
              val newDraftReturn                  = draftReturn.copy(
                reliefDetailsAnswers = Some(completeAnswers)
              )
              val updatedJourney                  = journey.copy(
                draftReturn = newDraftReturn
              )

              inSequence {
                mockAuthWithNoRetrievals()
                mockGetSession(session)
                mockStoreDraftReturn(updatedJourney)(
                  Right(())
                )
                mockStoreSession(
                  session.copy(journeyStatus = Some(updatedJourney))
                )(Right(()))
              }

              checkPageIsDisplayed(
                performAction(),
                messageFromMessageKey("reliefDetails.cya.title"),
                doc =>
                  doc
                    .select("#content > article > form")
                    .attr("action") shouldBe routes.ReliefDetailsController
                    .checkYourAnswersSubmit()
                    .url
              )
          }
        }

        "the user has already answered all the questions" in {
          forAll { completeAnswers: CompleteReliefDetailsAnswers =>
            forAll(acceptedUserTypeGen, acceptedIndividualUserTypeGen) {
              (userType: UserType, individualUserType: IndividualUserType) =>
                inSequence {
                  mockAuthWithNoRetrievals()
                  mockGetSession(
                    sessionWithReliefDetailsAnswers(
                      completeAnswers,
                      userType,
                      individualUserType
                    )._1
                  )
                }

                val isPOA = isPeriodOfAdmin(individualUserType)

                checkPageIsDisplayed(
                  performAction(),
                  messageFromMessageKey("reliefDetails.cya.title"),
                  { doc =>
                    validateReliefDetailsCheckYourAnswersPage(
                      completeAnswers,
                      doc,
                      isPOA
                    )
                    doc
                      .select("#content > article > form")
                      .attr("action") shouldBe routes.ReliefDetailsController
                      .checkYourAnswersSubmit()
                      .url
                  }
                )
            }
          }
        }

        "the user has set residential relief to no" in {
          val completeAnswersWithoutResidentialRelief =
            CompleteReliefDetailsAnswers(
              AmountInPence(0),
              AmountInPence(0),
              Some(sample[OtherReliefs])
            )

          forAll(acceptedUserTypeGen, acceptedIndividualUserTypeGen) {
            (userType: UserType, individualUserType: IndividualUserType) =>
              inSequence {
                mockAuthWithNoRetrievals()
                mockGetSession(
                  sessionWithReliefDetailsAnswers(
                    completeAnswersWithoutResidentialRelief,
                    userType,
                    individualUserType
                  )._1
                )
              }

              val isPOA = isPeriodOfAdmin(individualUserType)

              checkPageIsDisplayed(
                performAction(),
                messageFromMessageKey("reliefDetails.cya.title"),
                { doc =>
                  validateReliefDetailsCheckYourAnswersPage(
                    completeAnswersWithoutResidentialRelief,
                    doc,
                    isPOA
                  )
                  doc
                    .select("#content > article > form")
                    .attr("action") shouldBe routes.ReliefDetailsController
                    .checkYourAnswersSubmit()
                    .url
                }
              )
          }
        }

      }

    }

    "handling submitted answers to the check your answers page" must {
      def performAction(): Future[Result] =
        controller.checkYourAnswersSubmit()(FakeRequest())

      behave like redirectToStartBehaviour(performAction)

      behave like amendReturnToFillingOutReturnSpecBehaviour(
        controller.checkYourAnswersSubmit(),
        mockUUIDGenerator
      )

      "redirect to the task list page" in {
        forAll(acceptedUserTypeGen, acceptedIndividualUserTypeGen) {
          (userType: UserType, individualUserType: IndividualUserType) =>
            inSequence {
              mockAuthWithNoRetrievals()
              mockGetSession(
                sessionWithReliefDetailsAnswers(
                  sample[CompleteReliefDetailsAnswers],
                  userType,
                  individualUserType
                )._1
              )
            }

            checkIsRedirect(
              performAction(),
              controllers.returns.routes.TaskListController.taskList()
            )
        }
      }

    }

  }

  def noPrivateResidentsReliefBehaviour(
    performAction: () => Future[Result]
  ): Unit =
    "redirect to the what was your private residence relief page" when {

      "there is no private residence relief " in {
        forAll(acceptedUserTypeGen, acceptedIndividualUserTypeGen) {
          (userType: UserType, individualUserType: IndividualUserType) =>
            val sessionData = sessionWithReliefDetailsAnswers(
              IncompleteReliefDetailsAnswers(
                None,
                Some(sample[AmountInPence]),
                Some(sample[OtherReliefsOption])
              ),
              userType,
              individualUserType
            )._1

            inSequence {
              mockAuthWithNoRetrievals()
              mockGetSession(sessionData)
            }

            checkIsRedirect(
              performAction(),
              routes.ReliefDetailsController.privateResidentsRelief()
            )
        }
      }

    }

  def noLettingsReliefBehaviour(performAction: () => Future[Result]): Unit =
    "redirect to the what was your lettings relief page" when {

      "there is no lettings relief " in {
        forAll(acceptedUserTypeGen, acceptedIndividualUserTypeForLettingsRelief) {
          (userType: UserType, individualUserType: IndividualUserType) =>
            val sessionData = sessionWithReliefDetailsAnswers(
              IncompleteReliefDetailsAnswers(
                Some(sample[AmountInPence]),
                None,
                Some(sample[OtherReliefsOption])
              ),
              userType,
              individualUserType
            )._1

            inSequence {
              mockAuthWithNoRetrievals()
              mockGetSession(sessionData)
            }

            checkIsRedirect(
              performAction(),
              routes.ReliefDetailsController.lettingsRelief()
            )
        }
      }

    }

  def testSuccessfulUpdatesAfterSubmit(
    result: => Future[Result],
    oldDraftReturn: DraftSingleDisposalReturn,
    newDraftReturn: DraftSingleDisposalReturn
  ): Unit = {
    val journey    = sample[FillingOutReturn].copy(
      draftReturn = oldDraftReturn,
      amendReturnData = Some(sample[AmendReturnData])
    )
    val session    = SessionData.empty.copy(journeyStatus = Some(journey))
    val newJourney = journey.copy(draftReturn = newDraftReturn).withForceDisplayGainOrLossAfterReliefsForAmends

    inSequence {
      mockAuthWithNoRetrievals()
      mockGetSession(session)
      mockStoreDraftReturn(newJourney)(
        Right(())
      )
      mockStoreSession(
        session.copy(journeyStatus = Some(newJourney))
      )(Right(()))
    }

    checkIsRedirect(result, routes.ReliefDetailsController.checkYourAnswers())
  }

}

object ReliefDetailsControllerSpec extends Matchers {
  def validateReliefDetailsCheckYourAnswersPage(
    reliefDetailsAnswers: CompleteReliefDetailsAnswers,
    doc: Document,
    isPeriodOfAdmin: Boolean = false
  ): Unit = {

    if (reliefDetailsAnswers.privateResidentsRelief.isZero)
      doc.select("#privateResidentsReliefValue-answer").text shouldBe "No"
    else {
      doc.select("#privateResidentsRelief-answer").text shouldBe "Yes"
      doc
        .select("#privateResidentsReliefValue-answer")
        .text                                           shouldBe formatAmountOfMoneyWithPoundSign(
        reliefDetailsAnswers.privateResidentsRelief.inPounds()
      )
    }

    if (!isPeriodOfAdmin)
      if (reliefDetailsAnswers.privateResidentsRelief.isPositive)
        if (reliefDetailsAnswers.lettingsRelief.isZero)
          doc.select("#lettingsReliefValue-answer").text shouldBe "No"
        else {
          doc.select("#lettingsRelief-answer").text shouldBe "Yes"
          doc
            .select("#lettingsReliefValue-answer")
            .text                                   shouldBe formatAmountOfMoneyWithPoundSign(
            reliefDetailsAnswers.lettingsRelief.inPounds()
          )
        }
      else {
        doc.select("#lettingsReliefValue-answer").hasText shouldBe false
        doc.select("#lettingsRelief-answer").hasText      shouldBe false
      }

    reliefDetailsAnswers.otherReliefs.foreach {
      case a: OtherReliefsOption.OtherReliefs =>
        doc.select("#otherReliefs-answer").text     shouldBe "Yes"
        doc.select("#otherReliefsName-answer").text shouldBe a.name
        doc
          .select("#otherReliefsAmount-answer")
          .text                                     shouldBe formatAmountOfMoneyWithPoundSign(
          a.amount.inPounds().bigDecimal
        )
      case OtherReliefsOption.NoOtherReliefs  =>
        doc.select("#otherReliefs-answer").text shouldBe "No"

    }

  }

}<|MERGE_RESOLUTION|>--- conflicted
+++ resolved
@@ -502,32 +502,18 @@
 
         "the user hasn't ever answered the relief details question " +
           "and the draft return and session data has been successfully updated" in {
-<<<<<<< HEAD
             val (newPrivateResidentsRelief, newPrivateResidentsReliefValue) =
               "0" -> 10d
             val oldDraftReturn = sample[DraftSingleDisposalReturn].copy(
               reliefDetailsAnswers = None
-=======
-          val (newPrivateResidentsRelief, newPrivateResidentsReliefValue) =
-            "0" -> 10d
-          val oldDraftReturn = sample[DraftSingleDisposalReturn].copy(
-            reliefDetailsAnswers = None
-          )
-          val newDraftReturn =
-            updateDraftReturn(
-              oldDraftReturn,
-              IncompleteReliefDetailsAnswers.empty.copy(
-                privateResidentsRelief = Some(AmountInPence.fromPounds(newPrivateResidentsReliefValue))
-              ),
-              isFurtherOrAmendReturn = true
->>>>>>> ffc80cda
             )
             val newDraftReturn =
               updateDraftReturn(
                 oldDraftReturn,
                 IncompleteReliefDetailsAnswers.empty.copy(
                   privateResidentsRelief = Some(AmountInPence.fromPounds(newPrivateResidentsReliefValue))
-                )
+                ),
+                isFurtherOrAmendReturn = true
               )
 
             testSuccessfulUpdatesAfterSubmit(
@@ -557,7 +543,6 @@
               if (oldDraftReturn.triageAnswers.isPeriodOfAdmin) Some(AmountInPence.zero)
               else None
 
-<<<<<<< HEAD
             val newDraftReturn =
               updateDraftReturn(
                 oldDraftReturn,
@@ -566,21 +551,9 @@
                     AmountInPence.fromPounds(newPrivateResidentsReliefValue)
                   ),
                   lettingsRelief = lettingsRelief
-                )
-              )
-=======
-          val newDraftReturn =
-            updateDraftReturn(
-              oldDraftReturn,
-              oldAnswers.copy(
-                privateResidentsRelief = Some(
-                  AmountInPence.fromPounds(newPrivateResidentsReliefValue)
                 ),
-                lettingsRelief = lettingsRelief
-              ),
-              isFurtherOrAmendReturn = true
-            )
->>>>>>> ffc80cda
+                isFurtherOrAmendReturn = true
+              )
 
             testSuccessfulUpdatesAfterSubmit(
               performAction(
@@ -1045,38 +1018,6 @@
               lettingsRelief = None
             )
 
-<<<<<<< HEAD
-=======
-          val oldDraftReturn = sample[DraftSingleDisposalReturn].copy(
-            triageAnswers = triageAnswers,
-            reliefDetailsAnswers = Some(currentAnswers)
-          )
-          val newDraftReturn = updateDraftReturn(
-            oldDraftReturn,
-            currentAnswers.copy(
-              lettingsRelief = Some(AmountInPence.fromPounds(newLettingsRelief))
-            ),
-            isFurtherOrAmendReturn = true
-          )
-
-          testSuccessfulUpdatesAfterSubmit(
-            performAction(
-              Seq(key -> "0", valueKey -> newLettingsRelief.toString)
-            ),
-            oldDraftReturn,
-            newDraftReturn
-          )
-        }
-
-        "the user has answered all of the relief details questions " +
-          "and the draft return and session data has been successfully updated" in {
-          forAll { c: CompleteReliefDetailsAnswers =>
-            val currentAnswers    =
-              c.copy(
-                privateResidentsRelief = AmountInPence(Long.MaxValue),
-                lettingsRelief = AmountInPence.fromPounds(1d)
-              )
->>>>>>> ffc80cda
             val newLettingsRelief = 2d
 
             val triageAnswers = sample[CompleteSingleDisposalTriageAnswers].copy(
@@ -1087,7 +1028,6 @@
               )
             )
 
-<<<<<<< HEAD
             val oldDraftReturn = sample[DraftSingleDisposalReturn].copy(
               triageAnswers = triageAnswers,
               reliefDetailsAnswers = Some(currentAnswers)
@@ -1096,16 +1036,8 @@
               oldDraftReturn,
               currentAnswers.copy(
                 lettingsRelief = Some(AmountInPence.fromPounds(newLettingsRelief))
-=======
-            val newDraftReturn =
-              updateDraftReturn(
-                oldDraftReturn,
-                currentAnswers.copy(
-                  lettingsRelief = AmountInPence.fromPounds(newLettingsRelief)
-                ),
-                isFurtherOrAmendReturn = true
->>>>>>> ffc80cda
-              )
+              ),
+              isFurtherOrAmendReturn = true
             )
 
             testSuccessfulUpdatesAfterSubmit(
@@ -1143,7 +1075,8 @@
                   oldDraftReturn,
                   currentAnswers.copy(
                     lettingsRelief = AmountInPence.fromPounds(newLettingsRelief)
-                  )
+                  ),
+                  isFurtherOrAmendReturn = true
                 )
 
               testSuccessfulUpdatesAfterSubmit(
@@ -1711,14 +1644,8 @@
               oldDraftReturn.copy(
                 reliefDetailsAnswers = Some(updatedAnswers),
                 exemptionAndLossesAnswers = None,
-<<<<<<< HEAD
                 yearToDateLiabilityAnswers = None,
                 supportingEvidenceAnswers = None
-=======
-                yearToDateLiabilityAnswers = oldDraftReturn.yearToDateLiabilityAnswers.flatMap(
-                  _.unsetAllButIncomeDetails()
-                )
->>>>>>> ffc80cda
               )
 
             testSuccessfulUpdatesAfterSubmit(
@@ -1757,6 +1684,7 @@
               val newDraftReturn =
                 oldDraftReturn.copy(
                   reliefDetailsAnswers = Some(updatedAnswers),
+                  exemptionAndLossesAnswers = None,
                   yearToDateLiabilityAnswers = oldDraftReturn.yearToDateLiabilityAnswers.flatMap(
                     _.unsetAllButIncomeDetails()
                   )
