--- conflicted
+++ resolved
@@ -212,13 +212,8 @@
           Some(completeReturn.examplePropertyDetailsAnswers),
           Some(completeReturn.exemptionAndLossesAnswers),
           Some(completeReturn.yearToDateLiabilityAnswers),
-<<<<<<< HEAD
-          None,
+          Some(completeReturn.uploadSupportingDocumentAnswers),
           TimeUtils.today()
-=======
-          Some(completeReturn.uploadSupportingDocumentAnswers),
-          LocalDateUtils.today()
->>>>>>> 1a6a5748
         )
 
         val completeFillingOutReturn = sample[FillingOutReturn].copy(draftReturn = completeDraftReturn)
