--- conflicted
+++ resolved
@@ -1443,16 +1443,11 @@
           inSequence {
             mockAuthWithNoRetrievals()
             mockGetSession(sessionWithJourney(completeFillingOutReturnWithRepresenteeWithNoReference))
-<<<<<<< HEAD
-            mockCgtRegistrationService(Right(mockRepresenteeCgtReference), representeeAnswersNoReferenceId)
+            mockCgtRegistrationService(Right(mockRepresenteeCgtReference), representeeAnswersNoReferenceId, lang)
             mockSubmitReturn(
               submitReturnRequestForOverriddenReferenceId(mockRepresenteeCgtReference, hideEstimatesQuestion = false),
-              language
+              lang
             )(
-=======
-            mockCgtRegistrationService(Right(mockRepresenteeCgtReference), representeeAnswersNoReferenceId, lang)
-            mockSubmitReturn(submitReturnRequestForOverriddenReferenceId(mockRepresenteeCgtReference), lang)(
->>>>>>> 51d0ff98
               Right(submitReturnResponse)
             )
             mockStoreSession(
