/*
 * Copyright 2020 HM Revenue & Customs
 *
 * Licensed under the Apache License, Version 2.0 (the "License");
 * you may not use this file except in compliance with the License.
 * You may obtain a copy of the License at
 *
 *     http://www.apache.org/licenses/LICENSE-2.0
 *
 * Unless required by applicable law or agreed to in writing, software
 * distributed under the License is distributed on an "AS IS" BASIS,
 * WITHOUT WARRANTIES OR CONDITIONS OF ANY KIND, either express or implied.
 * See the License for the specific language governing permissions and
 * limitations under the License.
 */

package uk.gov.hmrc.cgtpropertydisposalsfrontend.controllers.returns

import java.time.{LocalDate, LocalDateTime, LocalTime}
import java.util.{Base64, UUID}

import cats.data.EitherT
import cats.instances.future._
import org.jsoup.nodes.Document
import org.scalatestplus.scalacheck.ScalaCheckDrivenPropertyChecks
import play.api.i18n.{Lang, MessagesApi, MessagesImpl}
import play.api.inject.bind
import play.api.inject.guice.GuiceableModule
import play.api.mvc.{Call, MessagesRequest, Request, Result}
import play.api.test.FakeRequest
import uk.gov.hmrc.auth.core.AuthConnector
import uk.gov.hmrc.cgtpropertydisposalsfrontend.controllers.accounts.homepage
import uk.gov.hmrc.cgtpropertydisposalsfrontend.controllers.actions.{AuthenticatedRequest, RequestWithSessionData}
import uk.gov.hmrc.cgtpropertydisposalsfrontend.controllers.onboarding.RedirectToStartBehaviour
import uk.gov.hmrc.cgtpropertydisposalsfrontend.controllers.returns.CheckAllAnswersAndSubmitControllerSpec._
import uk.gov.hmrc.cgtpropertydisposalsfrontend.controllers.returns.acquisitiondetails.AcquisitionDetailsControllerSpec.validateAcquisitionDetailsCheckYourAnswersPage
import uk.gov.hmrc.cgtpropertydisposalsfrontend.controllers.returns.acquisitiondetails.RebasingEligibilityUtil
import uk.gov.hmrc.cgtpropertydisposalsfrontend.controllers.returns.address.MultipleDisposalsPropertyDetailsControllerSpec.validateExamplePropertyDetailsSummary
import uk.gov.hmrc.cgtpropertydisposalsfrontend.controllers.returns.disposaldetails.DisposalDetailsControllerSpec._
import uk.gov.hmrc.cgtpropertydisposalsfrontend.controllers.returns.exemptionandlosses.ExemptionAndLossesControllerSpec.validateExemptionAndLossesCheckYourAnswersPage
import uk.gov.hmrc.cgtpropertydisposalsfrontend.controllers.returns.reliefdetails.ReliefDetailsControllerSpec.validateReliefDetailsCheckYourAnswersPage
import uk.gov.hmrc.cgtpropertydisposalsfrontend.controllers.returns.representee.RepresenteeControllerSpec
import uk.gov.hmrc.cgtpropertydisposalsfrontend.controllers.returns.triage.MultipleDisposalsTriageControllerSpec.validateMultipleDisposalsTriageCheckYourAnswersPage
import uk.gov.hmrc.cgtpropertydisposalsfrontend.controllers.returns.triage.SingleDisposalsTriageControllerSpec.validateSingleDisposalTriageCheckYourAnswersPage
import uk.gov.hmrc.cgtpropertydisposalsfrontend.controllers.returns.yeartodatelliability.YearToDateLiabilityControllerSpec._
import uk.gov.hmrc.cgtpropertydisposalsfrontend.controllers.{AuthSupport, ControllerSpec, SessionSupport}
import uk.gov.hmrc.cgtpropertydisposalsfrontend.models.Generators._
import uk.gov.hmrc.cgtpropertydisposalsfrontend.models.JourneyStatus.{FillingOutReturn, JustSubmittedReturn, SubmitReturnFailed, Subscribed}
import uk.gov.hmrc.cgtpropertydisposalsfrontend.models.address.Address.UkAddress
import uk.gov.hmrc.cgtpropertydisposalsfrontend.models.address.Postcode
import uk.gov.hmrc.cgtpropertydisposalsfrontend.models.finance.{AmountInPence, PaymentsJourney}
import uk.gov.hmrc.cgtpropertydisposalsfrontend.models.ids.{AgentReferenceNumber, CgtReference}
import uk.gov.hmrc.cgtpropertydisposalsfrontend.models.name.{IndividualName, TrustName}
import uk.gov.hmrc.cgtpropertydisposalsfrontend.models.onboarding.SubscribedDetails
import uk.gov.hmrc.cgtpropertydisposalsfrontend.models.returns.AcquisitionDetailsAnswers.IncompleteAcquisitionDetailsAnswers
import uk.gov.hmrc.cgtpropertydisposalsfrontend.models.returns.AssetType.IndirectDisposal
import uk.gov.hmrc.cgtpropertydisposalsfrontend.models.returns.CompleteReturn.{CompleteMultipleDisposalsReturn, CompleteMultipleIndirectDisposalReturn, CompleteSingleDisposalReturn, CompleteSingleIndirectDisposalReturn, CompleteSingleMixedUseDisposalReturn}
import uk.gov.hmrc.cgtpropertydisposalsfrontend.models.returns.DisposalDetailsAnswers.IncompleteDisposalDetailsAnswers
import uk.gov.hmrc.cgtpropertydisposalsfrontend.models.returns.ExampleCompanyDetailsAnswers.{CompleteExampleCompanyDetailsAnswers, IncompleteExampleCompanyDetailsAnswers}
import uk.gov.hmrc.cgtpropertydisposalsfrontend.models.returns.ExamplePropertyDetailsAnswers.IncompleteExamplePropertyDetailsAnswers
import uk.gov.hmrc.cgtpropertydisposalsfrontend.models.returns.ExemptionAndLossesAnswers.IncompleteExemptionAndLossesAnswers
import uk.gov.hmrc.cgtpropertydisposalsfrontend.models.returns.IndividualUserType.{Capacitor, PersonalRepresentative, PersonalRepresentativeInPeriodOfAdmin, Self}
import uk.gov.hmrc.cgtpropertydisposalsfrontend.models.returns.MixedUsePropertyDetailsAnswers.IncompleteMixedUsePropertyDetailsAnswers
import uk.gov.hmrc.cgtpropertydisposalsfrontend.models.returns.MultipleDisposalsTriageAnswers.{CompleteMultipleDisposalsTriageAnswers, IncompleteMultipleDisposalsTriageAnswers}
import uk.gov.hmrc.cgtpropertydisposalsfrontend.models.returns.ReliefDetailsAnswers.IncompleteReliefDetailsAnswers
import uk.gov.hmrc.cgtpropertydisposalsfrontend.models.returns.RepresenteeAnswers.{CompleteRepresenteeAnswers, IncompleteRepresenteeAnswers}
import uk.gov.hmrc.cgtpropertydisposalsfrontend.models.returns.RepresenteeReferenceId.NoReferenceId
import uk.gov.hmrc.cgtpropertydisposalsfrontend.models.returns.SingleDisposalTriageAnswers.{CompleteSingleDisposalTriageAnswers, IncompleteSingleDisposalTriageAnswers}
import uk.gov.hmrc.cgtpropertydisposalsfrontend.models.returns.SubmitReturnResponse.ReturnCharge
import uk.gov.hmrc.cgtpropertydisposalsfrontend.models.returns.YearToDateLiabilityAnswers.CalculatedYTDAnswers.{CompleteCalculatedYTDAnswers, IncompleteCalculatedYTDAnswers}
import uk.gov.hmrc.cgtpropertydisposalsfrontend.models.returns.YearToDateLiabilityAnswers.NonCalculatedYTDAnswers.{CompleteNonCalculatedYTDAnswers, IncompleteNonCalculatedYTDAnswers}
import uk.gov.hmrc.cgtpropertydisposalsfrontend.models.returns._
import uk.gov.hmrc.cgtpropertydisposalsfrontend.models.{B64Html, Error, JourneyStatus, SessionData, TimeUtils, UserType}
import uk.gov.hmrc.cgtpropertydisposalsfrontend.repos.SessionStore
import uk.gov.hmrc.cgtpropertydisposalsfrontend.services.returns.{PaymentsService, ReturnsService}
import uk.gov.hmrc.cgtpropertydisposalsfrontend.views
import uk.gov.hmrc.http.HeaderCarrier

import scala.concurrent.ExecutionContext.Implicits.global
import scala.concurrent.Future

class CheckAllAnswersAndSubmitControllerSpec
    extends ControllerSpec
    with AuthSupport
    with SessionSupport
    with ScalaCheckDrivenPropertyChecks
    with RedirectToStartBehaviour {

  val mockReturnsService = mock[ReturnsService]

  val mockPaymentsService = mock[PaymentsService]

  override val overrideBindings =
    List[GuiceableModule](
      bind[AuthConnector].toInstance(mockAuthConnector),
      bind[SessionStore].toInstance(mockSessionStore),
      bind[ReturnsService].toInstance(mockReturnsService),
      bind[PaymentsService].toInstance(mockPaymentsService)
    )

  lazy val controller = instanceOf[CheckAllAnswersAndSubmitController]

  implicit val messagesApi: MessagesApi = controller.messagesApi

  val rebasingEligibilityUtil = new RebasingEligibilityUtil()

  def setNameForUserType(
    userType: UserType
  ): Either[TrustName, IndividualName] =
    userType match {
      case UserType.Organisation => Left(sample[TrustName])
      case _                     => Right(sample[IndividualName])
    }

  def setAgentReferenceNumber(
    userType: UserType
  ): Option[AgentReferenceNumber] =
    userType match {
      case UserType.Agent => Some(sample[AgentReferenceNumber])
      case _              => None
    }

  def sessionWithJourney(
    journeyStatus: JourneyStatus,
    userType: UserType
  ): SessionData =
    SessionData.empty.copy(
      journeyStatus = Some(journeyStatus),
      userType = Some(userType)
    )

  def sessionWithJourney(journeyStatus: JourneyStatus): SessionData =
    SessionData.empty.copy(journeyStatus = Some(journeyStatus))

  def mockSubmitReturn(
    submitReturnRequest: SubmitReturnRequest
  )(response: Either[Error, SubmitReturnResponse]) =
    (mockReturnsService
      .submitReturn(_: SubmitReturnRequest)(_: HeaderCarrier))
      .expects(submitReturnRequest, *)
      .returning(EitherT.fromEither[Future](response))

  def mockStartPaymentJourney(
    cgtReference: CgtReference,
    chargeReference: Option[String],
    amount: AmountInPence,
    returnUrl: Call,
    backUrl: Call
  )(response: Either[Error, PaymentsJourney]) =
    (mockPaymentsService
      .startPaymentJourney(
        _: CgtReference,
        _: Option[String],
        _: AmountInPence,
        _: Call,
        _: Call
      )(
        _: HeaderCarrier,
        _: Request[_]
      ))
      .expects(cgtReference, chargeReference, amount, returnUrl, backUrl, *, *)
      .returning(EitherT.fromEither[Future](response))

  def userMessageKey(
    individualUserType: Option[IndividualUserType],
    userType: UserType
  ): String =
    (individualUserType, userType) match {
      case (Some(Capacitor), _)                                          => ".capacitor"
      case (Some(PersonalRepresentative), _)                             => ".personalRep"
      case (Some(PersonalRepresentativeInPeriodOfAdmin), UserType.Agent) => ".personalRepInPeriodOfAdmin.agent"
      case (Some(PersonalRepresentativeInPeriodOfAdmin), _)              => ".personalRepInPeriodOfAdmin"
      case (_, UserType.Individual)                                      => ""
      case (_, UserType.Organisation)                                    => ".trust"
      case (_, UserType.Agent)                                           => ".agent"
      case other                                                         => sys.error(s"User type '$other' not handled")
    }

  "CheckAllAnswersAndSubmitController" when {

    "handling requests to display the check all answers page" when {

      def performAction(): Future[Result] =
        controller.checkAllAnswers()(FakeRequest())

      "the user is on a single disposal journey" must {

        val representeeAnswers = sample[CompleteRepresenteeAnswers].copy(isFirstReturn = true)

        val completeReturn = {
          val complete = sample[CompleteSingleDisposalReturn].copy(
            triageAnswers = sample[CompleteSingleDisposalTriageAnswers]
              .copy(individualUserType = Some(PersonalRepresentative)),
            representeeAnswers = Some(representeeAnswers)
          )
          complete.copy(hasAttachments =
            complete.supportingDocumentAnswers.evidences.nonEmpty || complete.yearToDateLiabilityAnswers.isLeft
          )
        }

        val completeDraftReturn = DraftSingleDisposalReturn(
          UUID.randomUUID(),
          completeReturn.triageAnswers,
          Some(completeReturn.propertyAddress),
          Some(completeReturn.disposalDetails),
          Some(completeReturn.acquisitionDetails),
          Some(completeReturn.reliefDetails),
          Some(completeReturn.exemptionsAndLossesDetails),
          Some(completeReturn.yearToDateLiabilityAnswers.merge),
          completeReturn.initialGainOrLoss,
          Some(completeReturn.supportingDocumentAnswers),
          completeReturn.representeeAnswers,
          None,
          TimeUtils.today()
        )

        val completeFillingOutReturn =
          sample[FillingOutReturn].copy(draftReturn = completeDraftReturn, previousSentReturns = None)

        behave like redirectToStartWhenInvalidJourney(
          performAction,
          {
            case _: FillingOutReturn => true
            case _                   => false
          }
        )

        behave like incompleteSingleDisposalJourneyBehaviour(
          performAction,
          completeDraftReturn
        )

        "display the page" when {

          def test(
            sessionData: SessionData,
            completeReturn: CompleteSingleDisposalReturn,
            expectedTitleKey: String,
            userType: Option[UserType],
            isATrust: Boolean,
            isFurtherReturn: Boolean
          ): Unit = {
            inSequence {
              mockAuthWithNoRetrievals()
              mockGetSession(sessionData)
            }

            checkPageIsDisplayed(
              performAction(),
              messageFromMessageKey(expectedTitleKey),
              { doc =>
                validateSingleDisposalCheckAllYourAnswersSections(
                  doc,
                  completeReturn,
                  userType,
                  rebasingEligibilityUtil.isUk(completeReturn),
                  rebasingEligibilityUtil.isEligibleForRebase(completeReturn),
                  isATrust,
                  completeReturn.triageAnswers.assetType,
                  isFurtherReturn
                )
                doc
                  .select("#back")
                  .attr("href") shouldBe routes.TaskListController
                  .taskList()
                  .url
                doc
                  .select("#content > article > form")
                  .attr(
                    "action"
                  )             shouldBe routes.CheckAllAnswersAndSubmitController
                  .checkAllAnswersSubmit()
                  .url
              }
            )
          }

          "the return is complete" in {
            test(
              sessionWithJourney(completeFillingOutReturn),
              completeReturn,
              "checkAllAnswers.title",
              None,
              completeFillingOutReturn.subscribedDetails.isATrust,
              isFurtherReturn = false
            )
          }

          "the user is on a further return journey" in {
            val representeeAnswers = sample[CompleteRepresenteeAnswers].copy(isFirstReturn = false)

            val completeReturn = {
              val complete = sample[CompleteSingleDisposalReturn].copy(
                triageAnswers = sample[CompleteSingleDisposalTriageAnswers]
                  .copy(individualUserType = Some(PersonalRepresentative)),
                representeeAnswers = Some(representeeAnswers)
              )
              complete.copy(hasAttachments =
                complete.supportingDocumentAnswers.evidences.nonEmpty || complete.yearToDateLiabilityAnswers.isLeft
              )
            }

            val completeDraftReturn = DraftSingleDisposalReturn(
              UUID.randomUUID(),
              completeReturn.triageAnswers,
              Some(completeReturn.propertyAddress),
              Some(completeReturn.disposalDetails),
              Some(completeReturn.acquisitionDetails),
              Some(completeReturn.reliefDetails),
              Some(completeReturn.exemptionsAndLossesDetails),
              Some(completeReturn.yearToDateLiabilityAnswers.merge),
              completeReturn.initialGainOrLoss,
              Some(completeReturn.supportingDocumentAnswers),
              completeReturn.representeeAnswers,
              None,
              TimeUtils.today()
            )

            val completeFillingOutReturn =
              sample[FillingOutReturn]
                .copy(draftReturn = completeDraftReturn, previousSentReturns = Some(List(sample[ReturnSummary])))

            test(
              sessionWithJourney(completeFillingOutReturn),
              completeReturn,
              "checkAllAnswers.title",
              None,
              completeFillingOutReturn.subscribedDetails.isATrust,
              isFurtherReturn = true
            )
          }

          "the return is complete and the user is an agent" in {
            val userType          = UserType.Agent
            val subscribedDetails = sample[SubscribedDetails].copy(
              name = setNameForUserType(userType)
            )

            test(
              sessionWithJourney(
                completeFillingOutReturn.copy(
                  agentReferenceNumber = setAgentReferenceNumber(userType),
                  subscribedDetails = subscribedDetails
                ),
                userType = userType
              ).copy(userType = Some(userType)),
              completeReturn,
              "checkAllAnswers.title",
              Some(userType),
              subscribedDetails.isATrust,
              isFurtherReturn = false
            )
          }

        }

        "redirect to the task list page" when {

          "the user has chosen a user type of capacitor or personal rep and" when {

            "there are no representee answers" in {
              inSequence {
                mockAuthWithNoRetrievals()
                mockGetSession(
                  sessionWithJourney(
                    completeFillingOutReturn.copy(
                      draftReturn = completeDraftReturn.copy(
                        triageAnswers = sample[CompleteSingleDisposalTriageAnswers]
                          .copy(individualUserType = Some(Capacitor)),
                        representeeAnswers = None
                      )
                    )
                  )
                )
              }

              checkIsRedirect(
                performAction(),
                routes.TaskListController.taskList()
              )
            }

            "the representee answers are incomplete" in {
              inSequence {
                mockAuthWithNoRetrievals()
                mockGetSession(
                  sessionWithJourney(
                    completeFillingOutReturn.copy(
                      draftReturn = completeDraftReturn.copy(
                        triageAnswers = sample[CompleteSingleDisposalTriageAnswers]
                          .copy(individualUserType = Some(PersonalRepresentative)),
                        representeeAnswers = Some(sample[IncompleteRepresenteeAnswers])
                      )
                    )
                  )
                )
              }

              checkIsRedirect(
                performAction(),
                routes.TaskListController.taskList()
              )
            }

          }

        }

      }

      "the user is on a multiple disposals journey" must {

        val completeReturn = sample[CompleteMultipleDisposalsReturn]
          .copy(
            triageAnswers = sample[CompleteMultipleDisposalsTriageAnswers]
              .copy(individualUserType = Some(PersonalRepresentativeInPeriodOfAdmin)),
            representeeAnswers = Some(
              sample[CompleteRepresenteeAnswers]
                .copy(dateOfDeath = Some(DateOfDeath(LocalDate.now)), isFirstReturn = true)
            ),
            hasAttachments = true
          )

        val completeDraftReturn = DraftMultipleDisposalsReturn(
          UUID.randomUUID(),
          completeReturn.triageAnswers,
          Some(completeReturn.examplePropertyDetailsAnswers),
          Some(completeReturn.exemptionAndLossesAnswers),
          Some(completeReturn.yearToDateLiabilityAnswers),
          Some(completeReturn.supportingDocumentAnswers),
          completeReturn.representeeAnswers,
          None,
          TimeUtils.today()
        )

        val completeFillingOutReturn =
          sample[FillingOutReturn].copy(draftReturn = completeDraftReturn, previousSentReturns = None)

        behave like redirectToStartWhenInvalidJourney(
          performAction,
          {
            case _: FillingOutReturn => true
            case _                   => false
          }
        )

        behave like incompleteMultipleDisposalsJourneyBehaviour(
          performAction,
          completeDraftReturn
        )

        "display the page" when {

          def test(
            sessionData: SessionData,
            expectedTitleKey: String,
            userType: Option[UserType],
            isATrust: Boolean,
            isFurtherReturn: Boolean
          ): Unit = {
            inSequence {
              mockAuthWithNoRetrievals()
              mockGetSession(sessionData)
            }

            checkPageIsDisplayed(
              performAction(),
              messageFromMessageKey(expectedTitleKey),
              { doc =>
                validateMultipleDisposalsCheckAllYourAnswersSections(
                  doc,
                  completeReturn,
                  userType,
                  isATrust,
                  isFurtherReturn
                )
                doc
                  .select("#back")
                  .attr("href") shouldBe routes.TaskListController
                  .taskList()
                  .url
                doc
                  .select("#content > article > form")
                  .attr(
                    "action"
                  )             shouldBe routes.CheckAllAnswersAndSubmitController
                  .checkAllAnswersSubmit()
                  .url
              }
            )
          }

          "the return is complete" in {
            test(
              sessionWithJourney(completeFillingOutReturn),
              "checkAllAnswers.title",
              None,
              completeFillingOutReturn.subscribedDetails.isATrust,
              isFurtherReturn = false
            )
          }

          "the return is complete and the user is an agent" in {
            val userType          = UserType.Agent
            val subscribedDetails = sample[SubscribedDetails].copy(
              name = setNameForUserType(userType)
            )

            test(
              sessionWithJourney(
                completeFillingOutReturn.copy(
                  agentReferenceNumber = setAgentReferenceNumber(userType),
                  subscribedDetails = subscribedDetails
                ),
                userType = userType
              ).copy(userType = Some(userType)),
              "checkAllAnswers.title",
              Some(userType),
              subscribedDetails.isATrust,
              isFurtherReturn = false
            )
          }
        }

        "redirect to the task list page" when {

          "the user has chosen a user type of capacitor or personal rep and" when {

            "there are no representee answers" in {
              inSequence {
                mockAuthWithNoRetrievals()
                mockGetSession(
                  sessionWithJourney(
                    completeFillingOutReturn.copy(
                      draftReturn = completeDraftReturn.copy(
                        triageAnswers = sample[CompleteMultipleDisposalsTriageAnswers]
                          .copy(individualUserType = Some(Capacitor)),
                        representeeAnswers = None
                      )
                    )
                  )
                )
              }

              checkIsRedirect(
                performAction(),
                routes.TaskListController.taskList()
              )
            }

            "the representee answers are incomplete" in {
              inSequence {
                mockAuthWithNoRetrievals()
                mockGetSession(
                  sessionWithJourney(
                    completeFillingOutReturn.copy(
                      draftReturn = completeDraftReturn.copy(
                        triageAnswers = sample[CompleteMultipleDisposalsTriageAnswers]
                          .copy(individualUserType = Some(PersonalRepresentative)),
                        representeeAnswers = Some(sample[IncompleteRepresenteeAnswers])
                      )
                    )
                  )
                )
              }

              checkIsRedirect(
                performAction(),
                routes.TaskListController.taskList()
              )
            }

          }

        }

      }

      "the user is on a single indirect disposal journey" must {

        val completeReturn = sample[CompleteSingleIndirectDisposalReturn].copy(
          triageAnswers = sample[CompleteSingleDisposalTriageAnswers]
            .copy(individualUserType = Some(PersonalRepresentative)),
          representeeAnswers = Some(sample[CompleteRepresenteeAnswers].copy(isFirstReturn = true)),
          yearToDateLiabilityAnswers = sample[CompleteNonCalculatedYTDAnswers],
          hasAttachments = true
        )

        val completeDraftReturn = DraftSingleIndirectDisposalReturn(
          UUID.randomUUID(),
          completeReturn.triageAnswers,
          Some(completeReturn.companyAddress),
          Some(completeReturn.disposalDetails),
          Some(completeReturn.acquisitionDetails),
          Some(completeReturn.exemptionsAndLossesDetails),
          Some(completeReturn.yearToDateLiabilityAnswers),
          Some(completeReturn.supportingDocumentAnswers),
          completeReturn.representeeAnswers,
          None,
          TimeUtils.today()
        )

        val completeFillingOutReturn =
          sample[FillingOutReturn].copy(draftReturn = completeDraftReturn, previousSentReturns = None)

        behave like redirectToStartWhenInvalidJourney(
          performAction,
          {
            case _: FillingOutReturn => true
            case _                   => false
          }
        )

        behave like incompleteSingleIndirectDisposalJourneyBehaviour(
          performAction,
          completeDraftReturn
        )

        "display the page" when {

          def test(
            sessionData: SessionData,
            expectedTitleKey: String,
            userType: Option[UserType],
            isATrust: Boolean,
            isFurtherReturn: Boolean
          ): Unit = {
            inSequence {
              mockAuthWithNoRetrievals()
              mockGetSession(sessionData)
            }

            checkPageIsDisplayed(
              performAction(),
              messageFromMessageKey(expectedTitleKey),
              { doc =>
                validateSingleIndirectDisposalCheckAllYourAnswersSections(
                  doc,
                  completeReturn,
                  userType,
                  rebasingEligibilityUtil.isEligibleForRebase(
                    wasAUkResident = false,
                    IndirectDisposal,
                    completeReturn.acquisitionDetails.acquisitionDate,
                    completeReturn.representativeType()
                  ),
                  isATrust,
                  IndirectDisposal,
                  isFurtherReturn
                )
                doc
                  .select("#back")
                  .attr("href") shouldBe routes.TaskListController
                  .taskList()
                  .url
                doc
                  .select("#content > article > form")
                  .attr(
                    "action"
                  )             shouldBe routes.CheckAllAnswersAndSubmitController
                  .checkAllAnswersSubmit()
                  .url
              }
            )
          }

          "the return is complete" in {
            test(
              sessionWithJourney(completeFillingOutReturn),
              "checkAllAnswers.title",
              None,
              completeFillingOutReturn.subscribedDetails.isATrust,
              isFurtherReturn = false
            )
          }

          "the return is complete and the user is an agent" in {
            val userType          = UserType.Agent
            val subscribedDetails = sample[SubscribedDetails].copy(
              name = setNameForUserType(userType)
            )

            test(
              sessionWithJourney(
                completeFillingOutReturn.copy(
                  agentReferenceNumber = setAgentReferenceNumber(userType),
                  subscribedDetails = subscribedDetails
                ),
                userType = userType
              ).copy(userType = Some(userType)),
              "checkAllAnswers.title",
              Some(userType),
              subscribedDetails.isATrust,
              isFurtherReturn = false
            )
          }

        }

        "redirect to the task list page" when {

          "the user has chosen a user type of capacitor or personal rep and" when {

            "there are no representee answers" in {
              inSequence {
                mockAuthWithNoRetrievals()
                mockGetSession(
                  sessionWithJourney(
                    completeFillingOutReturn.copy(
                      draftReturn = completeDraftReturn.copy(
                        triageAnswers = sample[CompleteSingleDisposalTriageAnswers]
                          .copy(individualUserType = Some(Capacitor)),
                        representeeAnswers = None
                      )
                    )
                  )
                )
              }

              checkIsRedirect(
                performAction(),
                routes.TaskListController.taskList()
              )
            }

            "the representee answers are incomplete" in {
              inSequence {
                mockAuthWithNoRetrievals()
                mockGetSession(
                  sessionWithJourney(
                    completeFillingOutReturn.copy(
                      draftReturn = completeDraftReturn.copy(
                        triageAnswers = sample[CompleteSingleDisposalTriageAnswers]
                          .copy(individualUserType = Some(PersonalRepresentative)),
                        representeeAnswers = Some(sample[IncompleteRepresenteeAnswers])
                      )
                    )
                  )
                )
              }

              checkIsRedirect(
                performAction(),
                routes.TaskListController.taskList()
              )
            }

          }

        }

      }

      "the user is on a multiple indirect disposals journey" must {

        val completeReturn = sample[CompleteMultipleIndirectDisposalReturn]
          .copy(
            triageAnswers = sample[CompleteMultipleDisposalsTriageAnswers]
              .copy(individualUserType = Some(PersonalRepresentative)),
            representeeAnswers = Some(sample[CompleteRepresenteeAnswers].copy(isFirstReturn = true)),
            hasAttachments = true
          )

        val completeDraftReturn = DraftMultipleIndirectDisposalsReturn(
          UUID.randomUUID(),
          completeReturn.triageAnswers,
          Some(completeReturn.exampleCompanyDetailsAnswers),
          Some(completeReturn.exemptionsAndLossesDetails),
          Some(completeReturn.yearToDateLiabilityAnswers),
          Some(completeReturn.supportingDocumentAnswers),
          completeReturn.representeeAnswers,
          None,
          TimeUtils.today()
        )

        val completeFillingOutReturn =
          sample[FillingOutReturn].copy(draftReturn = completeDraftReturn, previousSentReturns = None)

        behave like redirectToStartWhenInvalidJourney(
          performAction,
          {
            case _: FillingOutReturn => true
            case _                   => false
          }
        )

        behave like incompleteMultipleIndirectDisposalsJourneyBehaviour(
          performAction,
          completeDraftReturn
        )

        "display the page" when {

          def test(
            sessionData: SessionData,
            expectedTitleKey: String,
            userType: Option[UserType],
            isATrust: Boolean,
            isFurtherReturn: Boolean
          ): Unit = {
            inSequence {
              mockAuthWithNoRetrievals()
              mockGetSession(sessionData)
            }

            checkPageIsDisplayed(
              performAction(),
              messageFromMessageKey(expectedTitleKey),
              { doc =>
                validateMultipleIndirectDisposalsCheckAllYourAnswersSections(
                  doc,
                  completeReturn,
                  userType,
                  isATrust,
                  isFurtherReturn
                )
                doc
                  .select("#back")
                  .attr("href") shouldBe routes.TaskListController
                  .taskList()
                  .url
                doc
                  .select("#content > article > form")
                  .attr(
                    "action"
                  )             shouldBe routes.CheckAllAnswersAndSubmitController
                  .checkAllAnswersSubmit()
                  .url
              }
            )
          }

          "the return is complete" in {
            test(
              sessionWithJourney(completeFillingOutReturn),
              "checkAllAnswers.title",
              None,
              completeFillingOutReturn.subscribedDetails.isATrust,
              isFurtherReturn = false
            )
          }

          "the return is complete and the user is an agent" in {
            val userType          = UserType.Agent
            val subscribedDetails = sample[SubscribedDetails].copy(
              name = setNameForUserType(userType)
            )

            test(
              sessionWithJourney(
                completeFillingOutReturn.copy(
                  agentReferenceNumber = setAgentReferenceNumber(userType),
                  subscribedDetails = subscribedDetails
                ),
                userType = userType
              ).copy(userType = Some(userType)),
              "checkAllAnswers.title",
              Some(userType),
              subscribedDetails.isATrust,
              isFurtherReturn = false
            )
          }
        }

        "redirect to the task list page" when {

          "the user has chosen a user type of capacitor or personal rep and" when {

            "there are no representee answers" in {
              inSequence {
                mockAuthWithNoRetrievals()
                mockGetSession(
                  sessionWithJourney(
                    completeFillingOutReturn.copy(
                      draftReturn = completeDraftReturn.copy(
                        triageAnswers = sample[CompleteMultipleDisposalsTriageAnswers]
                          .copy(individualUserType = Some(Capacitor)),
                        representeeAnswers = None
                      )
                    )
                  )
                )
              }

              checkIsRedirect(
                performAction(),
                routes.TaskListController.taskList()
              )
            }

            "the representee answers are incomplete" in {
              inSequence {
                mockAuthWithNoRetrievals()
                mockGetSession(
                  sessionWithJourney(
                    completeFillingOutReturn.copy(
                      draftReturn = completeDraftReturn.copy(
                        triageAnswers = sample[CompleteMultipleDisposalsTriageAnswers]
                          .copy(individualUserType = Some(PersonalRepresentative)),
                        representeeAnswers = Some(sample[IncompleteRepresenteeAnswers])
                      )
                    )
                  )
                )
              }

              checkIsRedirect(
                performAction(),
                routes.TaskListController.taskList()
              )
            }

          }

        }

      }

      "the user is on a single mixed use disposals journey" must {

        val completeReturn = sample[CompleteSingleMixedUseDisposalReturn]
          .copy(
            triageAnswers = sample[CompleteSingleDisposalTriageAnswers]
              .copy(individualUserType = Some(PersonalRepresentative)),
            representeeAnswers = Some(sample[CompleteRepresenteeAnswers].copy(isFirstReturn = true)),
            hasAttachments = true
          )

        val completeDraftReturn = DraftSingleMixedUseDisposalReturn(
          UUID.randomUUID(),
          completeReturn.triageAnswers,
          Some(completeReturn.propertyDetailsAnswers),
          Some(completeReturn.exemptionsAndLossesDetails),
          Some(completeReturn.yearToDateLiabilityAnswers),
          Some(completeReturn.supportingDocumentAnswers),
          completeReturn.representeeAnswers,
          None,
          TimeUtils.today()
        )

        val completeFillingOutReturn =
          sample[FillingOutReturn].copy(draftReturn = completeDraftReturn, previousSentReturns = None)

        behave like redirectToStartWhenInvalidJourney(
          performAction,
          {
            case _: FillingOutReturn => true
            case _                   => false
          }
        )

        behave like incompleteSingleMixedUseDisposalsJourneyBehaviour(
          performAction,
          completeDraftReturn
        )

        "display the page" when {

          def test(
            sessionData: SessionData,
            expectedTitleKey: String,
            userType: Option[UserType],
            isATrust: Boolean,
            isFurtherReturn: Boolean
          ): Unit = {
            inSequence {
              mockAuthWithNoRetrievals()
              mockGetSession(sessionData)
            }

            checkPageIsDisplayed(
              performAction(),
              messageFromMessageKey(expectedTitleKey),
              { doc =>
                validateSingleMixedUseDisposalsCheckAllYourAnswersSections(
                  doc,
                  completeReturn,
                  userType,
                  isATrust,
                  isFurtherReturn
                )
                doc
                  .select("#back")
                  .attr("href") shouldBe routes.TaskListController
                  .taskList()
                  .url
                doc
                  .select("#content > article > form")
                  .attr(
                    "action"
                  )             shouldBe routes.CheckAllAnswersAndSubmitController
                  .checkAllAnswersSubmit()
                  .url
              }
            )
          }

          "the return is complete" in {
            test(
              sessionWithJourney(completeFillingOutReturn),
              "checkAllAnswers.title",
              None,
              completeFillingOutReturn.subscribedDetails.isATrust,
              isFurtherReturn = false
            )
          }

          "the return is complete and the user is an agent" in {
            val userType          = UserType.Agent
            val subscribedDetails = sample[SubscribedDetails].copy(
              name = setNameForUserType(userType)
            )

            test(
              sessionWithJourney(
                completeFillingOutReturn.copy(
                  agentReferenceNumber = setAgentReferenceNumber(userType),
                  subscribedDetails = subscribedDetails
                ),
                userType = userType
              ).copy(userType = Some(userType)),
              "checkAllAnswers.title",
              Some(userType),
              subscribedDetails.isATrust,
              isFurtherReturn = false
            )
          }
        }

        "redirect to the task list page" when {

          "the user has chosen a user type of capacitor or personal rep and" when {

            "there are no representee answers" in {
              inSequence {
                mockAuthWithNoRetrievals()
                mockGetSession(
                  sessionWithJourney(
                    completeFillingOutReturn.copy(
                      draftReturn = completeDraftReturn.copy(
                        triageAnswers = sample[CompleteSingleDisposalTriageAnswers]
                          .copy(individualUserType = Some(Capacitor)),
                        representeeAnswers = None
                      )
                    )
                  )
                )
              }

              checkIsRedirect(
                performAction(),
                routes.TaskListController.taskList()
              )
            }

            "the representee answers are incomplete" in {
              inSequence {
                mockAuthWithNoRetrievals()
                mockGetSession(
                  sessionWithJourney(
                    completeFillingOutReturn.copy(
                      draftReturn = completeDraftReturn.copy(
                        triageAnswers = sample[CompleteSingleDisposalTriageAnswers]
                          .copy(individualUserType = Some(PersonalRepresentative)),
                        representeeAnswers = Some(sample[IncompleteRepresenteeAnswers])
                      )
                    )
                  )
                )
              }

              checkIsRedirect(
                performAction(),
                routes.TaskListController.taskList()
              )
            }

          }

        }

      }

    }

    "handling submits on the check all answers page" must {

      def performAction(): Future[Result] =
        controller.checkAllAnswersSubmit()(FakeRequest())

      val (completeReturn, hasAttachments) = {
        val r              = sample[CompleteSingleDisposalReturn].copy(
          triageAnswers = sample[CompleteSingleDisposalTriageAnswers]
            .copy(individualUserType = None),
          representeeAnswers = None
        )
        val hasAttachments =
          r.supportingDocumentAnswers.evidences.nonEmpty || r.yearToDateLiabilityAnswers
            .fold(_ => true, _.mandatoryEvidence.isDefined)

        r.copy(hasAttachments = hasAttachments) -> hasAttachments
      }

      val completeDraftReturn = DraftSingleDisposalReturn(
        UUID.randomUUID(),
        completeReturn.triageAnswers,
        Some(completeReturn.propertyAddress),
        Some(completeReturn.disposalDetails),
        Some(completeReturn.acquisitionDetails),
        Some(completeReturn.reliefDetails),
        Some(completeReturn.exemptionsAndLossesDetails),
        Some(completeReturn.yearToDateLiabilityAnswers.merge),
        completeReturn.initialGainOrLoss,
        Some(completeReturn.supportingDocumentAnswers),
        None,
        None,
        TimeUtils.today()
      )

      val completeFillingOutReturn =
        sample[FillingOutReturn].copy(draftReturn = completeDraftReturn)

      val submitReturnResponse = sample[SubmitReturnResponse]

      val justSubmittedReturn = JustSubmittedReturn(
        completeFillingOutReturn.subscribedDetails,
        completeFillingOutReturn.ggCredId,
        completeFillingOutReturn.agentReferenceNumber,
        completeReturn.copy(hasAttachments = hasAttachments),
        submitReturnResponse
      )

      lazy val submitReturnRequest = {
        val cyaPge                          = instanceOf[views.html.returns.check_all_answers]
        implicit val requestWithSessionData =
          RequestWithSessionData(
            None,
            AuthenticatedRequest(
              new MessagesRequest(FakeRequest(), messagesApi)
            )
          )
        implicit val config                 = viewConfig
        implicit val messages               = MessagesImpl(Lang.apply("en"), messagesApi)

        val cyaPageHtml =
          cyaPge(
            completeReturn,
            instanceOf[RebasingEligibilityUtil],
            completeFillingOutReturn.subscribedDetails.isATrust,
<<<<<<< HEAD
            completeReturn.representativeType,
            completeReturn.isIndirectDisposal,
            completeFillingOutReturn.isFurtherReturn
=======
            completeReturn.representativeType(),
            completeReturn.isIndirectDisposal(),
            completeFillingOutReturn.isFurtherReturn()
>>>>>>> 42b39e31
          ).toString

        SubmitReturnRequest(
          completeReturn.copy(hasAttachments = hasAttachments),
          completeFillingOutReturn.draftReturn.id,
          completeFillingOutReturn.subscribedDetails,
          completeFillingOutReturn.agentReferenceNumber,
          B64Html(new String(Base64.getEncoder.encode(cyaPageHtml.getBytes())))
        )
      }

      behave like redirectToStartWhenInvalidJourney(
        performAction,
        {
          case _: FillingOutReturn => true
          case _                   => false
        }
      )

      behave like incompleteSingleDisposalJourneyBehaviour(
        performAction,
        completeDraftReturn
      )

      "show an error page" when {

        "there is an error updating the session after a successful submission" in {
          inSequence {
            mockAuthWithNoRetrievals()
            mockGetSession(sessionWithJourney(completeFillingOutReturn))
            mockSubmitReturn(submitReturnRequest)(Right(submitReturnResponse))
            mockStoreSession(sessionWithJourney(justSubmittedReturn))(
              Left(Error(""))
            )
          }

          checkIsTechnicalErrorPage(performAction())
        }

        "there is an error updating the session after a submission failure the return" in {
          inSequence {
            mockAuthWithNoRetrievals()
            mockGetSession(sessionWithJourney(completeFillingOutReturn))
            mockSubmitReturn(submitReturnRequest)(Left(Error("")))
            mockStoreSession(
              sessionWithJourney(
                SubmitReturnFailed(
                  completeFillingOutReturn.subscribedDetails,
                  completeFillingOutReturn.ggCredId,
                  completeFillingOutReturn.agentReferenceNumber
                )
              )
            )(Left(Error("")))
          }

          checkIsTechnicalErrorPage(performAction())
        }

      }

      "redirect to the submission confirmation page" when {

        "the return has been submitted and the session has been updated" in {
          inSequence {
            mockAuthWithNoRetrievals()
            mockGetSession(sessionWithJourney(completeFillingOutReturn))
            mockSubmitReturn(submitReturnRequest)(Right(submitReturnResponse))
            mockStoreSession(sessionWithJourney(justSubmittedReturn))(Right(()))
          }

          checkIsRedirect(
            performAction(),
            routes.CheckAllAnswersAndSubmitController.confirmationOfSubmission()
          )
        }

      }

      "redirect to the submission error page" when {

        "there is an error submitting the return" in {
          inSequence {
            mockAuthWithNoRetrievals()
            mockGetSession(sessionWithJourney(completeFillingOutReturn))
            mockSubmitReturn(submitReturnRequest)(Left(Error("")))
            mockStoreSession(
              sessionWithJourney(
                SubmitReturnFailed(
                  completeFillingOutReturn.subscribedDetails,
                  completeFillingOutReturn.ggCredId,
                  completeFillingOutReturn.agentReferenceNumber
                )
              )
            )(Right(()))
          }

          checkIsRedirect(
            performAction(),
            routes.CheckAllAnswersAndSubmitController.submissionError()
          )
        }
      }

    }

    "handling requests to display the return submit failed page" must {

      def performAction(): Future[Result] =
        controller.submissionError()(FakeRequest())

      behave like redirectToStartWhenInvalidJourney(
        performAction,
        {
          case _: SubmitReturnFailed | _: Subscribed => true
          case _                                     => false
        }
      )

      "display the page" when {

        def test(journey: JourneyStatus): Unit =
          inSequence {
            mockAuthWithNoRetrievals()
            mockGetSession(
              SessionData.empty.copy(
                journeyStatus = Some(journey)
              )
            )

            checkPageIsDisplayed(
              performAction(),
              messageFromMessageKey("submitReturnError.title"),
              doc =>
                doc
                  .select("#content > article > form")
                  .attr(
                    "action"
                  ) shouldBe routes.CheckAllAnswersAndSubmitController
                  .submissionErrorSubmit()
                  .url
            )
          }

        "the user is in the SubmitReturnFailed state" in {
          test(sample[SubmitReturnFailed])
        }

        "the user is in the subscribed state" in {
          test(sample[Subscribed])
        }

      }

    }

    "handling submits on the return submit failed page" must {

      def performAction(): Future[Result] =
        controller.submissionErrorSubmit()(FakeRequest())

      behave like redirectToStartWhenInvalidJourney(
        performAction,
        {
          case _: SubmitReturnFailed | _: Subscribed => true
          case _                                     => false
        }
      )

      "redirect to the home page" when {

        def test(journey: JourneyStatus): Unit =
          inSequence {
            mockAuthWithNoRetrievals()
            mockGetSession(
              SessionData.empty.copy(
                journeyStatus = Some(journey)
              )
            )

            checkIsRedirect(
              performAction(),
              homepage.routes.HomePageController.homepage()
            )
          }

        "the user is in the SubmitReturnFailed state" in {
          test(sample[SubmitReturnFailed])
        }

        "the user is in the subscribed state" in {
          test(sample[Subscribed])
        }

      }

    }

    "handling requests to display the confirmation of submission page" must {

      def performAction(): Future[Result] =
        controller.confirmationOfSubmission()(FakeRequest())

      behave like redirectToStartWhenInvalidJourney(
        performAction,
        {
          case _: JustSubmittedReturn => true
          case _                      => false
        }
      )

      "confirmation of submission is correct" in {

        val noTaxDueRefLine             = "Return reference number form bundle id"
        val taxDueRefLine               = "Payment reference number charge ref"
        val submissionLine              =
          ("sent-date-table", "Return sent to HMRC", "2 February 2020")
        val addressLine                 = (
          "property-address-table",
          "Property address",
          "123 fake street, abc123"
        )
        val returnReferenceWithBundleId = (
          "return-reference-table",
          "Return reference number",
          "form bundle id"
        )
        val taxDueDateLine              =
          ("tax-due-date-table", "Tax due by", "1 January 2020")

        sealed case class TestScenario(
          description: String,
          userType: UserType,
          taxOwed: AmountInPence,
          prefix: String,
          submissionLine: String,
          tableLines: List[(String, String, String)],
          name: Either[TrustName, IndividualName],
          individualUserType: Option[IndividualUserType]
        )

        val scenarios = Seq(
          TestScenario(
            "user with no tax due",
            UserType.Individual,
            AmountInPence(0),
            "",
            noTaxDueRefLine,
            List(submissionLine, addressLine),
            Right(IndividualName("John", "Doe")),
            Some(Self)
          ),
          TestScenario(
            "user with tax due",
            UserType.Individual,
            AmountInPence(10000),
            "",
            taxDueRefLine,
            List(
              submissionLine,
              returnReferenceWithBundleId,
              addressLine,
              taxDueDateLine
            ),
            Right(IndividualName("John", "Doe")),
            Some(Self)
          ),
          TestScenario(
            "agent for individual with no tax due",
            UserType.Agent,
            AmountInPence(0),
            "Client: ",
            noTaxDueRefLine,
            List(submissionLine, addressLine),
            Right(IndividualName("John", "Doe")),
            Some(Self)
          ),
          TestScenario(
            "agent for individual with tax due",
            UserType.Agent,
            AmountInPence(10000),
            "Client: ",
            taxDueRefLine,
            List(
              submissionLine,
              returnReferenceWithBundleId,
              addressLine,
              taxDueDateLine
            ),
            Right(IndividualName("John", "Doe")),
            Some(Self)
          ),
          TestScenario(
            "organisation with no tax due",
            UserType.Organisation,
            AmountInPence(0),
            "Trust: ",
            noTaxDueRefLine,
            List(submissionLine, addressLine),
            Left(TrustName("trust")),
            None
          ),
          TestScenario(
            "organisation with tax due",
            UserType.Organisation,
            AmountInPence(10000),
            "Trust: ",
            taxDueRefLine,
            List(
              submissionLine,
              returnReferenceWithBundleId,
              addressLine,
              taxDueDateLine
            ),
            Left(TrustName("trust")),
            None
          ),
          TestScenario(
            "capacitor with no tax due",
            UserType.Individual,
            AmountInPence(0),
            "",
            noTaxDueRefLine,
            List(submissionLine, addressLine),
            Right(IndividualName("John", "Doe")),
            Some(Capacitor)
          ),
          TestScenario(
            "capacitor with tax due",
            UserType.Individual,
            AmountInPence(10000),
            "",
            taxDueRefLine,
            List(
              submissionLine,
              returnReferenceWithBundleId,
              addressLine,
              taxDueDateLine
            ),
            Right(IndividualName("John", "Doe")),
            Some(Capacitor)
          ),
          TestScenario(
            "personal representative with no tax due",
            UserType.Individual,
            AmountInPence(0),
            "",
            noTaxDueRefLine,
            List(submissionLine, addressLine),
            Right(IndividualName("John", "Doe")),
            Some(PersonalRepresentative)
          ),
          TestScenario(
            "personal representative with tax due",
            UserType.Individual,
            AmountInPence(10000),
            "",
            taxDueRefLine,
            List(
              submissionLine,
              returnReferenceWithBundleId,
              addressLine,
              taxDueDateLine
            ),
            Right(IndividualName("John", "Doe")),
            Some(PersonalRepresentative)
          ),
          TestScenario(
            "Estate in period of administration with tax due",
            UserType.Individual,
            AmountInPence(10000),
            "Estate: ",
            taxDueRefLine,
            List(
              submissionLine,
              returnReferenceWithBundleId,
              addressLine,
              taxDueDateLine
            ),
            Right(IndividualName("John", "Doe")),
            Some(PersonalRepresentativeInPeriodOfAdmin)
          ),
          TestScenario(
            "Agent of estate in period of administration with tax due",
            UserType.Agent,
            AmountInPence(10000),
            "Client: ",
            taxDueRefLine,
            List(
              submissionLine,
              returnReferenceWithBundleId,
              addressLine,
              taxDueDateLine
            ),
            Right(IndividualName("John", "Doe")),
            Some(PersonalRepresentativeInPeriodOfAdmin)
          )
        )

        scenarios.foreach {
          case TestScenario(
                description,
                userType,
                taxOwed,
                namePrefix,
                reference,
                expectedTable,
                name,
                individualUserType
              ) =>
            withClue(description) {
              val address            = sample[UkAddress].copy(
                line1 = "123 fake street",
                line2 = None,
                town = None,
                county = None,
                postcode = Postcode("abc123")
              )
              val processingDate     = LocalDate.of(2020, 2, 2)
              val dueDate            = LocalDate.of(2020, 1, 1)
              val chargeReference    = "charge ref"
              val returnResponse     = sample[SubmitReturnResponse].copy(
                formBundleId = "form bundle id",
                processingDate = LocalDateTime.of(processingDate, LocalTime.of(1, 1)),
                charge = Some(
                  sample[ReturnCharge].copy(
                    amount = taxOwed,
                    chargeReference = chargeReference,
                    dueDate = dueDate
                  )
                )
              )
              val representeeAnswers = individualUserType match {
                case Some(_: RepresentativeType) =>
                  Some(
                    sample[CompleteRepresenteeAnswers]
                      .copy(dateOfDeath = Some(sample[DateOfDeath]))
                  )
                case _                           => None
              }
              val triageAnswers      =
                sample[CompleteSingleDisposalTriageAnswers]
                  .copy(individualUserType = individualUserType)

              val justSubmittedReturn = sample[JustSubmittedReturn].copy(
                submissionResponse = returnResponse,
                subscribedDetails = sample[SubscribedDetails].copy(name = name),
                completeReturn = sample[CompleteSingleDisposalReturn].copy(
                  propertyAddress = address,
                  triageAnswers = triageAnswers,
                  representeeAnswers = representeeAnswers
                ),
                agentReferenceNumber =
                  if (userType === UserType.Agent)
                    Some(sample[AgentReferenceNumber])
                  else None
              )

              val userKey = userMessageKey(individualUserType, userType)

              inSequence {
                mockAuthWithNoRetrievals()
                mockGetSession(
                  sessionWithJourney(justSubmittedReturn)
                    .copy(userType = Some(userType))
                )
              }

              checkPageIsDisplayed(
                performAction(),
                messageFromMessageKey("confirmationOfSubmission.title"),
                { doc =>
                  val expectedName =
                    namePrefix + representeeAnswers
                      .map(_.name.makeSingleName())
                      .getOrElse(
                        name.fold(_.value, _.makeSingleName())
                      )

                  doc.select("#user-details-name").text() shouldBe expectedName
                  doc.select("#ref-id").text()            shouldBe reference

                  expectedTable.map { tableDetails =>
                    doc
                      .select(s"#${tableDetails._1}-question")
                      .text() shouldBe tableDetails._2
                    doc
                      .select(s"#${tableDetails._1}-answer")
                      .text() shouldBe tableDetails._3
                  }

                  doc
                    .select("#printPage")
                    .html() shouldBe messageFromMessageKey(
                    if (
                      individualUserType
                        .contains(Capacitor) && representeeAnswers
                        .exists(
                          _.fold(_.id, c => Some(c.id)).contains(NoReferenceId)
                        )
                    )
                      s"confirmationOfSubmission.capacitor.noId.printPage"
                    else
                      s"confirmationOfSubmission$userKey.printPage",
                    "JavaScript: window.print();"
                  )

                  doc.select("#howToPay").html() shouldBe messageFromMessageKey(
                    s"confirmationOfSubmission$userKey.howToPay.p1",
                    chargeReference
                  )

                  doc
                    .select("#ifSaHeading")
                    .text() shouldBe messageFromMessageKey(
                    s"confirmationOfSubmission$userKey.ifSa"
                  )
                }
              )
            }
        }
      }

      "confirmation of submission is correct for multiple indirect disposal" in {

        val noTaxDueRefLine             = "Return reference number form bundle id"
        val taxDueRefLine               = "Payment reference number charge ref"
        val submissionLine              =
          ("sent-date-table", "Return sent to HMRC", "2 February 2020")
        val addressLine                 = (
          "property-address-table",
          "Company address",
          "123 fake street, abc123"
        )
        val returnReferenceWithBundleId = (
          "return-reference-table",
          "Return reference number",
          "form bundle id"
        )
        val taxDueDateLine              =
          ("tax-due-date-table", "Tax due by", "1 January 2020")

        sealed case class TestScenario(
          description: String,
          userType: UserType,
          taxOwed: AmountInPence,
          prefix: String,
          submissionLine: String,
          tableLines: List[(String, String, String)],
          name: Either[TrustName, IndividualName],
          individualUserType: Option[IndividualUserType]
        )

        val scenarios = Seq(
          TestScenario(
            "user with no tax due",
            UserType.Individual,
            AmountInPence(0),
            "",
            noTaxDueRefLine,
            List(submissionLine, addressLine),
            Right(IndividualName("John", "Doe")),
            Some(Self)
          ),
          TestScenario(
            "user with tax due",
            UserType.Individual,
            AmountInPence(10000),
            "",
            taxDueRefLine,
            List(
              submissionLine,
              returnReferenceWithBundleId,
              addressLine,
              taxDueDateLine
            ),
            Right(IndividualName("John", "Doe")),
            Some(Self)
          ),
          TestScenario(
            "agent for individual with no tax due",
            UserType.Agent,
            AmountInPence(0),
            "Client: ",
            noTaxDueRefLine,
            List(submissionLine, addressLine),
            Right(IndividualName("John", "Doe")),
            Some(Self)
          ),
          TestScenario(
            "agent for individual with tax due",
            UserType.Agent,
            AmountInPence(10000),
            "Client: ",
            taxDueRefLine,
            List(
              submissionLine,
              returnReferenceWithBundleId,
              addressLine,
              taxDueDateLine
            ),
            Right(IndividualName("John", "Doe")),
            Some(Self)
          ),
          TestScenario(
            "organisation with no tax due",
            UserType.Organisation,
            AmountInPence(0),
            "Trust: ",
            noTaxDueRefLine,
            List(submissionLine, addressLine),
            Left(TrustName("trust")),
            None
          ),
          TestScenario(
            "organisation with tax due",
            UserType.Organisation,
            AmountInPence(10000),
            "Trust: ",
            taxDueRefLine,
            List(
              submissionLine,
              returnReferenceWithBundleId,
              addressLine,
              taxDueDateLine
            ),
            Left(TrustName("trust")),
            None
          ),
          TestScenario(
            "capacitor with no tax due",
            UserType.Individual,
            AmountInPence(0),
            "",
            noTaxDueRefLine,
            List(submissionLine, addressLine),
            Right(IndividualName("John", "Doe")),
            Some(Capacitor)
          ),
          TestScenario(
            "capacitor with tax due",
            UserType.Individual,
            AmountInPence(10000),
            "",
            taxDueRefLine,
            List(
              submissionLine,
              returnReferenceWithBundleId,
              addressLine,
              taxDueDateLine
            ),
            Right(IndividualName("John", "Doe")),
            Some(Capacitor)
          ),
          TestScenario(
            "personal representative with no tax due",
            UserType.Individual,
            AmountInPence(0),
            "",
            noTaxDueRefLine,
            List(submissionLine, addressLine),
            Right(IndividualName("John", "Doe")),
            Some(PersonalRepresentative)
          ),
          TestScenario(
            "personal representative with tax due",
            UserType.Individual,
            AmountInPence(10000),
            "",
            taxDueRefLine,
            List(
              submissionLine,
              returnReferenceWithBundleId,
              addressLine,
              taxDueDateLine
            ),
            Right(IndividualName("John", "Doe")),
            Some(PersonalRepresentative)
          )
        )

        scenarios.foreach {
          case TestScenario(
                description,
                userType,
                taxOwed,
                namePrefix,
                reference,
                expectedTable,
                name,
                individualUserType
              ) =>
            withClue(description) {
              val address = sample[UkAddress].copy(
                line1 = "123 fake street",
                line2 = None,
                town = None,
                county = None,
                postcode = Postcode("abc123")
              )

              val exampleCompanyDetailsAnswers = sample[CompleteExampleCompanyDetailsAnswers].copy(
                address = address
              )
              val processingDate               = LocalDate.of(2020, 2, 2)
              val dueDate                      = LocalDate.of(2020, 1, 1)
              val chargeReference              = "charge ref"
              val returnResponse               = sample[SubmitReturnResponse].copy(
                formBundleId = "form bundle id",
                processingDate = LocalDateTime.of(processingDate, LocalTime.of(1, 1)),
                charge = Some(
                  sample[ReturnCharge].copy(
                    amount = taxOwed,
                    chargeReference = chargeReference,
                    dueDate = dueDate
                  )
                )
              )
              val representeeAnswers           = individualUserType match {
                case Some(PersonalRepresentative) =>
                  Some(
                    sample[CompleteRepresenteeAnswers]
                      .copy(dateOfDeath = Some(sample[DateOfDeath]))
                  )
                case Some(Capacitor)              =>
                  Some(
                    sample[CompleteRepresenteeAnswers].copy(dateOfDeath = None)
                  )

                case _                            => None
              }
              val triageAnswers                =
                sample[CompleteMultipleDisposalsTriageAnswers]
                  .copy(individualUserType = individualUserType)

              val justSubmittedReturn = sample[JustSubmittedReturn].copy(
                submissionResponse = returnResponse,
                subscribedDetails = sample[SubscribedDetails].copy(name = name),
                completeReturn = sample[CompleteMultipleIndirectDisposalReturn].copy(
                  exampleCompanyDetailsAnswers = exampleCompanyDetailsAnswers,
                  triageAnswers = triageAnswers,
                  representeeAnswers = representeeAnswers
                ),
                agentReferenceNumber =
                  if (userType === UserType.Agent)
                    Some(sample[AgentReferenceNumber])
                  else None
              )

              val userKey = userMessageKey(individualUserType, userType)

              inSequence {
                mockAuthWithNoRetrievals()
                mockGetSession(
                  sessionWithJourney(justSubmittedReturn)
                    .copy(userType = Some(userType))
                )
              }

              checkPageIsDisplayed(
                performAction(),
                messageFromMessageKey("confirmationOfSubmission.title"),
                { doc =>
                  val expectedName =
                    representeeAnswers
                      .map(_.name.makeSingleName())
                      .getOrElse(
                        namePrefix + name.fold(_.value, _.makeSingleName())
                      )

                  doc.select("#user-details-name").text() shouldBe expectedName
                  doc.select("#ref-id").text()            shouldBe reference

                  expectedTable.map { tableDetails =>
                    doc
                      .select(s"#${tableDetails._1}-question")
                      .text() shouldBe tableDetails._2
                    doc
                      .select(s"#${tableDetails._1}-answer")
                      .text() shouldBe tableDetails._3
                  }

                  doc
                    .select("#printPage")
                    .html() shouldBe messageFromMessageKey(
                    if (
                      individualUserType
                        .contains(Capacitor) && representeeAnswers
                        .exists(
                          _.fold(_.id, c => Some(c.id)).contains(NoReferenceId)
                        )
                    )
                      s"confirmationOfSubmission.capacitor.noId.printPage"
                    else
                      s"confirmationOfSubmission$userKey.printPage",
                    "JavaScript: window.print();"
                  )

                  doc.select("#howToPay").html() shouldBe messageFromMessageKey(
                    s"confirmationOfSubmission$userKey.howToPay.p1",
                    chargeReference
                  )

                  doc
                    .select("#ifSaHeading")
                    .text() shouldBe messageFromMessageKey(
                    s"confirmationOfSubmission$userKey.ifSa"
                  )
                }
              )
            }
        }
      }

    }

    "handling requests to pay a return" must {

      def performAction(): Future[Result] =
        controller.payReturn()(FakeRequest())

      def justSubmittedReturnWithCharge(
        charge: Option[ReturnCharge]
      ): JustSubmittedReturn =
        sample[JustSubmittedReturn].copy(submissionResponse = sample[SubmitReturnResponse].copy(charge = charge))

      behave like redirectToStartWhenInvalidJourney(
        performAction,
        {
          case _: JustSubmittedReturn => true
          case _                      => false
        }
      )

      "redirect to the homepage" when {

        "there is no charge" in {
          inSequence {
            mockAuthWithNoRetrievals()
            mockGetSession(
              sessionWithJourney(justSubmittedReturnWithCharge(None))
            )
          }

          checkIsRedirect(
            performAction(),
            homepage.routes.HomePageController.homepage()
          )
        }

      }

      "show an error page" when {

        "there is an error starting a payments journey" in {
          val charge              = sample[ReturnCharge]
          val justSubmittedReturn = justSubmittedReturnWithCharge(Some(charge))

          inSequence {
            mockAuthWithNoRetrievals()
            mockGetSession(sessionWithJourney(justSubmittedReturn))
            mockStartPaymentJourney(
              justSubmittedReturn.subscribedDetails.cgtReference,
              Some(charge.chargeReference),
              charge.amount,
              homepage.routes.HomePageController.homepage(),
              routes.CheckAllAnswersAndSubmitController
                .confirmationOfSubmission()
            )(Left(Error("")))

            checkIsTechnicalErrorPage(performAction())
          }

        }

      }

      "redirect to the payment journey next url" when {

        "the payments journey has been succesfulyl started" in {
          val paymentJourney      = PaymentsJourney("/next", "id")
          val charge              = sample[ReturnCharge]
          val justSubmittedReturn = justSubmittedReturnWithCharge(Some(charge))

          inSequence {
            mockAuthWithNoRetrievals()
            mockGetSession(sessionWithJourney(justSubmittedReturn))
            mockStartPaymentJourney(
              justSubmittedReturn.subscribedDetails.cgtReference,
              Some(charge.chargeReference),
              charge.amount,
              homepage.routes.HomePageController.homepage(),
              routes.CheckAllAnswersAndSubmitController
                .confirmationOfSubmission()
            )(Right(paymentJourney))

            checkIsRedirect(performAction(), paymentJourney.nextUrl)
          }

        }

      }

    }

  }

  def incompleteSingleDisposalJourneyBehaviour(
    performAction: () => Future[Result],
    completeDraftReturn: DraftSingleDisposalReturn
  ) = {
    val makeIncompleteFunctions =
      List[DraftSingleDisposalReturn => DraftSingleDisposalReturn](
        _.copy(triageAnswers = sample[IncompleteSingleDisposalTriageAnswers]),
        _.copy(propertyAddress = None),
        _.copy(disposalDetailsAnswers = Some(sample[IncompleteDisposalDetailsAnswers])),
        _.copy(disposalDetailsAnswers = None),
        _.copy(acquisitionDetailsAnswers = Some(sample[IncompleteAcquisitionDetailsAnswers])),
        _.copy(acquisitionDetailsAnswers = None),
        _.copy(reliefDetailsAnswers = Some(sample[IncompleteReliefDetailsAnswers])),
        _.copy(reliefDetailsAnswers = None),
        _.copy(exemptionAndLossesAnswers = Some(sample[IncompleteExemptionAndLossesAnswers])),
        _.copy(exemptionAndLossesAnswers = None),
        _.copy(yearToDateLiabilityAnswers = Some(sample[IncompleteCalculatedYTDAnswers])),
        _.copy(yearToDateLiabilityAnswers = None)
      )

    "redirect to the task list" when {

      "the return is not complete" in {
        makeIncompleteFunctions.foreach { makeIncomplete =>
          inSequence {
            mockAuthWithNoRetrievals()
            mockGetSession(
              sessionWithJourney(
                sample[FillingOutReturn].copy(
                  draftReturn = makeIncomplete(completeDraftReturn)
                )
              )
            )
          }

          checkIsRedirect(performAction(), routes.TaskListController.taskList())
        }

      }

    }

  }

  def incompleteMultipleDisposalsJourneyBehaviour(
    performAction: () => Future[Result],
    completeDraftReturn: DraftMultipleDisposalsReturn
  ): Unit = {
    val makeIncompleteFunctions =
      List[DraftMultipleDisposalsReturn => DraftMultipleDisposalsReturn](
        _.copy(triageAnswers = sample[IncompleteMultipleDisposalsTriageAnswers]),
        _.copy(examplePropertyDetailsAnswers = None),
        _.copy(examplePropertyDetailsAnswers = Some(sample[IncompleteExamplePropertyDetailsAnswers])),
        _.copy(exemptionAndLossesAnswers = Some(sample[IncompleteExemptionAndLossesAnswers])),
        _.copy(exemptionAndLossesAnswers = None),
        _.copy(yearToDateLiabilityAnswers = Some(sample[IncompleteCalculatedYTDAnswers])),
        _.copy(yearToDateLiabilityAnswers = None)
      )

    "redirect to the task list" when {

      "the return is not complete" in {
        makeIncompleteFunctions.foreach { makeIncomplete =>
          inSequence {
            mockAuthWithNoRetrievals()
            mockGetSession(
              sessionWithJourney(
                sample[FillingOutReturn].copy(
                  draftReturn = makeIncomplete(completeDraftReturn)
                )
              )
            )
          }

          checkIsRedirect(performAction(), routes.TaskListController.taskList())
        }

      }

    }

  }

  def incompleteSingleIndirectDisposalJourneyBehaviour(
    performAction: () => Future[Result],
    completeDraftReturn: DraftSingleIndirectDisposalReturn
  ) = {
    val makeIncompleteFunctions =
      List[DraftSingleIndirectDisposalReturn => DraftSingleIndirectDisposalReturn](
        _.copy(triageAnswers = sample[IncompleteSingleDisposalTriageAnswers]),
        _.copy(companyAddress = None),
        _.copy(disposalDetailsAnswers = Some(sample[IncompleteDisposalDetailsAnswers])),
        _.copy(disposalDetailsAnswers = None),
        _.copy(acquisitionDetailsAnswers = Some(sample[IncompleteAcquisitionDetailsAnswers])),
        _.copy(acquisitionDetailsAnswers = None),
        _.copy(exemptionAndLossesAnswers = Some(sample[IncompleteExemptionAndLossesAnswers])),
        _.copy(exemptionAndLossesAnswers = None),
        _.copy(yearToDateLiabilityAnswers = Some(sample[IncompleteNonCalculatedYTDAnswers])),
        _.copy(yearToDateLiabilityAnswers = None)
      )

    "redirect to the task list" when {

      "the return is not complete" in {
        makeIncompleteFunctions.foreach { makeIncomplete =>
          inSequence {
            mockAuthWithNoRetrievals()
            mockGetSession(
              sessionWithJourney(
                sample[FillingOutReturn].copy(
                  draftReturn = makeIncomplete(completeDraftReturn)
                )
              )
            )
          }

          checkIsRedirect(performAction(), routes.TaskListController.taskList())
        }

      }

      "the return contains calculated answers" in {
        inSequence {
          mockAuthWithNoRetrievals()
          mockGetSession(
            sessionWithJourney(
              sample[FillingOutReturn].copy(
                draftReturn =
                  completeDraftReturn.copy(yearToDateLiabilityAnswers = Some(sample[CompleteCalculatedYTDAnswers]))
              )
            )
          )
        }

        checkIsRedirect(performAction(), routes.TaskListController.taskList())

      }

    }

  }

  def incompleteMultipleIndirectDisposalsJourneyBehaviour(
    performAction: () => Future[Result],
    completeDraftReturn: DraftMultipleIndirectDisposalsReturn
  ): Unit = {
    val makeIncompleteFunctions =
      List[DraftMultipleIndirectDisposalsReturn => DraftMultipleIndirectDisposalsReturn](
        _.copy(triageAnswers = sample[IncompleteMultipleDisposalsTriageAnswers]),
        _.copy(exampleCompanyDetailsAnswers = None),
        _.copy(exampleCompanyDetailsAnswers = Some(sample[IncompleteExampleCompanyDetailsAnswers])),
        _.copy(exemptionAndLossesAnswers = Some(sample[IncompleteExemptionAndLossesAnswers])),
        _.copy(exemptionAndLossesAnswers = None),
        _.copy(yearToDateLiabilityAnswers = Some(sample[IncompleteCalculatedYTDAnswers])),
        _.copy(yearToDateLiabilityAnswers = None)
      )

    "redirect to the task list" when {

      "the return is not complete" in {
        makeIncompleteFunctions.foreach { makeIncomplete =>
          inSequence {
            mockAuthWithNoRetrievals()
            mockGetSession(
              sessionWithJourney(
                sample[FillingOutReturn].copy(
                  draftReturn = makeIncomplete(completeDraftReturn)
                )
              )
            )
          }

          checkIsRedirect(performAction(), routes.TaskListController.taskList())
        }

      }

    }

  }

  def incompleteSingleMixedUseDisposalsJourneyBehaviour(
    performAction: () => Future[Result],
    completeDraftReturn: DraftSingleMixedUseDisposalReturn
  ): Unit = {
    val makeIncompleteFunctions =
      List[DraftSingleMixedUseDisposalReturn => DraftSingleMixedUseDisposalReturn](
        _.copy(triageAnswers = sample[IncompleteSingleDisposalTriageAnswers]),
        _.copy(mixedUsePropertyDetailsAnswers = None),
        _.copy(mixedUsePropertyDetailsAnswers = Some(sample[IncompleteMixedUsePropertyDetailsAnswers])),
        _.copy(exemptionAndLossesAnswers = Some(sample[IncompleteExemptionAndLossesAnswers])),
        _.copy(exemptionAndLossesAnswers = None),
        _.copy(yearToDateLiabilityAnswers = Some(sample[IncompleteCalculatedYTDAnswers])),
        _.copy(yearToDateLiabilityAnswers = None)
      )

    "redirect to the task list" when {

      "the return is not complete" in {
        makeIncompleteFunctions.foreach { makeIncomplete =>
          inSequence {
            mockAuthWithNoRetrievals()
            mockGetSession(
              sessionWithJourney(
                sample[FillingOutReturn].copy(
                  draftReturn = makeIncomplete(completeDraftReturn)
                )
              )
            )
          }

          checkIsRedirect(performAction(), routes.TaskListController.taskList())
        }

      }

    }

  }

}

object CheckAllAnswersAndSubmitControllerSpec {

  def validateSingleDisposalCheckAllYourAnswersSections(
    doc: Document,
    completeReturn: CompleteSingleDisposalReturn,
    userType: Option[UserType],
    isUk: Boolean,
    isRebasing: Boolean,
    isATrust: Boolean,
    assetType: AssetType,
    isFurtherReturn: Boolean
  )(implicit messages: MessagesApi, lang: Lang): Unit = {

    completeReturn.representeeAnswers.foreach(
      RepresenteeControllerSpec.validateRepresenteeCheckYourAnswersPage(_, doc)
    )

    validateSingleDisposalTriageCheckYourAnswersPage(
      completeReturn.triageAnswers,
      userType,
      doc
    )

    validateAcquisitionDetailsCheckYourAnswersPage(
      completeReturn.acquisitionDetails,
      doc,
      isUk,
      isRebasing,
      assetType
    )

    validateDisposalDetailsCheckYourAnswersPage(
      completeReturn.disposalDetails,
      doc,
      completeReturn.isIndirectDisposal()
    )

    validateReliefDetailsCheckYourAnswersPage(
      completeReturn.reliefDetails,
      doc
    )

    completeReturn.triageAnswers.individualUserType.foreach { individualUserType =>
      validateExemptionAndLossesCheckYourAnswersPage(
        completeReturn.exemptionsAndLossesDetails,
        doc,
        isATrust,
        userType.contains(UserType.Agent),
        individualUserType
      )
      completeReturn.yearToDateLiabilityAnswers.fold(
        validateNonCalculatedYearToDateLiabilityPage(
          _,
          doc,
          userType,
          Some(individualUserType),
          isFurtherReturn
        ),
        validateCalculatedYearToDateLiabilityPage(_, isATrust, doc)
      )
    }
  }

  def validateMultipleDisposalsCheckAllYourAnswersSections(
    doc: Document,
    completeReturn: CompleteMultipleDisposalsReturn,
    userType: Option[UserType],
    isATrust: Boolean,
    isFurtherReturn: Boolean
  )(implicit messages: MessagesApi, lang: Lang): Unit = {
    completeReturn.representeeAnswers.foreach(
      RepresenteeControllerSpec.validateRepresenteeCheckYourAnswersPage(_, doc)
    )

    validateMultipleDisposalsTriageCheckYourAnswersPage(
      completeReturn.triageAnswers,
      userType,
      doc
    )

    validateExamplePropertyDetailsSummary(
      completeReturn.examplePropertyDetailsAnswers,
      doc
    )

    completeReturn.triageAnswers.individualUserType.foreach { individualUserType =>
      validateExemptionAndLossesCheckYourAnswersPage(
        completeReturn.exemptionAndLossesAnswers,
        doc,
        isATrust,
        userType.contains(UserType.Agent),
        individualUserType
      )
      validateNonCalculatedYearToDateLiabilityPage(
        completeReturn.yearToDateLiabilityAnswers,
        doc,
        userType,
        Some(individualUserType),
        isFurtherReturn
      )
    }

  }

  def validateSingleIndirectDisposalCheckAllYourAnswersSections(
    doc: Document,
    completeReturn: CompleteSingleIndirectDisposalReturn,
    userType: Option[UserType],
    isRebasing: Boolean,
    isATrust: Boolean,
    assetType: AssetType,
    isFurtherReturn: Boolean
  )(implicit messages: MessagesApi, lang: Lang): Unit = {

    completeReturn.representeeAnswers.foreach(
      RepresenteeControllerSpec.validateRepresenteeCheckYourAnswersPage(_, doc)
    )

    validateSingleDisposalTriageCheckYourAnswersPage(
      completeReturn.triageAnswers,
      userType,
      doc
    )

    validateAcquisitionDetailsCheckYourAnswersPage(
      completeReturn.acquisitionDetails,
      doc,
      isUk = false,
      isRebasing,
      assetType
    )

    validateDisposalDetailsCheckYourAnswersPage(
      completeReturn.disposalDetails,
      doc,
      completeReturn.isIndirectDisposal()
    )

    completeReturn.triageAnswers.individualUserType.foreach { individualUserType =>
      validateExemptionAndLossesCheckYourAnswersPage(
        completeReturn.exemptionsAndLossesDetails,
        doc,
        isATrust,
        userType.contains(UserType.Agent),
        individualUserType
      )

      validateNonCalculatedYearToDateLiabilityPage(
        completeReturn.yearToDateLiabilityAnswers,
        doc,
        userType,
        Some(individualUserType),
        isFurtherReturn
      )
    }
  }

  def validateMultipleIndirectDisposalsCheckAllYourAnswersSections(
    doc: Document,
    completeReturn: CompleteMultipleIndirectDisposalReturn,
    userType: Option[UserType],
    isATrust: Boolean,
    isFurtherReturn: Boolean
  )(implicit messages: MessagesApi, lang: Lang): Unit = {
    completeReturn.representeeAnswers.foreach(
      RepresenteeControllerSpec.validateRepresenteeCheckYourAnswersPage(_, doc)
    )

    validateMultipleDisposalsTriageCheckYourAnswersPage(
      completeReturn.triageAnswers,
      userType,
      doc
    )

    completeReturn.triageAnswers.individualUserType.foreach { individualUserType =>
      validateExemptionAndLossesCheckYourAnswersPage(
        completeReturn.exemptionsAndLossesDetails,
        doc,
        isATrust,
        userType.contains(UserType.Agent),
        individualUserType
      )
      validateNonCalculatedYearToDateLiabilityPage(
        completeReturn.yearToDateLiabilityAnswers,
        doc,
        userType,
        Some(individualUserType),
        isFurtherReturn
      )
    }

  }

  def validateSingleMixedUseDisposalsCheckAllYourAnswersSections(
    doc: Document,
    completeReturn: CompleteSingleMixedUseDisposalReturn,
    userType: Option[UserType],
    isATrust: Boolean,
    isFurtherReturn: Boolean
  )(implicit messages: MessagesApi, lang: Lang): Unit = {
    completeReturn.representeeAnswers.foreach(
      RepresenteeControllerSpec.validateRepresenteeCheckYourAnswersPage(_, doc)
    )

    validateSingleDisposalTriageCheckYourAnswersPage(
      completeReturn.triageAnswers,
      userType,
      doc
    )

    completeReturn.triageAnswers.individualUserType.foreach { individualUserType =>
      validateExemptionAndLossesCheckYourAnswersPage(
        completeReturn.exemptionsAndLossesDetails,
        doc,
        isATrust,
        userType.contains(UserType.Agent),
        individualUserType
      )
    }
    validateNonCalculatedYearToDateLiabilityPage(
      completeReturn.yearToDateLiabilityAnswers,
      doc,
      userType,
      completeReturn.triageAnswers.individualUserType,
      isFurtherReturn
    )

  }

}<|MERGE_RESOLUTION|>--- conflicted
+++ resolved
@@ -1147,15 +1147,9 @@
             completeReturn,
             instanceOf[RebasingEligibilityUtil],
             completeFillingOutReturn.subscribedDetails.isATrust,
-<<<<<<< HEAD
             completeReturn.representativeType,
             completeReturn.isIndirectDisposal,
             completeFillingOutReturn.isFurtherReturn
-=======
-            completeReturn.representativeType(),
-            completeReturn.isIndirectDisposal(),
-            completeFillingOutReturn.isFurtherReturn()
->>>>>>> 42b39e31
           ).toString
 
         SubmitReturnRequest(
