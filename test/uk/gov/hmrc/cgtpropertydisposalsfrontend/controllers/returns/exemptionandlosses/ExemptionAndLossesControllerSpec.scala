--- conflicted
+++ resolved
@@ -2220,7 +2220,6 @@
           val updatedDraftReturn = draftReturn.fold(
             multiple =>
               multiple.copy(
-<<<<<<< HEAD
                 exemptionAndLossesAnswers = Some(newAnswers),
                 yearToDateLiabilityAnswers = multiple.yearToDateLiabilityAnswers
                   .flatMap(_.unsetAllButIncomeDetails())
@@ -2246,27 +2245,6 @@
             singleMixedUse =>
               singleMixedUse.copy(
                 exemptionAndLossesAnswers = Some(newAnswers),
-=======
-                exemptionAndLossesAnswers = Some(newAnswers),
-                yearToDateLiabilityAnswers = multiple.yearToDateLiabilityAnswers
-                  .flatMap(_.unsetAllButIncomeDetails())
-              ),
-            single =>
-              single.copy(
-                exemptionAndLossesAnswers = Some(newAnswers),
-                yearToDateLiabilityAnswers = single.yearToDateLiabilityAnswers
-                  .flatMap(_.unsetAllButIncomeDetails())
-              ),
-            singleIndirect =>
-              singleIndirect.copy(
-                exemptionAndLossesAnswers = Some(newAnswers),
-                yearToDateLiabilityAnswers = singleIndirect.yearToDateLiabilityAnswers
-                  .flatMap(_.unsetAllButIncomeDetails())
-              ),
-            singleMixedUse =>
-              singleMixedUse.copy(
-                exemptionAndLossesAnswers = Some(newAnswers),
->>>>>>> ad068f1a
                 yearToDateLiabilityAnswers = singleMixedUse.yearToDateLiabilityAnswers
                   .flatMap(_.unsetAllButIncomeDetails())
               )
