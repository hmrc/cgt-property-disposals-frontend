--- conflicted
+++ resolved
@@ -103,12 +103,7 @@
   ) =
     DraftReturn(
       UUID.randomUUID(),
-<<<<<<< HEAD
-      sample[CgtReference],
       sample[CompleteSingleDisposalTriageAnswers].copy(disposalDate = disposalDate),
-=======
-      sample[CompleteTriageAnswers].copy(disposalDate = disposalDate),
->>>>>>> 81e6cb79
       Some(sample[UkAddress]),
       Some(sample[CompleteDisposalDetailsAnswers]),
       Some(sample[CompleteAcquisitionDetailsAnswers]),
