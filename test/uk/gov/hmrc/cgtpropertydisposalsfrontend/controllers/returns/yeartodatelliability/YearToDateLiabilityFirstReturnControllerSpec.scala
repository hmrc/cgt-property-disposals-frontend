/*
 * Copyright 2020 HM Revenue & Customs
 *
 * Licensed under the Apache License, Version 2.0 (the "License");
 * you may not use this file except in compliance with the License.
 * You may obtain a copy of the License at
 *
 *     http://www.apache.org/licenses/LICENSE-2.0
 *
 * Unless required by applicable law or agreed to in writing, software
 * distributed under the License is distributed on an "AS IS" BASIS,
 * WITHOUT WARRANTIES OR CONDITIONS OF ANY KIND, either express or implied.
 * See the License for the specific language governing permissions and
 * limitations under the License.
 */

package uk.gov.hmrc.cgtpropertydisposalsfrontend.controllers.returns.yeartodatelliability

import java.util.UUID

import org.scalatestplus.scalacheck.ScalaCheckDrivenPropertyChecks
import play.api.http.Status.BAD_REQUEST
import play.api.i18n.{Lang, Messages, MessagesApi, MessagesImpl}
import play.api.inject.bind
import play.api.inject.guice.GuiceableModule
import play.api.mvc.{Call, Result}
import play.api.test.FakeRequest
import uk.gov.hmrc.auth.core.AuthConnector
import uk.gov.hmrc.cgtpropertydisposalsfrontend.controllers.onboarding.RedirectToStartBehaviour
import uk.gov.hmrc.cgtpropertydisposalsfrontend.controllers.returns.ReturnsServiceSupport
import uk.gov.hmrc.cgtpropertydisposalsfrontend.controllers.{AmountOfMoneyErrorScenarios, AuthSupport, ControllerSpec, SessionSupport, returns}
import uk.gov.hmrc.cgtpropertydisposalsfrontend.models.Generators.{sample, _}
import uk.gov.hmrc.cgtpropertydisposalsfrontend.models.JourneyStatus.FillingOutReturn
import uk.gov.hmrc.cgtpropertydisposalsfrontend.models.address.Address.UkAddress
import uk.gov.hmrc.cgtpropertydisposalsfrontend.models.returns.AcquisitionDetailsAnswers.{CompleteAcquisitionDetailsAnswers, IncompleteAcquisitionDetailsAnswers}
import uk.gov.hmrc.cgtpropertydisposalsfrontend.models.returns.CalculatedTaxDue.GainCalculatedTaxDue
import uk.gov.hmrc.cgtpropertydisposalsfrontend.models.returns.DisposalDetailsAnswers.{CompleteDisposalDetailsAnswers, IncompleteDisposalDetailsAnswers}
import uk.gov.hmrc.cgtpropertydisposalsfrontend.models.returns.ExemptionAndLossesAnswers.{CompleteExemptionAndLossesAnswers, IncompleteExemptionAndLossesAnswers}
import uk.gov.hmrc.cgtpropertydisposalsfrontend.models.returns.TriageAnswers.{CompleteTriageAnswers, IncompleteTriageAnswers}
import uk.gov.hmrc.cgtpropertydisposalsfrontend.models.returns.ReliefDetailsAnswers.{CompleteReliefDetailsAnswers, IncompleteReliefDetailsAnswers}
import uk.gov.hmrc.cgtpropertydisposalsfrontend.models.returns.YearToDateLiabilityAnswers.{CompleteYearToDateLiabilityAnswers, IncompleteYearToDateLiabilityAnswers}
import uk.gov.hmrc.cgtpropertydisposalsfrontend.models.returns._
import uk.gov.hmrc.cgtpropertydisposalsfrontend.models.{AmountInPence, Error, MoneyUtils, SessionData, TaxYear}
import uk.gov.hmrc.cgtpropertydisposalsfrontend.repos.SessionStore
import uk.gov.hmrc.cgtpropertydisposalsfrontend.services.returns.{CgtCalculationService, ReturnsService}

import scala.concurrent.Future

class YearToDateLiabilityFirstReturnControllerSpec
    extends ControllerSpec
    with AuthSupport
    with SessionSupport
    with ReturnsServiceSupport
    with ScalaCheckDrivenPropertyChecks
    with RedirectToStartBehaviour {

  val mockCgtCalculationService = mock[CgtCalculationService]

  override val overrideBindings =
    List[GuiceableModule](
      bind[AuthConnector].toInstance(mockAuthConnector),
      bind[SessionStore].toInstance(mockSessionStore),
      bind[ReturnsService].toInstance(mockReturnsService),
      bind[CgtCalculationService].toInstance(mockCgtCalculationService)
    )

  lazy val controller = instanceOf[YearToDateLiabilityFirstReturnController]

  implicit lazy val messagesApi: MessagesApi = controller.messagesApi

  implicit lazy val messages: Messages = MessagesImpl(Lang("en"), messagesApi)

  def redirectToStartBehaviour(performAction: () => Future[Result]) =
    redirectToStartWhenInvalidJourney(
      performAction, {
        case _: FillingOutReturn => true
        case _                   => false
      }
    )

  def sessionWithState(
    ytdLiabilityAnswers: Option[YearToDateLiabilityAnswers],
    disposalDate: Option[DisposalDate]
  ): (SessionData, FillingOutReturn) = {
    val journey = sample[FillingOutReturn].copy(
      draftReturn = sample[DraftReturn].copy(
        triageAnswers              = sample[IncompleteTriageAnswers].copy(disposalDate = disposalDate),
        yearToDateLiabilityAnswers = ytdLiabilityAnswers
      )
    )
    SessionData.empty.copy(journeyStatus = Some(journey)) -> journey
  }

  def sessionWithState(
    ytdLiabilityAnswers: YearToDateLiabilityAnswers,
    disposalDate: DisposalDate
  ): (SessionData, FillingOutReturn) =
    sessionWithState(Some(ytdLiabilityAnswers), Some(disposalDate))

  def draftReturnWithCompleteJourneys(
    yearToDateLiabilityAnswers: Option[YearToDateLiabilityAnswers],
    disposalDate: DisposalDate
  ) =
    DraftReturn(
      UUID.randomUUID(),
<<<<<<< HEAD
      sample[CompleteIndividualTriageAnswers].copy(disposalDate = disposalDate),
=======
      sample[CgtReference],
      sample[CompleteTriageAnswers].copy(disposalDate = disposalDate),
>>>>>>> 6be36390
      Some(sample[UkAddress]),
      Some(sample[CompleteDisposalDetailsAnswers]),
      Some(sample[CompleteAcquisitionDetailsAnswers]),
      Some(sample[ReliefDetailsAnswers]),
      Some(sample[CompleteExemptionAndLossesAnswers]),
      yearToDateLiabilityAnswers
    )

  def mockCalculationService(
    triageAnswers: CompleteTriageAnswers,
    disposalDetails: CompleteDisposalDetailsAnswers,
    acquisitionDetails: CompleteAcquisitionDetailsAnswers,
    reliefDetails: CompleteReliefDetailsAnswers,
    exemptionAndLosses: CompleteExemptionAndLossesAnswers,
    estimatedIncome: AmountInPence,
    personalAllowance: AmountInPence
  )(result: CalculatedTaxDue) =
    (
      mockCgtCalculationService
        .calculateTaxDue(
          _: CompleteTriageAnswers,
          _: CompleteDisposalDetailsAnswers,
          _: CompleteAcquisitionDetailsAnswers,
          _: CompleteReliefDetailsAnswers,
          _: CompleteExemptionAndLossesAnswers,
          _: AmountInPence,
          _: AmountInPence
        )
      )
      .expects(
        triageAnswers,
        disposalDetails,
        acquisitionDetails,
        reliefDetails,
        exemptionAndLosses,
        estimatedIncome,
        personalAllowance
      )
      .returning(result)

  "ReliefDetailsController" when {

    "handling requests to display the estimated income page" must {

      def performAction(): Future[Result] = controller.estimatedIncome()(FakeRequest())

      behave like redirectToStartBehaviour(performAction)

      behave like noDisposalDateBehaviour(performAction)

      "display the page" when {

        "the user has not answered the question before" in {

          inSequence {
            mockAuthWithNoRetrievals()
            mockGetSession(sessionWithState(None, Some(sample[DisposalDate]))._1)
          }

          checkPageIsDisplayed(
            performAction(),
            messageFromMessageKey("estimatedIncome.title"), { doc =>
              doc.select("#back").attr("href") shouldBe returns.routes.TaskListController.taskList().url
              doc
                .select("#content > article > form")
                .attr("action") shouldBe routes.YearToDateLiabilityFirstReturnController
                .estimatedIncomeSubmit()
                .url
            }
          )

        }

        "the user has answered the question before but has " +
          "not completed the relief detail section" in {
          inSequence {
            mockAuthWithNoRetrievals()
            mockGetSession(
              sessionWithState(
                IncompleteYearToDateLiabilityAnswers.empty.copy(
                  estimatedIncome = Some(AmountInPence.fromPounds(12.34))
                ),
                sample[DisposalDate]
              )._1
            )
          }

          checkPageIsDisplayed(performAction(), messageFromMessageKey("estimatedIncome.title"), { doc =>
            doc.select("#estimatedIncome").attr("value") shouldBe "12.34"
          })
        }

        "the user has answered the question before but has " +
          "completed the relief detail section" in {
          inSequence {
            mockAuthWithNoRetrievals()
            mockGetSession(
              sessionWithState(
                sample[CompleteYearToDateLiabilityAnswers].copy(estimatedIncome = AmountInPence.fromPounds(12.34)),
                sample[DisposalDate]
              )._1
            )
          }

          checkPageIsDisplayed(
            performAction(),
            messageFromMessageKey("estimatedIncome.title"), { doc =>
              doc.select("#estimatedIncome").attr("value") shouldBe "12.34"
              doc.select("#back").attr("href") shouldBe routes.YearToDateLiabilityFirstReturnController
                .checkYourAnswers()
                .url
              doc
                .select("#content > article > form")
                .attr("action") shouldBe routes.YearToDateLiabilityFirstReturnController
                .estimatedIncomeSubmit()
                .url
            }
          )
        }

      }
    }

    "handling submitted answers to the estimated income page" must {

      def performAction(data: (String, String)*): Future[Result] =
        controller.estimatedIncomeSubmit()(FakeRequest().withFormUrlEncodedBody(data: _*))

      behave like redirectToStartBehaviour(() => performAction())

      behave like noDisposalDateBehaviour(() => performAction())

      behave like unsuccessfulUpdateBehaviour(
        IncompleteYearToDateLiabilityAnswers.empty,
        IncompleteYearToDateLiabilityAnswers.empty.copy(
          estimatedIncome = Some(AmountInPence.zero)
        ),
        () => performAction("estimatedIncome" -> "0")
      )

      "show a form error" when {

        "the amount of money is invalid" in {
          AmountOfMoneyErrorScenarios.amountOfMoneyErrorScenarios("estimatedIncome").foreach { scenario =>
            testFormError(scenario.formData: _*)(scenario.expectedErrorMessageKey)("estimatedIncome.title")(
              performAction
            )
          }
        }
      }

      "redirect to the check your answers page" when {

        "the answers in this section had not been answered at all" in {
          testSuccessfulUpdatesAfterSubmit(
            performAction("estimatedIncome" -> "1"),
            None,
            IncompleteYearToDateLiabilityAnswers.empty.copy(estimatedIncome = Some(AmountInPence(100L))),
            sample[DisposalDate],
            () => ()
          )
        }

        "the user had started answering questions in this section but had not completed it" in {
          val answers = sample[IncompleteYearToDateLiabilityAnswers]
          testSuccessfulUpdatesAfterSubmit(
            performAction("estimatedIncome" -> "1"),
            answers.copy(estimatedIncome = Some(AmountInPence(1L))),
            answers.copy(estimatedIncome = Some(AmountInPence(100L)))
          )
        }

        "the user had already completed the section" in {
          val oldAnswers =
            sample[CompleteYearToDateLiabilityAnswers].copy(estimatedIncome = AmountInPence(1L))
          val newAnswers = IncompleteYearToDateLiabilityAnswers.empty.copy(estimatedIncome = Some(AmountInPence(100L)))
          testSuccessfulUpdatesAfterSubmit(
            performAction("estimatedIncome" -> "1"),
            oldAnswers,
            newAnswers
          )
        }

      }

      "remove any personal allowance from the answers" when {

        "the user had entered a non-zero income and has now just submitted a zero income and " +
          "the journey was incomplete" in {
          val oldAnswers =
            sample[IncompleteYearToDateLiabilityAnswers].copy(
              estimatedIncome   = Some(AmountInPence(1L)),
              personalAllowance = Some(AmountInPence(1L))
            )

          testSuccessfulUpdatesAfterSubmit(
            performAction("estimatedIncome" -> "0"),
            oldAnswers,
            oldAnswers.copy(estimatedIncome = Some(AmountInPence.zero), personalAllowance = None)
          )
        }

        "the user had entered a zero income and has now just submitted a non-zero income and " +
          "the journey was incomplete" in {
          val oldAnswers =
            sample[IncompleteYearToDateLiabilityAnswers].copy(
              estimatedIncome   = Some(AmountInPence.zero),
              personalAllowance = Some(AmountInPence(1L))
            )

          testSuccessfulUpdatesAfterSubmit(
            performAction("estimatedIncome" -> "1"),
            oldAnswers,
            oldAnswers.copy(estimatedIncome = Some(AmountInPence(100L)), personalAllowance = None)
          )
        }
      }

      "not do any updates if the submitted answer is the same as one already stored in session and" when {

        "the section is incomplete" in {
          val answers = sample[IncompleteYearToDateLiabilityAnswers].copy(
            estimatedIncome   = Some(AmountInPence(1L)),
            personalAllowance = Some(AmountInPence(2L))
          )

          inSequence {
            mockAuthWithNoRetrievals()
            mockGetSession(sessionWithState(answers, sample[DisposalDate])._1)
          }

          checkIsRedirect(
            performAction("estimatedIncome" -> "0.01"),
            routes.YearToDateLiabilityFirstReturnController.checkYourAnswers()
          )
        }

        "the section is complete" in {
          val answers = sample[CompleteYearToDateLiabilityAnswers].copy(
            estimatedIncome   = AmountInPence(1L),
            personalAllowance = Some(AmountInPence(2L))
          )

          inSequence {
            mockAuthWithNoRetrievals()
            mockGetSession(sessionWithState(answers, sample[DisposalDate])._1)
          }

          checkIsRedirect(
            performAction("estimatedIncome" -> "0.01"),
            routes.YearToDateLiabilityFirstReturnController.checkYourAnswers()
          )
        }

      }

    }

    "handling requests to display the personal allowance page" must {

      def performAction(): Future[Result] = controller.personalAllowance()(FakeRequest())

      behave like redirectToStartBehaviour(performAction)

      behave like noDisposalDateBehaviour(performAction)

      behave like noEstimatedIncomeBehaviour(performAction)

      "redirect to the check you answers page" when {

        "the estimated income is zero" in {
          inSequence {
            mockAuthWithNoRetrievals()
            mockGetSession(
              sessionWithState(
                sample[CompleteYearToDateLiabilityAnswers].copy(
                  estimatedIncome = AmountInPence.zero
                ),
                sample[DisposalDate]
              )._1
            )
          }

          checkIsRedirect(performAction(), routes.YearToDateLiabilityFirstReturnController.checkYourAnswers())
        }

      }

      "display the page" when {

        "the estimated income is greater than zero and" when {

          "the section is incomplete" in {
            inSequence {
              mockAuthWithNoRetrievals()
              mockGetSession(
                sessionWithState(
                  sample[IncompleteYearToDateLiabilityAnswers].copy(
                    estimatedIncome   = Some(AmountInPence.fromPounds(12.34)),
                    personalAllowance = None
                  ),
                  sample[DisposalDate]
                )._1
              )
            }

            checkPageIsDisplayed(
              performAction(),
              messageFromMessageKey("personalAllowance.title"), { doc =>
                doc.select("#back").attr("href") shouldBe routes.YearToDateLiabilityFirstReturnController
                  .estimatedIncome()
                  .url
                doc
                  .select("#content > article > form")
                  .attr("action") shouldBe routes.YearToDateLiabilityFirstReturnController
                  .personalAllowanceSubmit()
                  .url
              }
            )
          }

          "the section is complete" in {
            inSequence {
              mockAuthWithNoRetrievals()
              mockGetSession(
                sessionWithState(
                  sample[CompleteYearToDateLiabilityAnswers].copy(
                    estimatedIncome   = AmountInPence(1L),
                    personalAllowance = Some(AmountInPence(1234L))
                  ),
                  sample[DisposalDate]
                )._1
              )
            }

            checkPageIsDisplayed(
              performAction(),
              messageFromMessageKey("personalAllowance.title"), { doc =>
                doc.select("#personalAllowance").attr("value") shouldBe "12.34"
                doc.select("#back").attr("href") shouldBe routes.YearToDateLiabilityFirstReturnController
                  .checkYourAnswers()
                  .url
                doc
                  .select("#content > article > form")
                  .attr("action") shouldBe routes.YearToDateLiabilityFirstReturnController
                  .personalAllowanceSubmit()
                  .url
              }
            )
          }

        }

      }

    }

    "handling submitted answers to the personal allowance page" must {

      def performAction(data: (String, String)*): Future[Result] =
        controller.personalAllowanceSubmit()(FakeRequest().withFormUrlEncodedBody(data: _*))

      behave like redirectToStartBehaviour(() => performAction())

      behave like noDisposalDateBehaviour(() => performAction())

      behave like noEstimatedIncomeBehaviour(() => performAction())

      {
        val completeAnswers = sample[CompleteYearToDateLiabilityAnswers].copy(
          estimatedIncome   = AmountInPence(1L),
          personalAllowance = Some(AmountInPence(2L))
        )
        val newAnswers = IncompleteYearToDateLiabilityAnswers.empty.copy(
          estimatedIncome   = Some(completeAnswers.estimatedIncome),
          personalAllowance = Some(AmountInPence.zero)
        )
        behave like unsuccessfulUpdateBehaviour(
          completeAnswers,
          newAnswers,
          () => performAction("personalAllowance" -> "0")
        )
      }

      "redirect to the check you answers page" when {

        "the estimated income is zero" in {
          inSequence {
            mockAuthWithNoRetrievals()
            mockGetSession(
              sessionWithState(
                sample[CompleteYearToDateLiabilityAnswers].copy(
                  estimatedIncome = AmountInPence.zero
                ),
                sample[DisposalDate]
              )._1
            )
          }

          checkIsRedirect(performAction(), routes.YearToDateLiabilityFirstReturnController.checkYourAnswers())
        }

      }

      "show a form error" when {

        "the amount of money is invalid" in {
          val personalAllowance = AmountInPence(100000L)
          val taxYear           = sample[TaxYear].copy(personalAllowance = personalAllowance)
          val disposalDate      = sample[DisposalDate].copy(taxYear = taxYear)
          val session = sessionWithState(
            IncompleteYearToDateLiabilityAnswers.empty.copy(
              estimatedIncome = Some(AmountInPence(1L))
            ),
            disposalDate
          )._1

          AmountOfMoneyErrorScenarios
            .amountOfMoneyErrorScenarios("personalAllowance", personalAllowance.inPounds())
            .foreach { scenario =>
              withClue(s"For $scenario: ") {
                testFormError(scenario.formData: _*)(
                  scenario.expectedErrorMessageKey,
                  MoneyUtils.formatAmountOfMoneyWithoutPoundSign(taxYear.personalAllowance.inPounds())
                )("personalAllowance.title")(
                  performAction,
                  session
                )
              }
            }
        }
      }

      "redirect to the check your answers page" when {

        val disposalDate = sample[DisposalDate].copy(
          taxYear = sample[TaxYear].copy(personalAllowance = AmountInPence(1000L))
        )

        "the user had started answering questions in this section but had not completed it" in {
          val oldAnswers =
            IncompleteYearToDateLiabilityAnswers.empty.copy(
              estimatedIncome                         = Some(AmountInPence(1L)),
              personalAllowance                       = None,
              hasEstimatedDetailsWithCalculatedTaxDue = Some(sample[HasEstimatedDetailsWithCalculatedTaxDue])
            )

          val newAnswers = oldAnswers.copy(personalAllowance = Some(AmountInPence(100L)))

          testSuccessfulUpdatesAfterSubmit(
            performAction("personalAllowance" -> "1"),
            oldAnswers,
            newAnswers,
            disposalDate
          )
        }

        "the user had already completed the section" in {
          val oldAnswers =
            sample[CompleteYearToDateLiabilityAnswers].copy(
              estimatedIncome   = AmountInPence(1L),
              personalAllowance = Some(AmountInPence(2L))
            )

          val newAnswers = IncompleteYearToDateLiabilityAnswers.empty.copy(
            estimatedIncome   = Some(oldAnswers.estimatedIncome),
            personalAllowance = Some(AmountInPence(100L))
          )

          testSuccessfulUpdatesAfterSubmit(
            performAction("personalAllowance" -> "1"),
            oldAnswers,
            newAnswers,
            disposalDate
          )
        }

      }

      "not do any updates if the submitted answer is the same as one already stored in session and" when {

        val disposalDate = sample[DisposalDate].copy(
          taxYear = sample[TaxYear].copy(personalAllowance = AmountInPence(1000L))
        )

        "the section is incomplete" in {
          val answers = sample[IncompleteYearToDateLiabilityAnswers].copy(
            estimatedIncome   = Some(AmountInPence(1L)),
            personalAllowance = Some(AmountInPence(2L))
          )

          inSequence {
            mockAuthWithNoRetrievals()
            mockGetSession(sessionWithState(answers, disposalDate)._1)
          }

          checkIsRedirect(
            performAction("personalAllowance" -> "0.02"),
            routes.YearToDateLiabilityFirstReturnController.checkYourAnswers()
          )
        }

        "the section is complete" in {
          val answers = sample[CompleteYearToDateLiabilityAnswers].copy(
            estimatedIncome   = AmountInPence(1L),
            personalAllowance = Some(AmountInPence(2L))
          )

          inSequence {
            mockAuthWithNoRetrievals()
            mockGetSession(sessionWithState(answers, disposalDate)._1)
          }

          checkIsRedirect(
            performAction("personalAllowance" -> "0.02"),
            routes.YearToDateLiabilityFirstReturnController.checkYourAnswers()
          )
        }

      }

    }

    "handling requests to display the has estimated details page" must {

      def performAction(): Future[Result] = controller.hasEstimatedDetails()(FakeRequest())

      behave like redirectToStartBehaviour(performAction)

      behave like noEstimatedIncomeBehaviour(performAction)

      "redirect to the personal allowance page" when {

        "the estimated income is more than zero and the user has not answered " +
          "the personal allowance question yet" in {
          inSequence {
            mockAuthWithNoRetrievals()
            mockGetSession(
              sessionWithState(
                IncompleteYearToDateLiabilityAnswers.empty.copy(
                  estimatedIncome = Some(AmountInPence(1L))
                ),
                sample[DisposalDate]
              )._1
            )
          }

          checkIsRedirect(performAction(), routes.YearToDateLiabilityFirstReturnController.personalAllowance())
        }

      }

      "display the page" when {

        def test(
          answers: YearToDateLiabilityAnswers,
          backLink: Call
        ): Unit = {
          inSequence {
            mockAuthWithNoRetrievals()
            mockGetSession(
              sessionWithState(
                answers,
                sample[DisposalDate]
              )._1
            )
          }

          checkPageIsDisplayed(
            performAction(),
            messageFromMessageKey("hasEstimatedDetails.title"), { doc =>
              doc.select("#back").attr("href") shouldBe backLink.url
              doc
                .select("#content > article > form")
                .attr("action") shouldBe routes.YearToDateLiabilityFirstReturnController
                .hasEstimatedDetailsSubmit()
                .url
            }
          )
        }

        "the estimated income is greater than zero and" when {

          "the section is incomplete and the estimated income is zero" in {
            test(
              sample[IncompleteYearToDateLiabilityAnswers].copy(
                estimatedIncome = Some(AmountInPence.zero)
              ),
              routes.YearToDateLiabilityFirstReturnController.estimatedIncome()
            )
          }

          "the section is incomplete and the estimated income is non-zero" in {
            test(
              sample[IncompleteYearToDateLiabilityAnswers].copy(
                estimatedIncome   = Some(AmountInPence(100L)),
                personalAllowance = Some(AmountInPence(1L))
              ),
              routes.YearToDateLiabilityFirstReturnController.personalAllowance()
            )
          }

          "the section is complete and the estimated income is zero" in {
            test(
              sample[CompleteYearToDateLiabilityAnswers].copy(
                estimatedIncome   = AmountInPence.zero,
                personalAllowance = None
              ),
              routes.YearToDateLiabilityFirstReturnController.checkYourAnswers()
            )
          }

          "the section is complete and the estimated income is non-zero" in {
            test(
              sample[CompleteYearToDateLiabilityAnswers].copy(
                estimatedIncome   = AmountInPence(100L),
                personalAllowance = Some(AmountInPence(1L))
              ),
              routes.YearToDateLiabilityFirstReturnController.checkYourAnswers()
            )
          }

        }

      }

    }

    "handling submitted answers to the has estimated details page" must {

      def performAction(data: (String, String)*): Future[Result] =
        controller.hasEstimatedDetailsSubmit()(FakeRequest().withFormUrlEncodedBody(data: _*))

      def state(
        estimatedIncome: AmountInPence,
        personalAllowance: Option[AmountInPence],
        disposalDate: DisposalDate
      ): (DraftReturn, IncompleteYearToDateLiabilityAnswers, CalculatedTaxDue => Unit) = {
        val triageAnswers             = sample[CompleteTriageAnswers].copy(disposalDate = disposalDate)
        val disposalDetailsAnswers    = sample[CompleteDisposalDetailsAnswers]
        val acquisitionDetailsAnswers = sample[CompleteAcquisitionDetailsAnswers]
        val reliefDetailsAnswers      = sample[CompleteReliefDetailsAnswers]
        val exemptionAndLossesAnswers = sample[CompleteExemptionAndLossesAnswers]
        val yearToDateLiabilityAnswers = IncompleteYearToDateLiabilityAnswers.empty.copy(
          estimatedIncome   = Some(estimatedIncome),
          personalAllowance = personalAllowance
        )

        val draftReturn = sample[DraftReturn].copy(
          triageAnswers              = triageAnswers,
          disposalDetailsAnswers     = Some(disposalDetailsAnswers),
          acquisitionDetailsAnswers  = Some(acquisitionDetailsAnswers),
          reliefDetailsAnswers       = Some(reliefDetailsAnswers),
          exemptionAndLossesAnswers  = Some(exemptionAndLossesAnswers),
          yearToDateLiabilityAnswers = Some(yearToDateLiabilityAnswers)
        )

        val mockCalculateTaxDue: CalculatedTaxDue => Unit = mockCalculationService(
          triageAnswers,
          disposalDetailsAnswers,
          acquisitionDetailsAnswers,
          reliefDetailsAnswers,
          exemptionAndLossesAnswers,
          estimatedIncome,
          personalAllowance.getOrElse(AmountInPence.zero)
        )

        (draftReturn, yearToDateLiabilityAnswers, mockCalculateTaxDue)
      }

      behave like redirectToStartBehaviour(() => performAction())

      behave like noEstimatedIncomeBehaviour(() => performAction())

      {
        val (draftReturnWithCompleteJourneys, ytdAnswers, mockCalculateCgt) =
          state(AmountInPence(1L), Some(AmountInPence(2L)), sample[DisposalDate])

        val calculatedTax = sample[CalculatedTaxDue]

        behave like unsuccessfulUpdateBehaviour(
          draftReturnWithCompleteJourneys,
          draftReturnWithCompleteJourneys.copy(
            yearToDateLiabilityAnswers = Some(
              ytdAnswers.copy(hasEstimatedDetailsWithCalculatedTaxDue =
                Some(HasEstimatedDetailsWithCalculatedTaxDue(true, calculatedTax))
              )
            )
          ),
          () => performAction("hasEstimatedDetails" -> "true"),
          () => mockCalculateCgt(calculatedTax)
        )
      }

      "redirect to the check your answers page" when {

        "the estimated income is more than zero and the user has not answered " +
          "the personal allowance question yet" in {
          val draftReturnWithCompleteJourneys =
            state(AmountInPence(1L), Some(AmountInPence(2L)), sample[DisposalDate])._1

          inSequence {
            mockAuthWithNoRetrievals()
            mockGetSession(
              SessionData.empty.copy(
                journeyStatus = Some(
                  sample[FillingOutReturn].copy(
                    draftReturn = draftReturnWithCompleteJourneys.copy(
                      yearToDateLiabilityAnswers = Some(
                        IncompleteYearToDateLiabilityAnswers.empty.copy(
                          estimatedIncome = Some(AmountInPence(1L))
                        )
                      )
                    )
                  )
                )
              )
            )
          }

          checkIsRedirect(performAction(), routes.YearToDateLiabilityFirstReturnController.checkYourAnswers())
        }

      }

      "show a form error" when {
        val draftReturnWithCompleteJourneys = state(AmountInPence(1L), Some(AmountInPence(2L)), sample[DisposalDate])._1

        val currentSession = SessionData.empty.copy(
          journeyStatus = Some(
            sample[FillingOutReturn].copy(
              draftReturn = draftReturnWithCompleteJourneys
            )
          )
        )

        def test(data: (String, String)*)(expectedErrorMessageKey: String) =
          testFormError(data: _*)(expectedErrorMessageKey)("hasEstimatedDetails.title")(performAction, currentSession)

        "nothing is submitted" in {
          test()("hasEstimatedDetails.error.required")
        }

        "the data submitted is invalid" in {
          test("hasEstimatedDetails" -> "abc")("hasEstimatedDetails.error.boolean")
        }

      }

      "redirect to the check your answers page" when {

        "all updates are successful and" when {

          "the journey was incomplete" in {
            val disposalDate  = sample[DisposalDate]
            val calculatedTax = sample[CalculatedTaxDue]

            val (draftReturnWithCompleteJourneys, ytdAnswers, mockCalculateCgt) =
              state(AmountInPence(1L), Some(AmountInPence(2L)), disposalDate)

            val updatedDraftReturn = draftReturnWithCompleteJourneys.copy(
              yearToDateLiabilityAnswers = Some(
                ytdAnswers.copy(hasEstimatedDetailsWithCalculatedTaxDue = Some(
                  HasEstimatedDetailsWithCalculatedTaxDue(true, calculatedTax)
                )
                )
              )
            )

            testSuccessfulUpdatesAfterSubmit(
              performAction("hasEstimatedDetails" -> "true"),
              draftReturnWithCompleteJourneys,
              updatedDraftReturn,
              disposalDate,
              () => mockCalculateCgt(calculatedTax)
            )
          }

          "the journey was complete" in {
            val disposalDate                                           = sample[DisposalDate]
            val calculatedTax                                          = sample[CalculatedTaxDue]
            val (draftReturnWithCompleteJourneys, _, mockCalculateCgt) = state(AmountInPence.zero, None, disposalDate)

            val draftReturn = draftReturnWithCompleteJourneys.copy(
              yearToDateLiabilityAnswers = Some(
                CompleteYearToDateLiabilityAnswers(
                  estimatedIncome   = AmountInPence.zero,
                  personalAllowance = None,
                  hasEstimatedDetailsWithCalculatedTaxDue =
                    HasEstimatedDetailsWithCalculatedTaxDue(false, calculatedTax),
                  taxDue = sample[AmountInPence],
                  Some(sample[String])
                )
              )
            )
            val updatedDraftReturn =
              draftReturnWithCompleteJourneys.copy(
                yearToDateLiabilityAnswers = Some(
                  IncompleteYearToDateLiabilityAnswers(
                    estimatedIncome   = Some(AmountInPence.zero),
                    personalAllowance = None,
                    hasEstimatedDetailsWithCalculatedTaxDue =
                      Some(HasEstimatedDetailsWithCalculatedTaxDue(true, calculatedTax)),
                    None,
                    None
                  )
                )
              )
            testSuccessfulUpdatesAfterSubmit(
              performAction("hasEstimatedDetails" -> "true"),
              draftReturn,
              updatedDraftReturn,
              disposalDate,
              () => mockCalculateCgt(calculatedTax)
            )
          }
        }
      }

      "not do any updates if the submitted answer is the same as one already stored in session and" when {

        val disposalDate  = sample[DisposalDate]
        val calculatedTax = sample[CalculatedTaxDue]
        val (draftReturnWithCompleteJourneys, ytdAnswers, mockCalculateCgt) =
          state(AmountInPence.zero, None, disposalDate)
        val hasEstimatedDetailsWithCalculatedTaxDue = HasEstimatedDetailsWithCalculatedTaxDue(true, calculatedTax)

        "the section is incomplete" in {

          val session = SessionData.empty.copy(journeyStatus = Some(
            sample[FillingOutReturn].copy(
              draftReturn = draftReturnWithCompleteJourneys.copy(
                yearToDateLiabilityAnswers = Some(
                  ytdAnswers.copy(
                    hasEstimatedDetailsWithCalculatedTaxDue = Some(
                      hasEstimatedDetailsWithCalculatedTaxDue
                    )
                  )
                )
              )
            )
          )
          )

          inSequence {
            mockAuthWithNoRetrievals()
            mockGetSession(session)
            mockCalculateCgt(calculatedTax)
          }

          checkIsRedirect(
            performAction("hasEstimatedDetails" -> "true"),
            routes.YearToDateLiabilityFirstReturnController.checkYourAnswers()
          )
        }

        "the section is complete" in {
          val session = SessionData.empty.copy(journeyStatus = Some(
            sample[FillingOutReturn].copy(
              draftReturn = draftReturnWithCompleteJourneys.copy(
                yearToDateLiabilityAnswers = Some(
                  CompleteYearToDateLiabilityAnswers(
                    ytdAnswers.estimatedIncome.getOrElse(sys.error(("Could not find estimated income"))),
                    ytdAnswers.personalAllowance,
                    hasEstimatedDetailsWithCalculatedTaxDue,
                    sample[AmountInPence],
                    Some(sample[String])
                  )
                )
              )
            )
          )
          )

          inSequence {
            mockAuthWithNoRetrievals()
            mockGetSession(session)
            mockCalculateCgt(calculatedTax)
          }

          checkIsRedirect(
            performAction("hasEstimatedDetails" -> "true"),
            routes.YearToDateLiabilityFirstReturnController.checkYourAnswers()
          )
        }

      }

    }

    "handling requests to display the tax due page" must {

      def performAction(): Future[Result] = controller.taxDue()(FakeRequest())

      behave like redirectToStartBehaviour(performAction)

      behave like noEstimatedIncomeBehaviour(performAction)

      behave like incompleteOtherJourneysBehaviour(performAction)

      "redirect to the check your answers page" when {

        "the estimated income is more than zero and the user has not answered " +
          "the personal allowance question yet" in {
          inSequence {
            mockAuthWithNoRetrievals()
            mockGetSession(
              sessionWithState(
                IncompleteYearToDateLiabilityAnswers.empty.copy(
                  estimatedIncome = Some(AmountInPence(1L))
                ),
                sample[DisposalDate]
              )._1
            )
          }

          checkIsRedirect(performAction(), routes.YearToDateLiabilityFirstReturnController.checkYourAnswers())
        }

        "the user hasn't verified whether or not any details given in the return were estimates" in {
          inSequence {
            mockAuthWithNoRetrievals()
            mockGetSession(
              sessionWithState(
                IncompleteYearToDateLiabilityAnswers.empty.copy(
                  estimatedIncome   = Some(AmountInPence(1L)),
                  personalAllowance = Some(AmountInPence.zero)
                ),
                sample[DisposalDate]
              )._1
            )
          }

          checkIsRedirect(performAction(), routes.YearToDateLiabilityFirstReturnController.checkYourAnswers())
        }

      }

      "display the page" when {

        def test(
          answers: YearToDateLiabilityAnswers,
          backLink: Call
        ): Unit = {
          val draftReturn = draftReturnWithCompleteJourneys(Some(answers), sample[DisposalDate])
          val session = SessionData.empty.copy(
            journeyStatus = Some(
              sample[FillingOutReturn].copy(
                draftReturn = draftReturn
              )
            )
          )
          inSequence {
            mockAuthWithNoRetrievals()
            mockGetSession(session)
          }

          checkPageIsDisplayed(
            performAction(),
            messageFromMessageKey("taxDue.title"), { doc =>
              doc.select("#back").attr("href") shouldBe backLink.url
              doc
                .select("#content > article > form")
                .attr("action") shouldBe routes.YearToDateLiabilityFirstReturnController
                .taxDueSubmit()
                .url
            }
          )
        }

        "the section is incomplete" in {
          test(
            IncompleteYearToDateLiabilityAnswers(
              Some(AmountInPence.zero),
              None,
              Some(sample[HasEstimatedDetailsWithCalculatedTaxDue]),
              None,
              None
            ),
            routes.YearToDateLiabilityFirstReturnController.hasEstimatedDetails()
          )
        }

        "the section is complete" in {
          test(
            sample[CompleteYearToDateLiabilityAnswers],
            routes.YearToDateLiabilityFirstReturnController.checkYourAnswers()
          )
        }

      }

    }

    "handling submitted answers to the tax due page" must {

      def performAction(data: (String, String)*): Future[Result] =
        controller.taxDueSubmit()(FakeRequest().withFormUrlEncodedBody(data: _*))

      behave like redirectToStartBehaviour(() => performAction())

      behave like noEstimatedIncomeBehaviour(() => performAction())

      behave like incompleteOtherJourneysBehaviour(() => performAction())

      {
        val oldAnswers = sample[IncompleteYearToDateLiabilityAnswers].copy(
          estimatedIncome   = Some(AmountInPence(0L)),
          personalAllowance = None,
          mandatoryEvidence = None
        )
        val draftReturn = draftReturnWithCompleteJourneys(Some(oldAnswers), sample[DisposalDate])
        val newDraftReturn = draftReturn.copy(
          yearToDateLiabilityAnswers = Some(oldAnswers.copy(taxDue = Some(AmountInPence(123L))))
        )

        behave like unsuccessfulUpdateBehaviour(
          draftReturn,
          newDraftReturn,
          () => performAction("taxDue" -> "£1.23"),
          () => ()
        )
      }

      "redirect to the check you answers page" when {

        "the estimated income is more than zero and the user has not answered " +
          "the personal allowance question yet" in {
          inSequence {
            mockAuthWithNoRetrievals()
            mockGetSession(
              sessionWithState(
                IncompleteYearToDateLiabilityAnswers.empty.copy(
                  estimatedIncome = Some(AmountInPence(1L))
                ),
                sample[DisposalDate]
              )._1
            )
          }

          checkIsRedirect(performAction(), routes.YearToDateLiabilityFirstReturnController.checkYourAnswers())
        }

        "the user hasn't verified whether or not any details given in the return were estimates" in {
          inSequence {
            mockAuthWithNoRetrievals()
            mockGetSession(
              sessionWithState(
                IncompleteYearToDateLiabilityAnswers.empty.copy(
                  estimatedIncome   = Some(AmountInPence(1L)),
                  personalAllowance = Some(AmountInPence.zero)
                ),
                sample[DisposalDate]
              )._1
            )
          }

          checkIsRedirect(performAction(), routes.YearToDateLiabilityFirstReturnController.checkYourAnswers())
        }
      }

      "show a form error" when {
        val draftReturn =
          draftReturnWithCompleteJourneys(Some(sample[CompleteYearToDateLiabilityAnswers]), sample[DisposalDate])

        val currentSession = SessionData.empty.copy(
          journeyStatus = Some(
            sample[FillingOutReturn].copy(
              draftReturn = draftReturn
            )
          )
        )

        "the data submitted is invalid" in {
          AmountOfMoneyErrorScenarios.amountOfMoneyErrorScenarios("taxDue").foreach { scenario =>
            withClue(s"For $scenario: ") {
              testFormError(scenario.formData: _*)(scenario.expectedErrorMessageKey)("taxDue.title")(
                performAction,
                currentSession
              )
            }

          }
        }

      }

      "redirect to the check your answers page" when {

        "all updates are successful and" when {

          "the journey was incomplete" in {
            val disposalDate = sample[DisposalDate]

            val answers = IncompleteYearToDateLiabilityAnswers(
              Some(AmountInPence(1L)),
              Some(AmountInPence(2L)),
              Some(sample[HasEstimatedDetailsWithCalculatedTaxDue]),
              None,
              Some(sample[String])
            )
            val draftReturn = draftReturnWithCompleteJourneys(Some(answers), disposalDate)

            val updatedDraftReturn = draftReturn.copy(
              yearToDateLiabilityAnswers = Some(
                answers.copy(taxDue = Some(AmountInPence(101L)), mandatoryEvidence = None)
              )
            )

            testSuccessfulUpdatesAfterSubmit(
              performAction("taxDue" -> "1.01"),
              draftReturn,
              updatedDraftReturn,
              disposalDate,
              () => ()
            )
          }

          "the journey was complete" in {
            val disposalDate = sample[DisposalDate]

            val answers = CompleteYearToDateLiabilityAnswers(
              AmountInPence(1L),
              Some(AmountInPence(2L)),
              sample[HasEstimatedDetailsWithCalculatedTaxDue],
              AmountInPence(1L),
              Some(sample[String])
            )
            val draftReturn = draftReturnWithCompleteJourneys(Some(answers), disposalDate)

            val updatedDraftReturn = draftReturn.copy(
              yearToDateLiabilityAnswers = Some(
                IncompleteYearToDateLiabilityAnswers(
                  Some(answers.estimatedIncome),
                  answers.personalAllowance,
                  Some(answers.hasEstimatedDetailsWithCalculatedTaxDue),
                  Some(AmountInPence(123456L)),
                  None
                )
              )
            )

            testSuccessfulUpdatesAfterSubmit(
              performAction("taxDue" -> "£1,234.56"),
              draftReturn,
              updatedDraftReturn,
              disposalDate,
              () => ()
            )
          }
        }
      }

    }

    "handling requests to display the check you answers page" must {

      def performAction(): Future[Result] = controller.checkYourAnswers()(FakeRequest())

      val completeAnswers = CompleteYearToDateLiabilityAnswers(
        AmountInPence(1L),
        Some(AmountInPence(2L)),
        sample[HasEstimatedDetailsWithCalculatedTaxDue],
        sample[AmountInPence],
        Some(sample[String])
      )

      val allQuestionAnswered = IncompleteYearToDateLiabilityAnswers(
        Some(completeAnswers.estimatedIncome),
        completeAnswers.personalAllowance,
        Some(completeAnswers.hasEstimatedDetailsWithCalculatedTaxDue),
        Some(completeAnswers.taxDue),
        completeAnswers.mandatoryEvidence
      )

      def testRedirectWhenIncompleteAnswers(
        answers: IncompleteYearToDateLiabilityAnswers,
        expectedRedirect: Call
      ): Unit = {
        inSequence {
          mockAuthWithNoRetrievals()
          mockGetSession(sessionWithState(answers, sample[DisposalDate])._1)
        }

        checkIsRedirect(performAction(), expectedRedirect)
      }

      behave like redirectToStartBehaviour(performAction)

      behave like unsuccessfulUpdateBehaviour(
        allQuestionAnswered,
        completeAnswers,
        () => performAction()
      )

      "redirect to the estimated income page" when {

        "that question has not been answered yet" in {
          testRedirectWhenIncompleteAnswers(
            allQuestionAnswered.copy(estimatedIncome = None),
            routes.YearToDateLiabilityFirstReturnController.estimatedIncome()
          )
        }

      }

      "redirect to the personal allowance page" when {

        "that question has not been answered yet and the estimated income is non zero" in {
          testRedirectWhenIncompleteAnswers(
            allQuestionAnswered.copy(
              estimatedIncome   = Some(AmountInPence(1L)),
              personalAllowance = None
            ),
            routes.YearToDateLiabilityFirstReturnController.personalAllowance()
          )
        }

      }

      "redirect to the has estimated details  page" when {

        "that question has not been answered yet" in {
          testRedirectWhenIncompleteAnswers(
            allQuestionAnswered.copy(
              estimatedIncome                         = Some(AmountInPence.zero),
              personalAllowance                       = None,
              hasEstimatedDetailsWithCalculatedTaxDue = None
            ),
            routes.YearToDateLiabilityFirstReturnController.hasEstimatedDetails()
          )
        }

      }

      "redirect to the tax due page" when {

        "that question has not been answered yet" in {
          testRedirectWhenIncompleteAnswers(
            allQuestionAnswered.copy(
              taxDue = None
            ),
            routes.YearToDateLiabilityFirstReturnController.taxDue
          )
        }

      }

      "redirect to the upload mandatory evidence page" when {

        "that question hasn't been completed yet and the calculated tax due is not the same as the submitted tax due" in {
          testRedirectWhenIncompleteAnswers(
            allQuestionAnswered.copy(
              hasEstimatedDetailsWithCalculatedTaxDue = Some(
                sample[HasEstimatedDetailsWithCalculatedTaxDue].copy(
                  calculatedTaxDue = sample[GainCalculatedTaxDue].copy(amountOfTaxDue = AmountInPence(100L))
                )
              ),
              taxDue            = Some(AmountInPence(200L)),
              mandatoryEvidence = None
            ),
            routes.YearToDateLiabilityFirstReturnController.uploadMandatoryEvidence()
          )
        }

      }

      "show the page" when {

        "the section is complete" in {
          inSequence {
            mockAuthWithNoRetrievals()
            mockGetSession(sessionWithState(completeAnswers, sample[DisposalDate])._1)
          }

          checkPageIsDisplayed(
            performAction(),
            messageFromMessageKey("ytdLiability.cya.title")
          )
        }

        "the section has just been completed and all updates are successful" in {
          val (session, journey) = sessionWithState(allQuestionAnswered, sample[DisposalDate])
          val updatedDraftReturn = journey.draftReturn.copy(yearToDateLiabilityAnswers = Some(completeAnswers))
          val updatedSession = session.copy(journeyStatus = Some(
            journey.copy(draftReturn = updatedDraftReturn)
          )
          )

          inSequence {
            mockAuthWithNoRetrievals()
            mockGetSession(session)
            mockStoreDraftReturn(updatedDraftReturn)(Right(()))
            mockStoreSession(updatedSession)(Right(()))
          }

          checkPageIsDisplayed(
            performAction(),
            messageFromMessageKey("ytdLiability.cya.title")
          )
        }

      }

    }

    "handling requests to display the upload mandatory evidence page" must {

      def performAction(): Future[Result] = controller.uploadMandatoryEvidence()(FakeRequest())

      behave like redirectToStartBehaviour(performAction)

      behave like commonUploadMandatoryEvidencebehaviour(performAction)

      "display the page" when {

        def test(
          answers: YearToDateLiabilityAnswers,
          backLink: Call
        ): Unit = {
          val draftReturn = draftReturnWithCompleteJourneys(Some(answers), sample[DisposalDate])
          val session = SessionData.empty.copy(
            journeyStatus = Some(
              sample[FillingOutReturn].copy(
                draftReturn = draftReturn
              )
            )
          )
          inSequence {
            mockAuthWithNoRetrievals()
            mockGetSession(session)
          }

          checkPageIsDisplayed(
            performAction(),
            messageFromMessageKey("mandatoryEvidence.title"), { doc =>
              doc.select("#back").attr("href") shouldBe backLink.url
              doc
                .select("#content > article > form")
                .attr("action") shouldBe routes.YearToDateLiabilityFirstReturnController
                .uploadMandatoryEvidenceSubmit()
                .url
            }
          )
        }

        val calculatedTaxDue = sample[GainCalculatedTaxDue].copy(amountOfTaxDue = AmountInPence(100L))

        "the section is incomplete" in {
          test(
            IncompleteYearToDateLiabilityAnswers(
              Some(AmountInPence.zero),
              None,
              Some(
                sample[HasEstimatedDetailsWithCalculatedTaxDue].copy(calculatedTaxDue = calculatedTaxDue)
              ),
              Some(AmountInPence(200L)),
              None
            ),
            routes.YearToDateLiabilityFirstReturnController.taxDue()
          )
        }

        "the section is complete" in {
          test(
            sample[CompleteYearToDateLiabilityAnswers].copy(
              hasEstimatedDetailsWithCalculatedTaxDue =
                sample[HasEstimatedDetailsWithCalculatedTaxDue].copy(calculatedTaxDue = calculatedTaxDue),
              taxDue = AmountInPence(200L)
            ),
            routes.YearToDateLiabilityFirstReturnController.checkYourAnswers()
          )
        }

      }

    }

    "handling submitted files from the upload mandatory evidence page" must {

      def performAction(): Future[Result] = controller.uploadMandatoryEvidenceSubmit()(FakeRequest())

      behave like redirectToStartBehaviour(performAction)

      behave like commonUploadMandatoryEvidencebehaviour(performAction)

    }

    "handling submits from the check you answers page" must {

      def performAction(): Future[Result] = controller.checkYourAnswersSubmit()(FakeRequest())

      behave like redirectToStartBehaviour(performAction)

      "redirect to the task list page" in {
        inSequence {
          mockAuthWithNoRetrievals()
          mockGetSession(sessionWithState(sample[CompleteYearToDateLiabilityAnswers], sample[DisposalDate])._1)
        }

        checkIsRedirect(performAction(), returns.routes.TaskListController.taskList())
      }

    }

  }

  def noDisposalDateBehaviour(performAction: () => Future[Result]): Unit =
    "redirect to the task list page" when {
      "no disposal date can be found" in {

        inSequence {
          mockAuthWithNoRetrievals()
          mockGetSession(sessionWithState(Some(sample[CompleteYearToDateLiabilityAnswers]), None)._1)
        }

        checkIsRedirect(performAction(), returns.routes.TaskListController.taskList())
      }
    }

  def noEstimatedIncomeBehaviour(performAction: () => Future[Result]): Unit =
    "redirect to the check your answers page" when {
      "no estimated income can be found" in {
        inSequence {
          mockAuthWithNoRetrievals()
          mockGetSession(
            sessionWithState(
              sample[IncompleteYearToDateLiabilityAnswers].copy(
                estimatedIncome                         = None,
                personalAllowance                       = Some(sample[AmountInPence]),
                hasEstimatedDetailsWithCalculatedTaxDue = Some(sample[HasEstimatedDetailsWithCalculatedTaxDue])
              ),
              sample[DisposalDate]
            )._1
          )
        }

        checkIsRedirect(performAction(), routes.YearToDateLiabilityFirstReturnController.checkYourAnswers())
      }

    }

  def incompleteOtherJourneysBehaviour(performAction: () => Future[Result]): Unit = {
    val draftReturn = draftReturnWithCompleteJourneys(
      Some(
        sample[CompleteYearToDateLiabilityAnswers].copy(estimatedIncome = AmountInPence.zero, personalAllowance = None)
      ),
      sample[DisposalDate]
    )

    "redirect to the task list page" when {

      def test(draftReturn: DraftReturn): Unit = {
        val session = SessionData.empty.copy(
          journeyStatus = Some(
            sample[FillingOutReturn].copy(draftReturn = draftReturn)
          )
        )
        inSequence {
          mockAuthWithNoRetrievals()
          mockGetSession(session)
        }

        checkIsRedirect(performAction(), returns.routes.TaskListController.taskList())
      }

      "the triage section is incomplete" in {
        test(draftReturn.copy(triageAnswers = sample[IncompleteTriageAnswers]))
      }

      "the disposal details hasn't been started yet" in {
        test(draftReturn.copy(disposalDetailsAnswers = None))
      }

      "the disposal details hasn't been completed yet" in {
        test(
          draftReturn.copy(disposalDetailsAnswers = Some(sample[IncompleteDisposalDetailsAnswers]))
        )
      }

      "the acquisition details hasn't been started yet" in {
        test(draftReturn.copy(acquisitionDetailsAnswers = None))
      }

      "the acquisition details hasn't been completed yet" in {
        test(
          draftReturn
            .copy(acquisitionDetailsAnswers = Some(sample[IncompleteAcquisitionDetailsAnswers]))
        )
      }

      "the relief details hasn't been started yet" in {
        test(draftReturn.copy(reliefDetailsAnswers = None))
      }

      "the relief details hasn't been completed yet" in {
        test(draftReturn.copy(reliefDetailsAnswers = Some(sample[IncompleteReliefDetailsAnswers])))
      }

      "the exemptions and losses section hasn't been started yet" in {
        test(draftReturn.copy(exemptionAndLossesAnswers = None))
      }

      "the exemptions and losses section hasn't been completed yet" in {
        test(
          draftReturn
            .copy(exemptionAndLossesAnswers = Some(sample[IncompleteExemptionAndLossesAnswers]))
        )
      }

    }

  }

  def unsuccessfulUpdateBehaviour(
    currentAnswers: YearToDateLiabilityAnswers,
    updatedAnswers: YearToDateLiabilityAnswers,
    result: () => Future[Result],
    extraMockActions: () => Unit = () => ()
  ): Unit = {
    val journey = sessionWithState(
      currentAnswers,
      sample[DisposalDate].copy(taxYear = sample[TaxYear].copy(personalAllowance = AmountInPence(Long.MaxValue)))
    )._2
    unsuccessfulUpdateBehaviour(
      journey.draftReturn,
      journey.draftReturn.copy(yearToDateLiabilityAnswers = Some(updatedAnswers)),
      result,
      extraMockActions
    )
  }

  def unsuccessfulUpdateBehaviour(
    currentDraftReturn: DraftReturn,
    updatedDraftReturn: DraftReturn,
    result: () => Future[Result],
    extraMockActions: () => Unit
  ): Unit = {
    val journey = sample[FillingOutReturn].copy(draftReturn = currentDraftReturn)
    val session = SessionData.empty.copy(journeyStatus      = Some(journey))

    val updatedSession = SessionData.empty.copy(journeyStatus = Some(
      journey.copy(draftReturn = updatedDraftReturn)
    )
    )

    "show an error page" when {

      "there is an error updating the draft return" in {

        inSequence {
          mockAuthWithNoRetrievals()
          mockGetSession(session)
          extraMockActions()
          mockStoreDraftReturn(updatedDraftReturn)(Left(Error("")))
        }

        checkIsTechnicalErrorPage(result())
      }

      "there is an error updating the session data" in {

        inSequence {
          mockAuthWithNoRetrievals()
          mockGetSession(session)
          extraMockActions()
          mockStoreDraftReturn(updatedDraftReturn)(Right(()))
          mockStoreSession(updatedSession)(Left(Error("")))
        }

        checkIsTechnicalErrorPage(result())
      }

    }

  }

  def testFormError(
    data: (String, String)*
  )(expectedErrorMessageKey: String, errorArgs: String*)(pageTitleKey: String, titleArgs: String*)(
    performAction: Seq[(String, String)] => Future[Result],
    currentSession: SessionData = sessionWithState(
      sample[CompleteYearToDateLiabilityAnswers],
      sample[DisposalDate]
    )._1
  ): Unit = {
    inSequence {
      mockAuthWithNoRetrievals()
      mockGetSession(currentSession)
    }

    checkPageIsDisplayed(
      performAction(data),
      messageFromMessageKey(pageTitleKey, titleArgs), { doc =>
        doc.select("#error-summary-display > ul > li > a").text() shouldBe messageFromMessageKey(
          expectedErrorMessageKey,
          errorArgs: _*
        )
      },
      BAD_REQUEST
    )
  }

  def testSuccessfulUpdatesAfterSubmit(
    result: => Future[Result],
    oldDraftReturn: DraftReturn,
    updatedDraftReturn: DraftReturn,
    disposalDate: DisposalDate,
    extraMockActions: () => Unit
  ): Unit = {
    val journey = sample[FillingOutReturn].copy(draftReturn = oldDraftReturn.copy(
      triageAnswers = oldDraftReturn.triageAnswers.fold(
        _.copy(disposalDate = Some(disposalDate)),
        _.copy(disposalDate = disposalDate)
      )
    )
    )
    val session = SessionData.empty.copy(journeyStatus = Some(journey))

    inSequence {
      mockAuthWithNoRetrievals()
      mockGetSession(session)
      extraMockActions()
      mockStoreDraftReturn(updatedDraftReturn)(Right(()))
      mockStoreSession(
        session.copy(
          journeyStatus = Some(journey.copy(draftReturn = updatedDraftReturn))
        )
      )(Right(()))
    }

    checkIsRedirect(result, routes.YearToDateLiabilityFirstReturnController.checkYourAnswers())
  }

  def testSuccessfulUpdatesAfterSubmit(
    result: => Future[Result],
    oldAnswers: Option[YearToDateLiabilityAnswers],
    newAnswers: YearToDateLiabilityAnswers,
    disposalDate: DisposalDate,
    extraMockActions: () => Unit
  ): Unit = {
    val draftReturn = draftReturnWithCompleteJourneys(oldAnswers, disposalDate)
    val newDraftReturn = draftReturn.copy(
      yearToDateLiabilityAnswers = Some(newAnswers)
    )
    testSuccessfulUpdatesAfterSubmit(result, draftReturn, newDraftReturn, disposalDate, extraMockActions)
  }

  def testSuccessfulUpdatesAfterSubmit(
    result: => Future[Result],
    oldAnswers: YearToDateLiabilityAnswers,
    newAnswers: YearToDateLiabilityAnswers,
    disposalDate: DisposalDate   = sample[DisposalDate],
    extraMockActions: () => Unit = () => ()
  ): Unit = testSuccessfulUpdatesAfterSubmit(result, Some(oldAnswers), newAnswers, disposalDate, extraMockActions)

  def commonUploadMandatoryEvidencebehaviour(performAction: () => Future[Result]): Unit =
    "redirect to the check your answers page" when {

      val calculatedTaxDue = sample[GainCalculatedTaxDue].copy(amountOfTaxDue = AmountInPence(100L))

      val answers = IncompleteYearToDateLiabilityAnswers.empty.copy(
        estimatedIncome   = Some(AmountInPence(1L)),
        personalAllowance = Some(AmountInPence.zero),
        hasEstimatedDetailsWithCalculatedTaxDue = Some(
          sample[HasEstimatedDetailsWithCalculatedTaxDue].copy(
            calculatedTaxDue = calculatedTaxDue
          )
        )
      )

      "there is no answer to the tax due question" in {
        inSequence {
          mockAuthWithNoRetrievals()
          mockGetSession(sessionWithState(answers, sample[DisposalDate])._1)
        }

        checkIsRedirect(performAction(), routes.YearToDateLiabilityFirstReturnController.checkYourAnswers())
      }
      "there is no answer to the tax due but it is equal to the calculated tax due" in {
        inSequence {
          mockAuthWithNoRetrievals()
          mockGetSession(
            sessionWithState(answers.copy(taxDue = Some(calculatedTaxDue.amountOfTaxDue)), sample[DisposalDate])._1
          )
        }

        checkIsRedirect(performAction(), routes.YearToDateLiabilityFirstReturnController.checkYourAnswers())
      }

      "the user hasn't verified whether or not any details given in the return were estimates" in {
        inSequence {
          mockAuthWithNoRetrievals()
          mockGetSession(
            sessionWithState(
              answers.copy(hasEstimatedDetailsWithCalculatedTaxDue = None),
              sample[DisposalDate]
            )._1
          )
        }

        checkIsRedirect(performAction(), routes.YearToDateLiabilityFirstReturnController.checkYourAnswers())
      }

    }

}<|MERGE_RESOLUTION|>--- conflicted
+++ resolved
@@ -103,12 +103,7 @@
   ) =
     DraftReturn(
       UUID.randomUUID(),
-<<<<<<< HEAD
-      sample[CompleteIndividualTriageAnswers].copy(disposalDate = disposalDate),
-=======
-      sample[CgtReference],
       sample[CompleteTriageAnswers].copy(disposalDate = disposalDate),
->>>>>>> 6be36390
       Some(sample[UkAddress]),
       Some(sample[CompleteDisposalDetailsAnswers]),
       Some(sample[CompleteAcquisitionDetailsAnswers]),
