/*
 * Copyright 2020 HM Revenue & Customs
 *
 * Licensed under the Apache License, Version 2.0 (the "License");
 * you may not use this file except in compliance with the License.
 * You may obtain a copy of the License at
 *
 *     http://www.apache.org/licenses/LICENSE-2.0
 *
 * Unless required by applicable law or agreed to in writing, software
 * distributed under the License is distributed on an "AS IS" BASIS,
 * WITHOUT WARRANTIES OR CONDITIONS OF ANY KIND, either express or implied.
 * See the License for the specific language governing permissions and
 * limitations under the License.
 */

package uk.gov.hmrc.cgtpropertydisposalsfrontend.controllers.accounts.homepage

import java.time.LocalDate
import java.util.UUID

import cats.data.EitherT
import cats.instances.future._
import cats.syntax.order._
import org.scalatestplus.scalacheck.ScalaCheckDrivenPropertyChecks
import play.api.Configuration
import play.api.i18n.{I18nSupport, Messages, MessagesApi, MessagesImpl}
import play.api.inject.bind
import play.api.inject.guice.GuiceableModule
import play.api.mvc.{Call, Result}
import play.api.test.FakeRequest
import play.api.test.Helpers.{contentAsString, _}
import uk.gov.hmrc.auth.core.AuthConnector
import uk.gov.hmrc.cgtpropertydisposalsfrontend.controllers
import uk.gov.hmrc.cgtpropertydisposalsfrontend.controllers.accounts.homepage.privatebeta.PrivateBetaHomePageController
import uk.gov.hmrc.cgtpropertydisposalsfrontend.controllers.onboarding.RedirectToStartBehaviour
import uk.gov.hmrc.cgtpropertydisposalsfrontend.controllers.{AuthSupport, ControllerSpec, SessionSupport}
import uk.gov.hmrc.cgtpropertydisposalsfrontend.models.Generators._
import uk.gov.hmrc.cgtpropertydisposalsfrontend.models.JourneyStatus.{FillingOutReturn, JustSubmittedReturn, StartingNewDraftReturn, Subscribed, ViewingReturn}
<<<<<<< HEAD
import uk.gov.hmrc.cgtpropertydisposalsfrontend.models.finance.{AmountInPence, PaymentsJourney}
import uk.gov.hmrc.cgtpropertydisposalsfrontend.models.ids.{AgentReferenceNumber, CgtReference}
import uk.gov.hmrc.cgtpropertydisposalsfrontend.models.name.{IndividualName, TrustName}
import uk.gov.hmrc.cgtpropertydisposalsfrontend.models.onboarding.SubscribedDetails
=======
import uk.gov.hmrc.cgtpropertydisposalsfrontend.models.LocalDateUtils.govShortDisplayFormat
import uk.gov.hmrc.cgtpropertydisposalsfrontend.models.finance.ChargeType.{PenaltyInterest, UkResidentReturn}
import uk.gov.hmrc.cgtpropertydisposalsfrontend.models.finance.MoneyUtils.formatAmountOfMoneyWithPoundSign
import uk.gov.hmrc.cgtpropertydisposalsfrontend.models.finance._
import uk.gov.hmrc.cgtpropertydisposalsfrontend.models.ids.CgtReference
>>>>>>> f7f0902e
import uk.gov.hmrc.cgtpropertydisposalsfrontend.models.returns.SingleDisposalTriageAnswers.IncompleteSingleDisposalTriageAnswers
import uk.gov.hmrc.cgtpropertydisposalsfrontend.models.returns.{CompleteReturn, DraftReturn, ReturnSummary, SubmitReturnResponse}
import uk.gov.hmrc.cgtpropertydisposalsfrontend.models.{Error, SessionData, UserType}
import uk.gov.hmrc.cgtpropertydisposalsfrontend.repos.SessionStore
import uk.gov.hmrc.cgtpropertydisposalsfrontend.services.returns.{PaymentsService, ReturnsService}
import uk.gov.hmrc.http.HeaderCarrier

import scala.concurrent.ExecutionContext.Implicits.global
import scala.concurrent.Future

trait HomePageControllerSpec
    extends ControllerSpec
    with AuthSupport
    with SessionSupport
    with ScalaCheckDrivenPropertyChecks
    with RedirectToStartBehaviour {

  override lazy val additionalConfig: Configuration = Configuration(
    "application.router" -> "prod.Routes"
  )

  val mockReturnsService = mock[ReturnsService]

  val mockPaymentsService = mock[PaymentsService]

  override val overrideBindings =
    List[GuiceableModule](
      bind[AuthConnector].toInstance(mockAuthConnector),
      bind[SessionStore].toInstance(mockSessionStore),
      bind[ReturnsService].toInstance(mockReturnsService),
      bind[PaymentsService].toInstance(mockPaymentsService)
    )

  def mockGetDraftReturns(cgtReference: CgtReference)(response: Either[Error, List[DraftReturn]]) =
    (mockReturnsService
      .getDraftReturns(_: CgtReference)(_: HeaderCarrier))
      .expects(cgtReference, *)
      .returning(EitherT.fromEither[Future](response))

  def mockGetReturnsList(cgtReference: CgtReference)(
    response: Either[Error, List[ReturnSummary]]
  ) =
    (mockReturnsService
      .listReturns(_: CgtReference)(_: HeaderCarrier))
      .expects(cgtReference, *)
      .returning(EitherT.fromEither[Future](response))

  def mockDisplayReturn(cgtReference: CgtReference, submissionId: String)(response: Either[Error, CompleteReturn]) =
    (mockReturnsService
      .displayReturn(_: CgtReference, _: String)(_: HeaderCarrier))
      .expects(cgtReference, submissionId, *)
      .returning(EitherT.fromEither[Future](response))

  def mockStartPaymentJourney(
    cgtReference: CgtReference,
    chargeReference: String,
    amount: AmountInPence,
    returnUrl: Call,
    backUrl: Call
  )(response: Either[Error, PaymentsJourney]) =
    (mockPaymentsService
      .startPaymentJourney(_: CgtReference, _: String, _: AmountInPence, _: Call, _: Call)(_: HeaderCarrier))
      .expects(cgtReference, chargeReference, amount, returnUrl, backUrl, *)
      .returning(EitherT.fromEither[Future](response))

}

class PublicBetaHomePageControllerSpec extends HomePageControllerSpec with I18nSupport {

  override lazy val additionalConfig: Configuration = Configuration(
    "application.router" -> "prod.Routes"
  )

  lazy val controller = instanceOf[HomePageController]

  implicit val messagesApi: MessagesApi = controller.messagesApi

<<<<<<< HEAD
  def sessionDataWithSubscribed(subscribed: Subscribed) =
    SessionData.empty.copy(journeyStatus = Some(subscribed))
=======
  implicit val messages: Messages = MessagesImpl(lang, messagesApi)

  val subscribedSessionData = SessionData.empty.copy(journeyStatus = Some(subscribed))
>>>>>>> f7f0902e

  "The HomePage Controller" when {

    "handling requests for account home" must {

      def performAction(): Future[Result] = controller.homepage()(FakeRequest())

      behave like redirectToStartWhenInvalidJourney(
        performAction, {
          case _: Subscribed | _: StartingNewDraftReturn | _: FillingOutReturn | _: JustSubmittedReturn |
              _: ViewingReturn =>
            true
          case _ => false
        }
      )

      val ukResidentMainReturnChargeAmount: AmountInPence = AmountInPence(10000)
      val ukResidentReturnSentDate: LocalDate             = LocalDate.now()
      val ukResidentMainReturnChargeDueDate: LocalDate    = LocalDate.now().plusMonths(1)

      val ukResidentReturnChargeNoPayments = sample[Charge].copy(
        chargeType = UkResidentReturn,
        amount     = ukResidentMainReturnChargeAmount,
        dueDate    = ukResidentMainReturnChargeDueDate,
        payments   = List.empty
      )

      val penaltyInterestChargeAmount: AmountInPence    = AmountInPence(10000)
      val penaltyInterestChargeAmountDueDate: LocalDate = LocalDate.now().plusMonths(1)

      val penaltyInterestCharge = sample[Charge].copy(
        chargeType = PenaltyInterest,
        amount     = penaltyInterestChargeAmount,
        dueDate    = penaltyInterestChargeAmountDueDate,
        payments   = List.empty
      )

      val chargesWithoutChargeRaiseAndNoPayment = List(ukResidentReturnChargeNoPayments)
      val chargesWithChargeRaiseAndNoPayment    = List(ukResidentReturnChargeNoPayments, penaltyInterestCharge)

      val partialPaymentForUkResidentMainReturnChargeAmount: AmountInPence  = AmountInPence(1000)
      val partialPaymentForUkResidentMainReturnChargePaymentDate: LocalDate = LocalDate.now().plusMonths(2)

      val partialPaymentForUkResidentReturnCharge = sample[Payment].copy(
        amount       = partialPaymentForUkResidentMainReturnChargeAmount,
        clearingDate = partialPaymentForUkResidentMainReturnChargePaymentDate
      )

      val ukResidentReturnChargePartialPayment = sample[Charge].copy(
        chargeType = UkResidentReturn,
        amount     = ukResidentMainReturnChargeAmount,
        dueDate    = ukResidentMainReturnChargeDueDate,
        payments   = List(partialPaymentForUkResidentReturnCharge)
      )

      val chargesWithChargeRaiseAndPartialPayment                    = List(ukResidentReturnChargePartialPayment, penaltyInterestCharge)
      val fullPaymentForUkResidentMainReturnChargeDueDate: LocalDate = LocalDate.now().plusMonths(2)

      val fullPaymentForUkResidentReturnCharge = sample[Payment].copy(
        amount       = ukResidentMainReturnChargeAmount,
        clearingDate = fullPaymentForUkResidentMainReturnChargeDueDate
      )

      val ukResidentReturnChargeFullPayment = sample[Charge].copy(
        chargeType = UkResidentReturn,
        amount     = ukResidentMainReturnChargeAmount,
        dueDate    = ukResidentMainReturnChargeDueDate,
        payments   = List(fullPaymentForUkResidentReturnCharge)
      )

      val chargesWithChargeRaiseAndFullPayment = List(ukResidentReturnChargeFullPayment, penaltyInterestCharge)

      def extractAmount(s: String): String = s.substring(s.indexOf('£'))

      "display the home page when there is no charge raise and no payments have been made" in {

        val sentReturn = sample[ReturnSummary].copy(
          charges                = chargesWithoutChargeRaiseAndNoPayment,
          mainReturnChargeAmount = ukResidentMainReturnChargeAmount,
          submissionDate         = ukResidentReturnSentDate
        )
        val subscribed = sample[Subscribed].copy(sentReturns = List(sentReturn))

        inSequence {
          mockAuthWithNoRetrievals()
          mockGetSession(
            SessionData.empty.copy(
              userType      = Some(UserType.Individual),
              journeyStatus = Some(subscribed)
            )
          )
        }

        checkPageIsDisplayed(
          performAction(),
          messageFromMessageKey("account.home.title"), { doc =>
            extractAmount(doc.select(s"#leftToPay-${sentReturn.submissionId}").text) shouldBe formatAmountOfMoneyWithPoundSign(
              ukResidentMainReturnChargeAmount.inPounds()
            )
            doc.select(s"#paymentDue-${sentReturn.submissionId}").text shouldBe govShortDisplayFormat(
              ukResidentMainReturnChargeDueDate
            )
            extractAmount(doc.select(s"#taxOwed-${sentReturn.submissionId}").text) shouldBe formatAmountOfMoneyWithPoundSign(
              ukResidentMainReturnChargeAmount.inPounds()
            )
            doc.select(s"#viewSentReturn-${sentReturn.submissionId}").text shouldBe "View and pay"
            doc
              .select(s"#sentDate-${sentReturn.submissionId}")
              .text shouldBe messages("returns.list.sentDate", govShortDisplayFormat(ukResidentReturnSentDate))
          }
        )
      }

      "display the home page when there is a charge raise and no payments have been made" in {

        val sentReturn = sample[ReturnSummary].copy(
          charges                = chargesWithChargeRaiseAndNoPayment,
          mainReturnChargeAmount = ukResidentMainReturnChargeAmount,
          submissionDate         = ukResidentReturnSentDate
        )
        val subscribed = sample[Subscribed].copy(sentReturns = List(sentReturn))

        inSequence {
          mockAuthWithNoRetrievals()
          mockGetSession(
            SessionData.empty.copy(
              userType      = Some(UserType.Individual),
              journeyStatus = Some(subscribed)
            )
          )
        }

        checkPageIsDisplayed(
          performAction(),
          messageFromMessageKey("account.home.title"), { doc =>
            extractAmount(doc.select(s"#leftToPay-${sentReturn.submissionId}").text) shouldBe formatAmountOfMoneyWithPoundSign(
              ukResidentMainReturnChargeAmount.inPounds() + penaltyInterestChargeAmount.inPounds()
            )
            doc.select(s"#paymentDue-${sentReturn.submissionId}").text shouldBe govShortDisplayFormat(
              ukResidentMainReturnChargeDueDate
            )
            extractAmount(doc.select(s"#taxOwed-${sentReturn.submissionId}").text) shouldBe formatAmountOfMoneyWithPoundSign(
              ukResidentMainReturnChargeAmount.inPounds()
            )
            doc.select(s"#viewSentReturn-${sentReturn.submissionId}").text shouldBe "View and pay"
            doc
              .select(s"#sentDate-${sentReturn.submissionId}")
              .text shouldBe messages("returns.list.sentDate", govShortDisplayFormat(ukResidentReturnSentDate))
          }
        )
      }

      "display the home page when there is a charge raise and partial payment have been made for return" in {

        val sentReturn = sample[ReturnSummary].copy(
          charges                = chargesWithChargeRaiseAndPartialPayment,
          mainReturnChargeAmount = ukResidentMainReturnChargeAmount,
          submissionDate         = ukResidentReturnSentDate
        )
        val subscribed = sample[Subscribed].copy(sentReturns = List(sentReturn))

        inSequence {
          mockAuthWithNoRetrievals()
          mockGetSession(
            SessionData.empty.copy(
              userType      = Some(UserType.Individual),
              journeyStatus = Some(subscribed)
            )
          )
        }

        checkPageIsDisplayed(
          performAction(),
          messageFromMessageKey("account.home.title"), { doc =>
            extractAmount(doc.select(s"#leftToPay-${sentReturn.submissionId}").text) shouldBe formatAmountOfMoneyWithPoundSign(
              ukResidentMainReturnChargeAmount.inPounds() + penaltyInterestChargeAmount
                .inPounds() - partialPaymentForUkResidentMainReturnChargeAmount.inPounds()
            )
            doc.select(s"#paymentDue-${sentReturn.submissionId}").text shouldBe govShortDisplayFormat(
              ukResidentMainReturnChargeDueDate
            )
            extractAmount(doc.select(s"#taxOwed-${sentReturn.submissionId}").text) shouldBe formatAmountOfMoneyWithPoundSign(
              ukResidentMainReturnChargeAmount.inPounds()
            )
            doc.select(s"#viewSentReturn-${sentReturn.submissionId}").text shouldBe "View and pay"
            doc
              .select(s"#sentDate-${sentReturn.submissionId}")
              .text shouldBe messages("returns.list.sentDate", govShortDisplayFormat(ukResidentReturnSentDate))
          }
        )
      }

      "display the home page when there is a charge raise and full payment have been made for return" in {

        val sentReturn = sample[ReturnSummary].copy(
          charges                = chargesWithChargeRaiseAndFullPayment,
          mainReturnChargeAmount = ukResidentMainReturnChargeAmount,
          submissionDate         = ukResidentReturnSentDate
        )
        val subscribed = sample[Subscribed].copy(sentReturns = List(sentReturn))

        inSequence {
          mockAuthWithNoRetrievals()
          mockGetSession(
            SessionData.empty.copy(
              userType      = Some(UserType.Individual),
              journeyStatus = Some(subscribed)
            )
          )
        }

        checkPageIsDisplayed(
          performAction(),
          messageFromMessageKey("account.home.title"), { doc =>
            extractAmount(doc.select(s"#leftToPay-${sentReturn.submissionId}").text) shouldBe formatAmountOfMoneyWithPoundSign(
              ukResidentMainReturnChargeAmount.inPounds() + penaltyInterestChargeAmount
                .inPounds() - fullPaymentForUkResidentReturnCharge.amount.inPounds()
            )
            doc.select(s"#paymentDue-${sentReturn.submissionId}").text shouldBe govShortDisplayFormat(
              penaltyInterestChargeAmountDueDate
            )
            extractAmount(doc.select(s"#taxOwed-${sentReturn.submissionId}").text) shouldBe formatAmountOfMoneyWithPoundSign(
              ukResidentMainReturnChargeAmount.inPounds()
            )
            doc.select(s"#viewSentReturn-${sentReturn.submissionId}").text shouldBe "View and pay"
            doc
              .select(s"#sentDate-${sentReturn.submissionId}")
              .text shouldBe messages("returns.list.sentDate", govShortDisplayFormat(ukResidentReturnSentDate))
          }
        )
      }

      "display the home page when there is a charge raise and full payments have been made for return and charge raise" in {

        val fullPaymentForPenaltyInterestCharge = sample[Payment].copy(
          amount       = penaltyInterestChargeAmount,
          clearingDate = penaltyInterestChargeAmountDueDate
        )

        val penaltyInterestCharge = sample[Charge].copy(
          chargeType = PenaltyInterest,
          amount     = penaltyInterestChargeAmount,
          dueDate    = penaltyInterestChargeAmountDueDate,
          payments   = List(fullPaymentForPenaltyInterestCharge)
        )

        val fullPaymentForUkResidentReturnCharge = sample[Payment].copy(
          amount       = ukResidentMainReturnChargeAmount,
          clearingDate = ukResidentMainReturnChargeDueDate
        )

        val ukResidentReturnCharge = sample[Charge].copy(
          chargeType = UkResidentReturn,
          amount     = ukResidentMainReturnChargeAmount,
          dueDate    = ukResidentMainReturnChargeDueDate,
          payments   = List(fullPaymentForUkResidentReturnCharge)
        )
        val charges = List(ukResidentReturnCharge, penaltyInterestCharge)
        val sentReturn = sample[ReturnSummary].copy(
          charges                = charges,
          mainReturnChargeAmount = ukResidentMainReturnChargeAmount,
          submissionDate         = ukResidentReturnSentDate
        )
        val subscribed = sample[Subscribed].copy(sentReturns = List(sentReturn))

        inSequence {
          mockAuthWithNoRetrievals()
          mockGetSession(
            SessionData.empty.copy(
              userType      = Some(UserType.Individual),
              journeyStatus = Some(subscribed)
            )
          )
        }

        checkPageIsDisplayed(
          performAction(),
          messageFromMessageKey("account.home.title"), { doc =>
            extractAmount(doc.select(s"#leftToPay-${sentReturn.submissionId}").text) shouldBe formatAmountOfMoneyWithPoundSign(
              ukResidentMainReturnChargeAmount.inPounds() + penaltyInterestChargeAmount
                .inPounds() - fullPaymentForUkResidentReturnCharge.amount.inPounds() -
                fullPaymentForPenaltyInterestCharge.amount.inPounds()
            )
            doc.select(s"#paymentDue-${sentReturn.submissionId}").text shouldBe ""
            extractAmount(doc.select(s"#taxOwed-${sentReturn.submissionId}").text) shouldBe formatAmountOfMoneyWithPoundSign(
              ukResidentMainReturnChargeAmount.inPounds()
            )
            doc.select(s"#viewSentReturn-${sentReturn.submissionId}").text shouldBe "View return"
            doc
              .select(s"#sentDate-${sentReturn.submissionId}")
              .text shouldBe messages("returns.list.sentDate", govShortDisplayFormat(ukResidentReturnSentDate))
          }
        )
      }

      "display the home page" in {
        forAll { (userType: Option[UserType], subscribed: Subscribed) =>
          whenever(!userType.contains(UserType.Agent)) {
            inSequence {
              mockAuthWithNoRetrievals()
              mockGetSession(
                SessionData.empty.copy(
                  userType      = userType,
                  journeyStatus = Some(subscribed.copy(agentReferenceNumber = None))
                )
              )
            }
            checkPageIsDisplayed(
              performAction(),
              messageFromMessageKey(
                "account.home.title"
              ), { doc =>
                doc.select("#content > article > div.form-group > a").text should include(
                  messageFromMessageKey("account.home.button.start-a-new-return")
                )
                doc.select("#content > article > div:nth-child(1) > div > span").text shouldNot include(
                  messageFromMessageKey("account.agent.prefix")
                )
                doc.select("h1 > p").text should include(
                  messageFromMessageKey(
                    "account.home.subtitle",
                    subscribed.subscribedDetails.cgtReference.value
                  )
                )
                if (subscribed.sentReturns.nonEmpty) {
                  doc.select("h3").text should include(
                    messageFromMessageKey(
                      "account.totalLeftToPay"
                    )
                  )
                  if (subscribed.totalLeftToPay() > AmountInPence.zero) {
                    doc
                      .select("#content > article > div.grid-row.returns-list-header > div.column-quarter > div > a")
                      .attr("href") shouldBe controllers.accounts.homepage.routes.HomePageController
                      .payTotalAmountLeftToPay()
                      .url
                  } else {
                    doc.body().text() shouldNot include(
                      controllers.accounts.homepage.routes.HomePageController
                        .payTotalAmountLeftToPay()
                        .url
                    )
                  }
                } else {
                  doc.body().text shouldNot include(
                    messageFromMessageKey(
                      "account.totalLeftToPay"
                    )
                  )
                }
              }
            )
          }
        }
      }

      "display the home page for agents" in {
        val subscribed = sample[Subscribed].copy(agentReferenceNumber = Some(sample[AgentReferenceNumber]))
        val sessionData =
          SessionData.empty.copy(journeyStatus = Some(subscribed))

        inSequence {
          mockAuthWithNoRetrievals()
          mockGetSession(sessionData)
        }
        checkPageIsDisplayed(
          performAction(),
          messageFromMessageKey(
            "account.home.title"
          ), { doc =>
            doc.select("#content > article > div:nth-child(1) > div > span").text() should include(
              messageFromMessageKey("account.agent.prefix")
            )
            doc.select("#content > article > div:nth-child(1) > div > span").text() should include(
              subscribed.subscribedDetails.makeAccountName()
            )
          },
          OK
        )
      }

      {
        val subscribed = sample[Subscribed]

        val startingNewDraftReturn = StartingNewDraftReturn(
          subscribed.subscribedDetails,
          subscribed.ggCredId,
          subscribed.agentReferenceNumber,
          Right(sample[IncompleteSingleDisposalTriageAnswers])
        )

        val fillingOurReturn = FillingOutReturn(
          subscribed.subscribedDetails,
          subscribed.ggCredId,
          subscribed.agentReferenceNumber,
          sample[DraftReturn]
        )
        val justSubmittedReturn = JustSubmittedReturn(
          subscribed.subscribedDetails,
          subscribed.ggCredId,
          subscribed.agentReferenceNumber,
          sample[CompleteReturn],
          sample[SubmitReturnResponse]
        )

        val viewingReturn = ViewingReturn(
          subscribed.subscribedDetails,
          subscribed.ggCredId,
          subscribed.agentReferenceNumber,
          sample[CompleteReturn],
          sample[ReturnSummary]
        )

        List(startingNewDraftReturn, fillingOurReturn, justSubmittedReturn, viewingReturn).foreach { journeyStatus =>
          s"convert a ${journeyStatus.getClass.getSimpleName} to Subscribed journey status" in {
            inSequence {
              mockAuthWithNoRetrievals()
              mockGetSession(
                SessionData.empty.copy(
                  journeyStatus = Some(journeyStatus),
                  userType      = Some(UserType.Individual)
                )
              )
              mockGetDraftReturns(subscribed.subscribedDetails.cgtReference)(Right(subscribed.draftReturns))
              mockGetReturnsList(subscribed.subscribedDetails.cgtReference)(Right(subscribed.sentReturns))
              mockStoreSession(
                SessionData.empty.copy(
                  journeyStatus = Some(subscribed),
                  userType      = Some(UserType.Individual)
                )
              )(Right(()))
            }

            val result = performAction()
            status(result)          shouldBe OK
            contentAsString(result) should include(messageFromMessageKey("account.home.title"))
          }

          "show an error page" when {

            s"the conversion from ${journeyStatus.getClass.getSimpleName} is successful but " +
              "there is an error updating the session" in {
              inSequence {
                mockAuthWithNoRetrievals()
                mockGetSession(
                  SessionData.empty.copy(
                    journeyStatus = Some(journeyStatus),
                    userType      = Some(UserType.Individual)
                  )
                )
                mockGetDraftReturns(subscribed.subscribedDetails.cgtReference)(Right(subscribed.draftReturns))
                mockGetReturnsList(subscribed.subscribedDetails.cgtReference)(Right(subscribed.sentReturns))
                mockStoreSession(
                  SessionData.empty.copy(
                    journeyStatus = Some(subscribed),
                    userType      = Some(UserType.Individual)
                  )
                )(Left(Error("")))
              }

              checkIsTechnicalErrorPage(performAction())
            }

            s"the conversion from ${journeyStatus.getClass.getSimpleName} is successful but " +
              "there is an error getting the draft returns" in {
              inSequence {
                mockAuthWithNoRetrievals()
                mockGetSession(
                  SessionData.empty.copy(
                    journeyStatus = Some(journeyStatus),
                    userType      = Some(UserType.Individual)
                  )
                )
                mockGetDraftReturns(subscribed.subscribedDetails.cgtReference)(Left(Error("")))
              }

              checkIsTechnicalErrorPage(performAction())
            }

            s"the conversion from ${journeyStatus.getClass.getSimpleName} is successful but " +
              "there is an error getting the list of returns" in {
              inSequence {
                mockAuthWithNoRetrievals()
                mockGetSession(
                  SessionData.empty.copy(
                    journeyStatus = Some(journeyStatus),
                    userType      = Some(UserType.Individual)
                  )
                )
                mockGetDraftReturns(subscribed.subscribedDetails.cgtReference)(Right(subscribed.draftReturns))
                mockGetReturnsList(subscribed.subscribedDetails.cgtReference)(Left(Error("")))
              }

              checkIsTechnicalErrorPage(performAction())
            }

          }
        }
      }

    }

    "handling requests to start a new return" must {

      def performAction(): Future[Result] = controller.startNewReturn()(FakeRequest())

      redirectToStartWhenInvalidJourney(
        performAction, {
          case _: Subscribed => true
          case _             => false
        }
      )

      "show an error page" when {

        "there is an error updating the session" in {
          val subscribed = sample[Subscribed]

          inSequence {
            mockAuthWithNoRetrievals()
            mockGetSession(sessionDataWithSubscribed(subscribed))
            mockStoreSession(
              SessionData.empty.copy(
                journeyStatus = Some(
                  StartingNewDraftReturn(
                    subscribed.subscribedDetails,
                    subscribed.ggCredId,
                    subscribed.agentReferenceNumber,
                    Right(IncompleteSingleDisposalTriageAnswers.empty)
                  )
                )
              )
            )(Left(Error("")))
          }

          checkIsTechnicalErrorPage(performAction())
        }
      }

      "redirect to the who is the individual reporting for page" when {

        "the subscribed user type is individual" in {
          val subscribed = sample[Subscribed]
            .copy(subscribedDetails = sample[SubscribedDetails].copy(name = Right(sample[IndividualName])))

          inSequence {
            mockAuthWithNoRetrievals()
            mockGetSession(sessionDataWithSubscribed(subscribed))
            mockStoreSession(
              SessionData.empty.copy(
                journeyStatus = Some(
                  StartingNewDraftReturn(
                    subscribed.subscribedDetails,
                    subscribed.ggCredId,
                    subscribed.agentReferenceNumber,
                    Right(IncompleteSingleDisposalTriageAnswers.empty)
                  )
                )
              )
            )(Right(()))
          }

          checkIsRedirect(
            performAction(),
            controllers.returns.triage.routes.InitialTriageQuestionsController.whoIsIndividualRepresenting()
          )
        }

      }

      "redirect to the number of disposals page" when {

        "the subscribed user type is trust" in {
          val subscribed =
            sample[Subscribed].copy(subscribedDetails = sample[SubscribedDetails].copy(name = Left(sample[TrustName])))

          inSequence {
            mockAuthWithNoRetrievals()
            mockGetSession(sessionDataWithSubscribed(subscribed))
            mockStoreSession(
              SessionData.empty.copy(
                journeyStatus = Some(
                  StartingNewDraftReturn(
                    subscribed.subscribedDetails,
                    subscribed.ggCredId,
                    subscribed.agentReferenceNumber,
                    Right(IncompleteSingleDisposalTriageAnswers.empty)
                  )
                )
              )
            )(Right(()))
          }

          checkIsRedirect(
            performAction(),
            controllers.returns.triage.routes.InitialTriageQuestionsController.howManyProperties()
          )
        }

      }

    }

    "handling requests to resume a draft return" must {

      def performAction(id: UUID): Future[Result] = controller.resumeDraftReturn(id)(FakeRequest())

      behave like redirectToStartWhenInvalidJourney(() => performAction(UUID.randomUUID()), {
        case _: Subscribed => true
        case _             => false
      })

      val draftReturn = sample[DraftReturn]

      val subscribed = sample[Subscribed].copy(draftReturns = List(draftReturn))

      val sessionWithSubscribed = SessionData.empty.copy(journeyStatus = Some(subscribed))

      val fillingOutReturn = FillingOutReturn(
        subscribed.subscribedDetails,
        subscribed.ggCredId,
        subscribed.agentReferenceNumber,
        draftReturn
      )

      "show an error page" when {

        "no draft return can be found with the given id" in {
          inSequence {
            mockAuthWithNoRetrievals()
            mockGetSession(sessionWithSubscribed)
          }

          checkIsTechnicalErrorPage(performAction(UUID.randomUUID()))
        }

        "there is an error updating the session" in {
          inSequence {
            mockAuthWithNoRetrievals()
            mockGetSession(sessionWithSubscribed)
            mockStoreSession(SessionData.empty.copy(journeyStatus = Some(fillingOutReturn)))(Left(Error("")))
          }

          checkIsTechnicalErrorPage(performAction(draftReturn.id))
        }
      }

      "redirect to the task list page" when {

        "a draft return can be found with the given id and the session is successfully updated" in {
          inSequence {
            mockAuthWithNoRetrievals()
            mockGetSession(sessionWithSubscribed)
            mockStoreSession(SessionData.empty.copy(journeyStatus = Some(fillingOutReturn)))(Right(()))
          }

          checkIsRedirect(performAction(draftReturn.id), controllers.returns.routes.TaskListController.taskList())
        }

      }

    }

    "handling requests to view a return" must {

      def performAction(submissionId: String): Future[Result] =
        controller.viewSentReturn(submissionId)(FakeRequest())

      val returnSummary = sample[ReturnSummary]
      val subscribed    = sample[Subscribed].copy(sentReturns = List(returnSummary))
      val sessionData   = SessionData.empty.copy(journeyStatus = Some(subscribed))

      redirectToStartWhenInvalidJourney(
        () => performAction(""), {
          case _: Subscribed => true
          case _             => false
        }
      )

      "return a bad request" when {

        "the user does not have a return with the given submission id" in {
          inSequence {
            mockAuthWithNoRetrievals()
            mockGetSession(sessionData)
          }

          status(performAction(returnSummary.submissionId + "abc")) shouldBe NOT_FOUND
        }

      }

      "show an error page" when {

        "there is an error getting the return" in {
          inSequence {
            mockAuthWithNoRetrievals()
            mockGetSession(sessionData)
            mockDisplayReturn(subscribed.subscribedDetails.cgtReference, returnSummary.submissionId)(Left(Error("")))
          }

          checkIsTechnicalErrorPage(performAction(returnSummary.submissionId))
        }

        "there is an error updating the session" in {
          val completeReturn = sample[CompleteReturn]

          inSequence {
            mockAuthWithNoRetrievals()
            mockGetSession(sessionData)
            mockDisplayReturn(subscribed.subscribedDetails.cgtReference, returnSummary.submissionId)(
              Right(completeReturn)
            )
            mockStoreSession(
              SessionData.empty.copy(
                journeyStatus = Some(
                  ViewingReturn(
                    subscribed.subscribedDetails,
                    subscribed.ggCredId,
                    subscribed.agentReferenceNumber,
                    completeReturn,
                    returnSummary
                  )
                )
              )
            )(Left(Error("")))
          }

          checkIsTechnicalErrorPage(performAction(returnSummary.submissionId))
        }

      }

      "redirect to the view return screen" when {

        "the return is successfully retrieved and the session is updated" in {
          val completeReturn = sample[CompleteReturn]

          inSequence {
            mockAuthWithNoRetrievals()
            mockGetSession(sessionData)
            mockDisplayReturn(subscribed.subscribedDetails.cgtReference, returnSummary.submissionId)(
              Right(completeReturn)
            )
            mockStoreSession(
              SessionData.empty.copy(
                journeyStatus = Some(
                  ViewingReturn(
                    subscribed.subscribedDetails,
                    subscribed.ggCredId,
                    subscribed.agentReferenceNumber,
                    completeReturn,
                    returnSummary
                  )
                )
              )
            )(Right(()))
          }

          checkIsRedirect(
            performAction(returnSummary.submissionId),
            controllers.returns.routes.ViewReturnController.displayReturn()
          )
        }

      }

    }

    "handling requests to pay a return" must {

      def performAction(): Future[Result] = controller.payTotalAmountLeftToPay()(FakeRequest())

      redirectToStartWhenInvalidJourney(
        performAction, {
          case _: Subscribed => true
          case _             => false
        }
      )

      "show an error page" when {

        "there is an error starting a payments journey" in {
          val subscribed = sample[Subscribed]

          inSequence {
            mockAuthWithNoRetrievals()
            mockGetSession(SessionData.empty.copy(journeyStatus = Some(subscribed)))
            mockStartPaymentJourney(
              subscribed.subscribedDetails.cgtReference,
              subscribed.subscribedDetails.cgtReference.value,
              subscribed.totalLeftToPay(),
              routes.HomePageController.homepage(),
              routes.HomePageController.homepage()
            )(Left(Error("")))
          }

          checkIsTechnicalErrorPage(performAction())
        }

      }

      "redirect to the payment journey" when {

        "the payment journey is successfully started" in {
          val subscribed      = sample[Subscribed]
          val paymentsJourney = sample[PaymentsJourney]

          inSequence {
            mockAuthWithNoRetrievals()
            mockGetSession(SessionData.empty.copy(journeyStatus = Some(subscribed)))
            mockStartPaymentJourney(
              subscribed.subscribedDetails.cgtReference,
              subscribed.subscribedDetails.cgtReference.value,
              subscribed.totalLeftToPay(),
              routes.HomePageController.homepage(),
              routes.HomePageController.homepage()
            )(Right(paymentsJourney))
          }

          checkIsRedirect(performAction(), paymentsJourney.nextUrl)
        }

      }

    }

  }

}

class PrivateBetaHomePageControllerSpec extends HomePageControllerSpec {

  override lazy val additionalConfig: Configuration = Configuration(
    "application.router" -> "private_beta.Routes"
  )

  lazy val controller = instanceOf[PrivateBetaHomePageController]

  implicit val messagesApi: MessagesApi = controller.messagesApi

  def redirectToStartBehaviour(performAction: () => Future[Result]): Unit =
    redirectToStartWhenInvalidJourney(
      performAction, {
        case _: Subscribed => true
        case _             => false
      }
    )

  val subscribed = sample[Subscribed]

  "The HomePage Controller" when {

    "handling requests for account home for private beta" must {

      def performAction(): Future[Result] = controller.privateBetaHomepage()(FakeRequest())

      behave like redirectToStartBehaviour(performAction)

      "display the home page" in {
        val sessionData =
          SessionData.empty.copy(journeyStatus = Some(subscribed))

        inSequence {
          mockAuthWithNoRetrievals()
          mockGetSession(sessionData)
        }

        val result  = performAction()
        val content = contentAsString(result)

        status(result) shouldBe OK
        content shouldNot include(messageFromMessageKey("account.agent.prefix"))
        content should include(messageFromMessageKey("account.home.title"))
        content shouldNot include(messageFromMessageKey("account.home.button.start-a-new-return"))
      }

      "display the home page for agents" in {
        val sessionData =
          SessionData.empty.copy(journeyStatus = Some(subscribed), userType = Some(UserType.Agent))

        inSequence {
          mockAuthWithNoRetrievals()
          mockGetSession(sessionData)
        }

        val result  = performAction()
        val content = contentAsString(result)

        status(result) shouldBe OK
        content        should include(messageFromMessageKey("account.home.title"))
        content        should include(messageFromMessageKey("account.agent.prefix"))
        content        should include(subscribed.subscribedDetails.makeAccountName())
      }

    }

  }

}<|MERGE_RESOLUTION|>--- conflicted
+++ resolved
@@ -35,20 +35,16 @@
 import uk.gov.hmrc.cgtpropertydisposalsfrontend.controllers.accounts.homepage.privatebeta.PrivateBetaHomePageController
 import uk.gov.hmrc.cgtpropertydisposalsfrontend.controllers.onboarding.RedirectToStartBehaviour
 import uk.gov.hmrc.cgtpropertydisposalsfrontend.controllers.{AuthSupport, ControllerSpec, SessionSupport}
+import uk.gov.hmrc.cgtpropertydisposalsfrontend.models.ids.{AgentReferenceNumber, CgtReference}
 import uk.gov.hmrc.cgtpropertydisposalsfrontend.models.Generators._
 import uk.gov.hmrc.cgtpropertydisposalsfrontend.models.JourneyStatus.{FillingOutReturn, JustSubmittedReturn, StartingNewDraftReturn, Subscribed, ViewingReturn}
-<<<<<<< HEAD
-import uk.gov.hmrc.cgtpropertydisposalsfrontend.models.finance.{AmountInPence, PaymentsJourney}
-import uk.gov.hmrc.cgtpropertydisposalsfrontend.models.ids.{AgentReferenceNumber, CgtReference}
-import uk.gov.hmrc.cgtpropertydisposalsfrontend.models.name.{IndividualName, TrustName}
-import uk.gov.hmrc.cgtpropertydisposalsfrontend.models.onboarding.SubscribedDetails
-=======
 import uk.gov.hmrc.cgtpropertydisposalsfrontend.models.LocalDateUtils.govShortDisplayFormat
 import uk.gov.hmrc.cgtpropertydisposalsfrontend.models.finance.ChargeType.{PenaltyInterest, UkResidentReturn}
 import uk.gov.hmrc.cgtpropertydisposalsfrontend.models.finance.MoneyUtils.formatAmountOfMoneyWithPoundSign
 import uk.gov.hmrc.cgtpropertydisposalsfrontend.models.finance._
 import uk.gov.hmrc.cgtpropertydisposalsfrontend.models.ids.CgtReference
->>>>>>> f7f0902e
+import uk.gov.hmrc.cgtpropertydisposalsfrontend.models.name.{IndividualName, TrustName}
+import uk.gov.hmrc.cgtpropertydisposalsfrontend.models.onboarding.SubscribedDetails
 import uk.gov.hmrc.cgtpropertydisposalsfrontend.models.returns.SingleDisposalTriageAnswers.IncompleteSingleDisposalTriageAnswers
 import uk.gov.hmrc.cgtpropertydisposalsfrontend.models.returns.{CompleteReturn, DraftReturn, ReturnSummary, SubmitReturnResponse}
 import uk.gov.hmrc.cgtpropertydisposalsfrontend.models.{Error, SessionData, UserType}
@@ -126,14 +122,10 @@
 
   implicit val messagesApi: MessagesApi = controller.messagesApi
 
-<<<<<<< HEAD
+  implicit val messages: Messages = MessagesImpl(lang, messagesApi)
+
   def sessionDataWithSubscribed(subscribed: Subscribed) =
     SessionData.empty.copy(journeyStatus = Some(subscribed))
-=======
-  implicit val messages: Messages = MessagesImpl(lang, messagesApi)
-
-  val subscribedSessionData = SessionData.empty.copy(journeyStatus = Some(subscribed))
->>>>>>> f7f0902e
 
   "The HomePage Controller" when {
 
@@ -446,9 +438,15 @@
               messageFromMessageKey(
                 "account.home.title"
               ), { doc =>
-                doc.select("#content > article > div.form-group > a").text should include(
-                  messageFromMessageKey("account.home.button.start-a-new-return")
-                )
+                if (subscribed.sentReturns.isEmpty && subscribed.draftReturns.isEmpty)
+                  doc.select("#content > article > div.form-group > a").text should include(
+                    messageFromMessageKey("account.home.button.start-a-new-return")
+                  )
+                else
+                  doc.select("#content > article > p:nth-child(2) > a").text should include(
+                    messageFromMessageKey("account.home.button.start-a-new-return")
+                  )
+
                 doc.select("#content > article > div:nth-child(1) > div > span").text shouldNot include(
                   messageFromMessageKey("account.agent.prefix")
                 )
