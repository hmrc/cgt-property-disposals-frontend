--- conflicted
+++ resolved
@@ -40,13 +40,9 @@
 
   override val validJourney: SubscriptionReady = sample[SubscriptionReady]
 
-<<<<<<< HEAD
   override val mockUpdateContactName: Option[(SubscriptionReady, SubscriptionReady, Either[models.Error, Unit]) => Unit] = None
-=======
+
   override val updateSubscriptionDetailChangedFlag: Boolean = false
-
-  override val mockUpdateContactName: Option[(SubscriptionReady, Either[models.Error, Unit]) => Unit] = None
->>>>>>> 4f3a4982
 
   override def updateContactName(journey : SubscriptionReady, contactName: ContactName): SubscriptionReady =
     journey.copy(subscriptionDetails = journey.subscriptionDetails.copy(contactName = contactName))
