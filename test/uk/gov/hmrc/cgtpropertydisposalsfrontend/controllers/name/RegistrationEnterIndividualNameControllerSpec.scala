--- conflicted
+++ resolved
@@ -43,13 +43,10 @@
     case _ => false
   }
 
-<<<<<<< HEAD
+
   override val mockUpdateName: Option[(IndividualSupplyingInformation, IndividualSupplyingInformation, Either[Error, Unit]) => Unit] = None
-=======
+
   override val updateSubscriptionDetailChangedFlag: Boolean = false
-
-  override val mockUpdateName: Option[(IndividualSupplyingInformation, Either[Error, Unit]) => Unit] = None
->>>>>>> 4f3a4982
 
   override def updateName(name: IndividualName, journey: IndividualSupplyingInformation): IndividualSupplyingInformation =
     journey.copy(name = Some(name))
