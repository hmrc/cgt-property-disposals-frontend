/*
 * Copyright 2020 HM Revenue & Customs
 *
 * Licensed under the Apache License, Version 2.0 (the "License");
 * you may not use this file except in compliance with the License.
 * You may obtain a copy of the License at
 *
 *     http://www.apache.org/licenses/LICENSE-2.0
 *
 * Unless required by applicable law or agreed to in writing, software
 * distributed under the License is distributed on an "AS IS" BASIS,
 * WITHOUT WARRANTIES OR CONDITIONS OF ANY KIND, either express or implied.
 * See the License for the specific language governing permissions and
 * limitations under the License.
 */

package uk.gov.hmrc.cgtpropertydisposalsfrontend.controllers.agents

import java.time.LocalDate

import cats.data.EitherT
import cats.instances.future._
import org.scalatestplus.scalacheck.ScalaCheckDrivenPropertyChecks
import play.api.Configuration
import play.api.i18n.MessagesApi
import play.api.inject.bind
import play.api.inject.guice.GuiceableModule
import play.api.mvc.Result
import play.api.test.CSRFTokenHelper._
import play.api.test.FakeRequest
import play.api.test.Helpers._
import uk.gov.hmrc.auth.core._
import uk.gov.hmrc.auth.core.retrieve.EmptyRetrieval
import uk.gov.hmrc.cgtpropertydisposalsfrontend.config.EnrolmentConfig._
import uk.gov.hmrc.cgtpropertydisposalsfrontend.controllers
import uk.gov.hmrc.cgtpropertydisposalsfrontend.controllers.onboarding.RedirectToStartBehaviour
import uk.gov.hmrc.cgtpropertydisposalsfrontend.controllers.{AuthSupport, ControllerSpec, PostcodeFormValidationTests, SessionSupport}
import uk.gov.hmrc.cgtpropertydisposalsfrontend.models.Generators._
import uk.gov.hmrc.cgtpropertydisposalsfrontend.models.JourneyStatus.AgentStatus.{AgentSupplyingClientDetails, VerifierMatchingDetails}
import uk.gov.hmrc.cgtpropertydisposalsfrontend.models.JourneyStatus.Subscribed
import uk.gov.hmrc.cgtpropertydisposalsfrontend.models.address.Address.{NonUkAddress, UkAddress}
import uk.gov.hmrc.cgtpropertydisposalsfrontend.models.address.{Address, Country, Postcode}
import uk.gov.hmrc.cgtpropertydisposalsfrontend.models.agents.UnsuccessfulVerifierAttempts
import uk.gov.hmrc.cgtpropertydisposalsfrontend.models.ids.{AgentReferenceNumber, CgtReference, GGCredId}
import uk.gov.hmrc.cgtpropertydisposalsfrontend.models.onboarding.SubscribedDetails
import uk.gov.hmrc.cgtpropertydisposalsfrontend.models.onboarding.homepage.{FinancialDataResponse, FinancialTransaction}
import uk.gov.hmrc.cgtpropertydisposalsfrontend.models.returns.{DraftReturn, ReturnSummary}
import uk.gov.hmrc.cgtpropertydisposalsfrontend.models.{Error, SessionData, TaxYear}
import uk.gov.hmrc.cgtpropertydisposalsfrontend.repos.SessionStore
import uk.gov.hmrc.cgtpropertydisposalsfrontend.repos.agents.AgentVerifierMatchRetryStore
import uk.gov.hmrc.cgtpropertydisposalsfrontend.services.onboarding.{FinancialDataService, SubscriptionService}
import uk.gov.hmrc.cgtpropertydisposalsfrontend.services.returns.ReturnsService
import uk.gov.hmrc.cgtpropertydisposalsfrontend.services.returns.ReturnsServiceImpl.ListReturnsResponse
import uk.gov.hmrc.http.HeaderCarrier

import scala.concurrent.ExecutionContext.Implicits.global
import scala.concurrent.Future

class AgentAccessControllerSpec
    extends ControllerSpec
    with AuthSupport
    with SessionSupport
    with RedirectToStartBehaviour
    with ScalaCheckDrivenPropertyChecks
    with PostcodeFormValidationTests {

  val mockAgentVerifierMatchRetryStore: AgentVerifierMatchRetryStore =
    mock[AgentVerifierMatchRetryStore]

  val mockReturnsService = mock[ReturnsService]

  val mockFinancialDataService = mock[FinancialDataService]

  val maxVerifierMatchAttempts = 5

  override lazy val additionalConfig: Configuration = Configuration(
    "agent-verifier-match.max-retries" -> maxVerifierMatchAttempts
  )

  override val overrideBindings =
    List[GuiceableModule](
      bind[AuthConnector].toInstance(mockAuthConnector),
      bind[SessionStore].toInstance(mockSessionStore),
      bind[SubscriptionService].toInstance(mockSubscriptionService),
      bind[AgentVerifierMatchRetryStore].toInstance(mockAgentVerifierMatchRetryStore),
      bind[ReturnsService].toInstance(mockReturnsService),
      bind[FinancialDataService].toInstance(mockFinancialDataService)
    )

  lazy val controller = instanceOf[AgentAccessController]

  lazy implicit val messagesApi: MessagesApi = controller.messagesApi

  val agentGGCredId = sample[GGCredId]

  val agentReferenceNumber = sample[AgentReferenceNumber]

  val validCgtReference = CgtReference("XYCGTP123456789")

  val (nonUkCountryCode, nonUkCountryName) =
    Country.countryCodeToCountryName.headOption.getOrElse(sys.error("Could not find country"))

  val nonUkAddress = sample[NonUkAddress].copy(country = Country(nonUkCountryCode, Some(nonUkCountryName)))

  val ukAddress = sample[UkAddress].copy(postcode = Postcode("ZZ011ZZ"))

  val ukClientDetails = newClientDetails(validCgtReference, ukAddress)

  val nonUkClientDetails = newClientDetails(validCgtReference, nonUkAddress)

  val financialTransaction = sample[FinancialTransaction]

  val financialDataResponse =
    sample[FinancialDataResponse].copy(financialTransactions = List(financialTransaction))

  def newClientDetails(cgtReference: CgtReference, address: Address): SubscribedDetails =
    sample[SubscribedDetails].copy(cgtReference = validCgtReference, address = address)

  def sessionData(clientDetails: SubscribedDetails, correctVerifierSupplied: Boolean) = SessionData.empty.copy(
    journeyStatus = Some(
      AgentSupplyingClientDetails(
        agentReferenceNumber,
        agentGGCredId,
        Some(VerifierMatchingDetails(clientDetails, correctVerifierSupplied))
      )
    )
  )

  def mockDelegatedAuthCheck(cgtReference: CgtReference)(result: Future[Unit]): Unit =
    mockAuth(
      Enrolment(CgtEnrolment.key)
        .withIdentifier(CgtEnrolment.cgtReferenceIdentifier, cgtReference.value)
        .withDelegatedAuthRule(CgtEnrolment.delegateAuthRule),
      EmptyRetrieval
    )(result)

  def mockGetSubscriptionDetails(cgtReference: CgtReference)(result: Either[Error, SubscribedDetails]) =
    (mockSubscriptionService
      .getSubscribedDetails(_: CgtReference)(_: HeaderCarrier))
      .expects(cgtReference, *)
      .returning(EitherT.fromEither[Future](result))

  def mockGetUnsuccessfulVerifierAttempts(
    agentGGCredId: GGCredId,
    clientCgtReference: CgtReference
  )(result: Either[Error, Option[UnsuccessfulVerifierAttempts]]) =
    (mockAgentVerifierMatchRetryStore
      .get(_: GGCredId, _: CgtReference))
      .expects(agentGGCredId, clientCgtReference)
      .returning(Future.successful(result))

  def mockStoreUnsuccessfulVerifierAttempts(
    agentGGCredId: GGCredId,
    clientCgtReference: CgtReference,
    unsuccessfulVerifierAttempts: UnsuccessfulVerifierAttempts
  )(
    result: Either[Error, Unit]
  ) =
    (mockAgentVerifierMatchRetryStore
      .store(_: GGCredId, _: CgtReference, _: UnsuccessfulVerifierAttempts))
      .expects(agentGGCredId, clientCgtReference, unsuccessfulVerifierAttempts)
      .returning(Future.successful(result))

  def mockGetDraftReturns(cgtReference: CgtReference)(response: Either[Error, List[DraftReturn]]) =
    (mockReturnsService
      .getDraftReturns(_: CgtReference)(_: HeaderCarrier))
      .expects(cgtReference, *)
      .returning(EitherT.fromEither[Future](response))

  def mockGetReturnsList(cgtReference: CgtReference)(
    response: Either[Error, List[ReturnSummary]]
  ) =
    (mockReturnsService
      .listReturns(_: CgtReference)(_: HeaderCarrier))
      .expects(cgtReference, *)
      .returning(EitherT.fromEither[Future](response))

  def mockGetFinancialData(cgtReference: String)(response: Either[Error, FinancialDataResponse]) =
    (mockFinancialDataService
      .getFinancialData(_: String)(_: HeaderCarrier))
      .expects(cgtReference, *)
      .returning(EitherT.fromEither[Future](response))

  "AgentAccessController" when {

    "handling requests to display the enter client's cgt reference page" must {

      val initialAgentSessionData =
        SessionData.empty.copy(
          journeyStatus = Some(AgentSupplyingClientDetails(agentReferenceNumber, agentGGCredId, None))
        )

      def performAction(): Future[Result] = controller.enterClientsCgtRef()(FakeRequest())

      behave like redirectToStartWhenInvalidJourney(
        performAction, {
          case _: AgentSupplyingClientDetails => true
          case _                              => false
        }
      )

      "display the page" when {

        "the session data is valid" in {
          inSequence {
            mockAuthWithNoRetrievals()
            mockGetSession(initialAgentSessionData)
          }

          val result = performAction()
          status(result)          shouldBe OK
          contentAsString(result) should include(messageFromMessageKey("agent.enter-client-cgt-ref.title"))
        }

      }
    }

    "handling submitted client's cgt references" must {

      val initialAgentSessionData =
        SessionData.empty.copy(
          journeyStatus = Some(AgentSupplyingClientDetails(agentReferenceNumber, agentGGCredId, None))
        )

      def performAction(formData: (String, String)*): Future[Result] =
        controller.enterClientsCgtRefSubmit()(FakeRequest().withFormUrlEncodedBody(formData: _*).withCSRFToken)

      behave like redirectToStartWhenInvalidJourney(
        () => performAction("cgtReference" -> validCgtReference.value), {
          case _: AgentSupplyingClientDetails => true
          case _                              => false
        }
      )

      "show a form error" when {

        def testInvalidCgtReference(value: String, errorMessageKey: String): Unit = {
          inSequence {
            mockAuthWithNoRetrievals()
            mockGetSession(initialAgentSessionData)
          }

          val result = performAction("cgtReference" -> value)
          status(result)          shouldBe BAD_REQUEST
          contentAsString(result) should include(messageFromMessageKey("agent.enter-client-cgt-ref.title"))
          contentAsString(result) should include(messageFromMessageKey(errorMessageKey))
        }

        "the submitted value is more than 15 characters long" in {
          testInvalidCgtReference("a" * 16, "cgtReference.error.tooLong")
        }

        "the submitted value is less than 15 characters long" in {
          (1 to 14).foreach { i =>
            withClue(s"For value of length $i ") {
              testInvalidCgtReference("a" * i, "cgtReference.error.tooShort")
            }
          }
        }

        "the submitted value is empty" in {
          testInvalidCgtReference("", "cgtReference.error.required")
        }

        "the submitted value contains invalid characters" in {
          testInvalidCgtReference("123456789-ABCDE", "cgtReference.error.invalidCharacters")
        }

        "the submitted value contains valid characters but is not of the correct format" in {
          testInvalidCgtReference("1234567890ABCDE", "cgtReference.error.pattern")
        }

        "the submitted value is valid but the agent does not have permission to access the client" in {
          inSequence {
            mockAuthWithNoRetrievals()
            mockGetSession(initialAgentSessionData)
            mockDelegatedAuthCheck(validCgtReference)(Future.failed(InsufficientEnrolments()))
          }

          val result = performAction("cgtReference" -> validCgtReference.value)
          status(result)          shouldBe BAD_REQUEST
          contentAsString(result) should include(messageFromMessageKey("agent.enter-client-cgt-ref.title"))
          contentAsString(result) should include(messageFromMessageKey("cgtReference.error.notPermitted"))

        }

      }

      "show an error page" when {

        "the cgt reference is valid and the agent has permission to access the client " +
          "but the session data cannot be updated" in {
          val clientDetails = newClientDetails(validCgtReference, sample[Address](addressGen))

          inSequence {
            mockAuthWithNoRetrievals()
            mockGetSession(initialAgentSessionData)
            mockDelegatedAuthCheck(validCgtReference)(Future.successful(()))
            mockGetSubscriptionDetails(validCgtReference)(Right(clientDetails))
            mockStoreSession(
              SessionData.empty.copy(
                journeyStatus = Some(
                  AgentSupplyingClientDetails(
                    agentReferenceNumber,
                    agentGGCredId,
                    Some(VerifierMatchingDetails(clientDetails, false))
                  )
                )
              )
            )(Left(Error("")))
          }

          val result = performAction("cgtReference" -> validCgtReference.value)
          checkIsTechnicalErrorPage(result)
        }

        "the cgt reference is valid and the agent has permission to access to the client " +
          "but no details can be found for the cgt reference" in {
          inSequence {
            mockAuthWithNoRetrievals()
            mockGetSession(initialAgentSessionData)
            mockDelegatedAuthCheck(validCgtReference)(Future.successful(()))
            mockGetSubscriptionDetails(validCgtReference)(Left(Error("")))
          }

          val result = performAction("cgtReference" -> validCgtReference.value)
          checkIsTechnicalErrorPage(result)
        }

        "the delegated auth check comes back with an error" in {
          List[AuthorisationException](
            InsufficientConfidenceLevel(),
            UnsupportedAffinityGroup(),
            UnsupportedCredentialRole(),
            UnsupportedAuthProvider(),
            IncorrectCredentialStrength(),
            BearerTokenExpired(),
            MissingBearerToken(),
            InvalidBearerToken(),
            SessionRecordNotFound(),
            InternalError(),
            FailedRelationship()
          ).foreach { authException =>
            withClue(s"For authorisation exception '$authException'") {
              inSequence {
                mockAuthWithNoRetrievals()
                mockGetSession(initialAgentSessionData)
                mockDelegatedAuthCheck(validCgtReference)(Future.failed(authException))
              }

              val result = performAction("cgtReference" -> validCgtReference.value)
              checkIsTechnicalErrorPage(result)
            }

          }

        }

      }

      "redirect to the enter postcode page" when {

        "the value submitted is valid and the agent has permission for the client and the client's " +
          "address is in the uk" in {
          val ukClientDetails = newClientDetails(validCgtReference, sample[UkAddress])

          inSequence {
            mockAuthWithNoRetrievals()
            mockGetSession(initialAgentSessionData)
            mockDelegatedAuthCheck(validCgtReference)(Future.successful(()))
            mockGetSubscriptionDetails(validCgtReference)(Right(ukClientDetails))
            mockStoreSession(
              SessionData.empty.copy(
                journeyStatus = Some(
                  AgentSupplyingClientDetails(
                    agentReferenceNumber,
                    agentGGCredId,
                    Some(VerifierMatchingDetails(ukClientDetails, false))
                  )
                )
              )
            )(Right(()))
          }

          val result = performAction("cgtReference" -> validCgtReference.value)
          checkIsRedirect(result, routes.AgentAccessController.enterClientsPostcode())
        }

      }

      "redirect to the enter country page" when {

        "the value submitted is valid and the agent has permission for the client and the client's " +
          "address is not in the uk" in {
          val nonUkClientDetails = newClientDetails(validCgtReference, sample[NonUkAddress])

          inSequence {
            mockAuthWithNoRetrievals()
            mockGetSession(initialAgentSessionData)
            mockDelegatedAuthCheck(validCgtReference)(Future.successful(()))
            mockGetSubscriptionDetails(validCgtReference)(Right(nonUkClientDetails))
            mockStoreSession(
              SessionData.empty.copy(
                journeyStatus = Some(
                  AgentSupplyingClientDetails(
                    agentReferenceNumber,
                    agentGGCredId,
                    Some(VerifierMatchingDetails(nonUkClientDetails, false))
                  )
                )
              )
            )(Right(()))
          }

          val result = performAction("cgtReference" -> validCgtReference.value)
          checkIsRedirect(result, routes.AgentAccessController.enterClientsCountry())
        }

      }

    }

    "handling requests to display the enter client's postcode page" must {

      def performAction(): Future[Result] = controller.enterClientsPostcode()(FakeRequest())

      behave like redirectToStartWhenInvalidJourney(
        performAction, {
          case AgentSupplyingClientDetails(_, _, Some(_)) => true
          case _                                          => false
        }
      )

      behave like commonRedirectToTooManyAttemptsBehaviour(performAction)

      "redirect to the enter country page" when {

        "the client's contact address is not in the uk" in {
          inSequence {
            mockAuthWithNoRetrievals()
            mockGetSession(
              SessionData.empty.copy(
                journeyStatus = Some(
                  AgentSupplyingClientDetails(
                    agentReferenceNumber,
                    agentGGCredId,
                    Some(VerifierMatchingDetails(ukClientDetails.copy(address = sample[NonUkAddress]), false))
                  )
                )
              )
            )
            mockGetUnsuccessfulVerifierAttempts(agentGGCredId, ukClientDetails.cgtReference)(Right(None))
          }

          checkIsRedirect(performAction(), routes.AgentAccessController.enterClientsCountry())
        }

      }

      "display the page" when {

        "the session data is valid and the agent has not yet supplied the correct postcode" in {
          inSequence {
            mockAuthWithNoRetrievals()
            mockGetSession(sessionData(ukClientDetails, correctVerifierSupplied = false))
            mockGetUnsuccessfulVerifierAttempts(agentGGCredId, ukClientDetails.cgtReference)(Right(None))
          }

          val result = performAction()
          status(result) shouldBe OK
          val content = contentAsString(result)
          content should include(messageFromMessageKey("agent.enter-client-postcode.title"))
          content should not include (ukAddress.postcode.value)
        }

        "the session data is valid and the agent has already supplied the correct postcode" in {
          inSequence {
            mockAuthWithNoRetrievals()
            mockGetSession(sessionData(ukClientDetails, correctVerifierSupplied = true))
            mockGetUnsuccessfulVerifierAttempts(agentGGCredId, ukClientDetails.cgtReference)(Right(None))
          }

          val result = performAction()
          status(result) shouldBe OK
          val content = contentAsString(result)
          content should include(messageFromMessageKey("agent.enter-client-postcode.title"))
          content should include(ukAddress.postcode.value)
        }
      }
    }

    "handling submitted postcodes" must {

      val incorrectPostcode = Postcode("AB12CD")

      val otherIncorrectPostcode = Postcode("BC12DE")

      def performAction(formData: (String, String)*): Future[Result] =
        controller.enterClientsPostcodeSubmit()(FakeRequest().withFormUrlEncodedBody(formData: _*).withCSRFToken)

      behave like redirectToStartWhenInvalidJourney(
        () => performAction("postcode" -> ukAddress.postcode.value), {
          case AgentSupplyingClientDetails(_, _, Some(_)) => true
          case _                                          => false
        }
      )

      behave like commonPostcodeFormValidationTests(
        performAction,
        () =>
          inSequence {
            mockAuthWithNoRetrievals()
            mockGetSession(sessionData(ukClientDetails, correctVerifierSupplied = false))
            mockGetUnsuccessfulVerifierAttempts(agentGGCredId, ukClientDetails.cgtReference)(Right(None))
          }
      )

      behave like commonRedirectToTooManyAttemptsBehaviour(() => performAction("postcode" -> ukAddress.postcode.value))

      "show a form error" when {

        "the submitted postcode is valid but it doesn't match the client's one and " +
          "the agent has not previously made an attempt" in {
          inSequence {
            mockAuthWithNoRetrievals()
            mockGetSession(sessionData(ukClientDetails, correctVerifierSupplied = false))
            mockGetUnsuccessfulVerifierAttempts(agentGGCredId, ukClientDetails.cgtReference)(Right(None))
            mockStoreUnsuccessfulVerifierAttempts(
              agentGGCredId,
              ukClientDetails.cgtReference,
              UnsuccessfulVerifierAttempts(1, Right(incorrectPostcode))
            )(Right(()))
          }

          val result = performAction("postcode" -> incorrectPostcode.value)
          status(result) shouldBe BAD_REQUEST
          val content = contentAsString(result)
          content should include(messageFromMessageKey("agent.enter-client-postcode.title"))
          content should include(messageFromMessageKey("postcode.error.noMatch"))
        }

        "the submitted postcode is valid but it doesn't match the client's one and " +
          "the agent has previously made an attempt" in {
          inSequence {
            mockAuthWithNoRetrievals()
            mockGetSession(sessionData(ukClientDetails, correctVerifierSupplied = false))
            mockGetUnsuccessfulVerifierAttempts(agentGGCredId, ukClientDetails.cgtReference)(
              Right(Some(UnsuccessfulVerifierAttempts(1, Right(otherIncorrectPostcode))))
            )
            mockStoreUnsuccessfulVerifierAttempts(
              agentGGCredId,
              ukClientDetails.cgtReference,
              UnsuccessfulVerifierAttempts(2, Right(incorrectPostcode))
            )(Right(()))
          }

          val result = performAction("postcode" -> incorrectPostcode.value)
          status(result) shouldBe BAD_REQUEST
          val content = contentAsString(result)
          content should include(messageFromMessageKey("agent.enter-client-postcode.title"))
          content should include(messageFromMessageKey("postcode.error.noMatch"))
        }

        "the submitted postcode is valid but it doesn't match the client's one and" +
          "the agent has previously made an attempt and the submitted postcode is the same " +
          "as the one in the previous attempt" in {
          inSequence {
            mockAuthWithNoRetrievals()
            mockGetSession(sessionData(ukClientDetails, correctVerifierSupplied = false))
            mockGetUnsuccessfulVerifierAttempts(agentGGCredId, ukClientDetails.cgtReference)(
              Right(Some(UnsuccessfulVerifierAttempts(1, Right(incorrectPostcode))))
            )
          }

          val result = performAction("postcode" -> incorrectPostcode.value)
          status(result) shouldBe BAD_REQUEST
          val content = contentAsString(result)
          content should include(messageFromMessageKey("agent.enter-client-postcode.title"))
          content should include(messageFromMessageKey("postcode.error.noMatch"))
        }

      }

      "redirect to the enter country page" when {

        "the client's contact address is not in the uk" in {
          inSequence {
            mockAuthWithNoRetrievals()
            mockGetSession(
              SessionData.empty.copy(
                journeyStatus = Some(
                  AgentSupplyingClientDetails(
                    agentReferenceNumber,
                    agentGGCredId,
                    Some(VerifierMatchingDetails(ukClientDetails.copy(address = sample[NonUkAddress]), false))
                  )
                )
              )
            )
            mockGetUnsuccessfulVerifierAttempts(agentGGCredId, ukClientDetails.cgtReference)(Right(None))
          }

          checkIsRedirect(performAction(), routes.AgentAccessController.enterClientsCountry())
        }

      }

      "show an error page" when {

        "the submitted postcode is valid and matches the client's one but there is a problem updating the session" in {
          inSequence {
            mockAuthWithNoRetrievals()
            mockGetSession(sessionData(ukClientDetails, correctVerifierSupplied = false))
            mockGetUnsuccessfulVerifierAttempts(agentGGCredId, ukClientDetails.cgtReference)(Right(None))
            mockStoreSession(sessionData(ukClientDetails, correctVerifierSupplied = true))(Left(Error("")))
          }

          val result = performAction("postcode" -> ukAddress.postcode.value)
          checkIsTechnicalErrorPage(result)
        }

        "the submitted postcode does not match and there is a problem updating the store" in {
          inSequence {
            mockAuthWithNoRetrievals()
            mockGetSession(sessionData(ukClientDetails, correctVerifierSupplied = false))
            mockGetUnsuccessfulVerifierAttempts(agentGGCredId, ukClientDetails.cgtReference)(Right(None))
            mockStoreUnsuccessfulVerifierAttempts(
              agentGGCredId,
              ukClientDetails.cgtReference,
              UnsuccessfulVerifierAttempts(1, Right(incorrectPostcode))
            )(Left(Error("")))
          }

          checkIsTechnicalErrorPage(performAction("postcode" -> incorrectPostcode.value))
        }

      }

      "redirect to the too many attempts page" when {

        "the agent has not previously made too many attempts but they submit an incorrect postcode and " +
          "they have now made too many attempts" in {
          inSequence {
            mockAuthWithNoRetrievals()
            mockGetSession(sessionData(ukClientDetails, correctVerifierSupplied = false))
            mockGetUnsuccessfulVerifierAttempts(agentGGCredId, ukClientDetails.cgtReference)(
              Right(Some(UnsuccessfulVerifierAttempts(maxVerifierMatchAttempts - 1, Right(otherIncorrectPostcode))))
            )
            mockStoreUnsuccessfulVerifierAttempts(
              agentGGCredId,
              ukClientDetails.cgtReference,
              UnsuccessfulVerifierAttempts(maxVerifierMatchAttempts, Right(incorrectPostcode))
            )(Right(()))
          }

          checkIsRedirect(
            performAction("postcode" -> incorrectPostcode.value),
            routes.AgentAccessController.tooManyVerifierMatchAttempts()
          )
        }

      }

      "redirect to the confirm client page" when {

        "the submitted postcode is valid and matches the client's one and the session is updated" in {
          List(
            ukAddress.postcode.value,
            ukAddress.postcode.value.toLowerCase,
            " " + ukAddress.postcode.value + " "
          ).foreach { postcode =>
            inSequence {
              mockAuthWithNoRetrievals()
              mockGetSession(sessionData(ukClientDetails, correctVerifierSupplied = false))
              mockGetUnsuccessfulVerifierAttempts(agentGGCredId, ukClientDetails.cgtReference)(Right(None))
              mockStoreSession(sessionData(ukClientDetails, correctVerifierSupplied = true))(Right(()))
            }

            val result = performAction("postcode" -> postcode)
            checkIsRedirect(result, routes.AgentAccessController.confirmClient())
          }

        }

      }

    }

    "handling requests to display the enter client's country page" must {

      def performAction(): Future[Result] = controller.enterClientsCountry()(FakeRequest())

      behave like redirectToStartWhenInvalidJourney(
        performAction, {
          case AgentSupplyingClientDetails(_, _, Some(_)) => true
          case _                                          => false
        }
      )

      behave like commonRedirectToTooManyAttemptsBehaviour(performAction)

      "redirect to the enter postcode page" when {

        "the client's contact address is in the uk" in {
          inSequence {
            mockAuthWithNoRetrievals()
            mockGetSession(
              SessionData.empty.copy(
                journeyStatus = Some(
                  AgentSupplyingClientDetails(
                    agentReferenceNumber,
                    agentGGCredId,
                    Some(VerifierMatchingDetails(nonUkClientDetails.copy(address = sample[UkAddress]), false))
                  )
                )
              )
            )
            mockGetUnsuccessfulVerifierAttempts(agentGGCredId, nonUkClientDetails.cgtReference)(Right(None))
          }

          checkIsRedirect(performAction(), routes.AgentAccessController.enterClientsPostcode())
        }

      }

      "display the page" when {

        "the session data is valid and the agent has not yet supplied the correct country" in {
          inSequence {
            mockAuthWithNoRetrievals()
            mockGetSession(sessionData(nonUkClientDetails, correctVerifierSupplied = false))
            mockGetUnsuccessfulVerifierAttempts(agentGGCredId, nonUkClientDetails.cgtReference)(Right(None))
          }

          val result = performAction()
          status(result) shouldBe OK
          val content = contentAsString(result)
          content should include(messageFromMessageKey("agent.enter-client-country.title"))
          content should not include (s""""$nonUkCountryCode" selected""")
        }

        "the session data is valid and the agent has already supplied the correct country" in {
          inSequence {
            mockAuthWithNoRetrievals()
            mockGetSession(sessionData(nonUkClientDetails, correctVerifierSupplied = true))
            mockGetUnsuccessfulVerifierAttempts(agentGGCredId, nonUkClientDetails.cgtReference)(Right(None))
          }

          val result = performAction()
          status(result) shouldBe OK
          val content = contentAsString(result)
          content should include(messageFromMessageKey("agent.enter-client-country.title"))
          content should include(s""""$nonUkCountryCode" selected""")
        }
      }
    }

    "handling submitted countries" must {

      val incorrectCountry = Country("HK", Some("Hong Kong"))

      val otherIncorrectCountry = Country("FI", Some("Finland"))

      def performAction(formData: (String, String)*): Future[Result] =
        controller.enterClientsCountrySubmit()(FakeRequest().withFormUrlEncodedBody(formData: _*).withCSRFToken)

      behave like redirectToStartWhenInvalidJourney(
        () => performAction("countryCode" -> nonUkCountryCode), {
          case AgentSupplyingClientDetails(_, _, Some(_)) => true
          case _                                          => false
        }
      )

      behave like commonRedirectToTooManyAttemptsBehaviour(() => performAction("countryCode" -> nonUkCountryCode))

      "show a form error" when {

        def testFormValidationError(formData: (String, String)*)(
          errorKey: String,
          currentUnsuccessfulAttempt: Option[UnsuccessfulVerifierAttempts],
          updatedUnsucessfulAttempt: Option[UnsuccessfulVerifierAttempts]
        ): Unit = {
          inSequence {
            mockAuthWithNoRetrievals()
            mockGetSession(sessionData(nonUkClientDetails, correctVerifierSupplied = false))
            mockGetUnsuccessfulVerifierAttempts(agentGGCredId, nonUkClientDetails.cgtReference)(
              Right(currentUnsuccessfulAttempt)
            )
            updatedUnsucessfulAttempt.foreach(
              mockStoreUnsuccessfulVerifierAttempts(agentGGCredId, nonUkClientDetails.cgtReference, _)(Right(()))
            )
          }

          val result = performAction(formData: _*)
          status(result) shouldBe BAD_REQUEST
          val content = contentAsString(result)
          content should include(messageFromMessageKey("agent.enter-client-country.title"))
          content should include(messageFromMessageKey(errorKey))
        }

        "no country is submitted" in {
          testFormValidationError()("countryCode.error.required", None, None)
        }

        "the country submitted doesn't exist" in {
          testFormValidationError("countryCode" -> "XY")("countryCode.error.notFound", None, None)
        }

        "the submitted country is valid but it doesn't match the client's one and" +
          "the agent has not previously made an attempt" in {
          testFormValidationError("countryCode" -> incorrectCountry.code)(
            "countryCode.error.noMatch",
            None,
            Some(UnsuccessfulVerifierAttempts(1, Left(incorrectCountry)))
          )
        }

        "the submitted country is valid but it doesn't match the client's one and" +
          "the agent has previously made an attempt" in {
          testFormValidationError("countryCode" -> incorrectCountry.code)(
            "countryCode.error.noMatch",
            Some(UnsuccessfulVerifierAttempts(1, Left(otherIncorrectCountry))),
            Some(UnsuccessfulVerifierAttempts(2, Left(incorrectCountry)))
          )
        }

        "the submitted country is valid but it doesn't match the client's one and" +
          "the agent has previously made an attempt and the submitted country is the same " +
          "as the one in the previous attempt" in {
          testFormValidationError("countryCode" -> incorrectCountry.code)(
            "countryCode.error.noMatch",
            Some(UnsuccessfulVerifierAttempts(1, Left(incorrectCountry))),
            None
          )
        }

      }

      "redirect to the enter postcode page" when {

        "the client's contact address is in the uk" in {
          inSequence {
            mockAuthWithNoRetrievals()
            mockGetSession(
              SessionData.empty.copy(
                journeyStatus = Some(
                  AgentSupplyingClientDetails(
                    agentReferenceNumber,
                    agentGGCredId,
                    Some(VerifierMatchingDetails(nonUkClientDetails.copy(address = sample[UkAddress]), false))
                  )
                )
              )
            )
            mockGetUnsuccessfulVerifierAttempts(agentGGCredId, nonUkClientDetails.cgtReference)(Right(None))
          }

          checkIsRedirect(performAction(), routes.AgentAccessController.enterClientsPostcode())
        }

      }

      "show an error page" when {

        "the submitted country is valid and matches the client's one but there is a problem updating the session" in {
          inSequence {
            mockAuthWithNoRetrievals()
            mockGetSession(sessionData(nonUkClientDetails, correctVerifierSupplied = false))
            mockGetUnsuccessfulVerifierAttempts(agentGGCredId, nonUkClientDetails.cgtReference)(Right(None))
            mockStoreSession(sessionData(nonUkClientDetails, correctVerifierSupplied = true))(Left(Error("")))
          }

          val result = performAction("countryCode" -> nonUkCountryCode)
          checkIsTechnicalErrorPage(result)
        }

        "the submitted postcode does not match and there is a problem updating the store" in {
          inSequence {
            mockAuthWithNoRetrievals()
            mockGetSession(sessionData(nonUkClientDetails, correctVerifierSupplied = false))
            mockGetUnsuccessfulVerifierAttempts(agentGGCredId, nonUkClientDetails.cgtReference)(Right(None))
            mockStoreUnsuccessfulVerifierAttempts(
              agentGGCredId,
              nonUkClientDetails.cgtReference,
              UnsuccessfulVerifierAttempts(1, Left(incorrectCountry))
            )(Left(Error("")))
          }

          checkIsTechnicalErrorPage(performAction("countryCode" -> incorrectCountry.code))
        }

      }

      "redirect to the too many attempts page" when {

        "the agent has not previously made too many attempts but they submit an incorrect postcode and " +
          "they have now made too many attempts" in {
          inSequence {
            mockAuthWithNoRetrievals()
            mockGetSession(sessionData(nonUkClientDetails, correctVerifierSupplied = false))
            mockGetUnsuccessfulVerifierAttempts(agentGGCredId, nonUkClientDetails.cgtReference)(
              Right(Some(UnsuccessfulVerifierAttempts(maxVerifierMatchAttempts - 1, Left(otherIncorrectCountry))))
            )
            mockStoreUnsuccessfulVerifierAttempts(
              agentGGCredId,
              nonUkClientDetails.cgtReference,
              UnsuccessfulVerifierAttempts(maxVerifierMatchAttempts, Left(incorrectCountry))
            )(Right(()))
          }

          checkIsRedirect(
            performAction("countryCode" -> incorrectCountry.code),
            routes.AgentAccessController.tooManyVerifierMatchAttempts()
          )
        }

      }

      "redirect to the confirm client page" when {

        "the submitted postcode is valid and matches the client's one and the session is updated" in {
          inSequence {
            mockAuthWithNoRetrievals()
            mockGetSession(sessionData(nonUkClientDetails, correctVerifierSupplied = false))
            mockGetUnsuccessfulVerifierAttempts(agentGGCredId, nonUkClientDetails.cgtReference)(Right(None))
            mockStoreSession(sessionData(nonUkClientDetails, correctVerifierSupplied = true))(Right(()))
          }

          val result = performAction("countryCode" -> nonUkCountryCode)
          checkIsRedirect(result, routes.AgentAccessController.confirmClient())
        }

      }

    }

    "handling requests to display the confirm client details page" must {

      def performAction(): Future[Result] = controller.confirmClient()(FakeRequest())

      behave like redirectToStartWhenInvalidJourney(
        performAction, {
          case AgentSupplyingClientDetails(_, _, Some(_)) => true
          case _                                          => false
        }
      )

      "redirect to the enter postcode page" when {

        "the client's address is in the uk but the agent has not yet submitted it" in {
          inSequence {
            mockAuthWithNoRetrievals()
            mockGetSession(sessionData(ukClientDetails, correctVerifierSupplied = false))
            mockGetUnsuccessfulVerifierAttempts(agentGGCredId, ukClientDetails.cgtReference)(Right(None))
          }

          checkIsRedirect(performAction(), routes.AgentAccessController.enterClientsPostcode())
        }
      }

      "redirect to the enter country page" when {

        "the client's address is in the not uk but the agent has not yet submitted it" in {
          inSequence {
            mockAuthWithNoRetrievals()
            mockGetSession(sessionData(nonUkClientDetails, correctVerifierSupplied = false))
            mockGetUnsuccessfulVerifierAttempts(agentGGCredId, nonUkClientDetails.cgtReference)(Right(None))
          }

          checkIsRedirect(performAction(), routes.AgentAccessController.enterClientsCountry())
        }
      }

      "display the page" when {

        def testPageIsDisplayed(clientDetails: SubscribedDetails): Unit = {
          inSequence {
            mockAuthWithNoRetrievals()
            mockGetSession(sessionData(clientDetails, correctVerifierSupplied = true))
            mockGetUnsuccessfulVerifierAttempts(agentGGCredId, clientDetails.cgtReference)(Right(None))
          }

          val result = performAction()
          status(result) shouldBe OK

          val content = contentAsString(result)
          content should include(messageFromMessageKey("agent.confirm-client.title"))
          content should include(clientDetails.makeAccountName())
          content should include(clientDetails.cgtReference.value)
        }

        "the agent has submitted the correct verifier for a uk client" in {
          testPageIsDisplayed(ukClientDetails)
        }

        "the agent has submitted the correct verifier for a non uk client" in {
          testPageIsDisplayed(nonUkClientDetails)

        }

      }

    }

    "handling requests to confirm a client" must {

      def performAction(): Future[Result] = controller.confirmClientSubmit()(FakeRequest())

      val draftReturns = List(sample[DraftReturn])

      val returnsList = sample[ListReturnsResponse].returns

      behave like redirectToStartWhenInvalidJourney(
        performAction, {
          case AgentSupplyingClientDetails(_, _, Some(_)) => true
          case _                                          => false
        }
      )

      behave like commonRedirectToTooManyAttemptsBehaviour(performAction)

      "redirect to the enter postcode page" when {

        "the client's address is in the uk but the agent has not yet submitted it" in {
          inSequence {
            mockAuthWithNoRetrievals()
            mockGetSession(sessionData(ukClientDetails, correctVerifierSupplied = false))
            mockGetUnsuccessfulVerifierAttempts(agentGGCredId, ukClientDetails.cgtReference)(Right(None))
          }

          checkIsRedirect(performAction(), routes.AgentAccessController.enterClientsPostcode())
        }
      }

      "redirect to the enter country page" when {

        "the client's address is in the not uk but the agent has not yet submitted it" in {
          inSequence {
            mockAuthWithNoRetrievals()
            mockGetSession(sessionData(nonUkClientDetails, correctVerifierSupplied = false))
            mockGetUnsuccessfulVerifierAttempts(agentGGCredId, nonUkClientDetails.cgtReference)(Right(None))
          }

          checkIsRedirect(performAction(), routes.AgentAccessController.enterClientsCountry())
        }
      }

      "show an error page" when {

        "there is an error getting the client's draft returns" in {
          inSequence {
            mockAuthWithNoRetrievals()
            mockGetSession(sessionData(ukClientDetails, correctVerifierSupplied = true))
            mockGetUnsuccessfulVerifierAttempts(agentGGCredId, ukClientDetails.cgtReference)(Right(None))
            mockGetDraftReturns(ukClientDetails.cgtReference)(Left(Error("")))
          }

          checkIsTechnicalErrorPage(performAction())
        }

        "there is an error getting the client's sent returns" in {
          inSequence {
            mockAuthWithNoRetrievals()
            mockGetSession(sessionData(ukClientDetails, correctVerifierSupplied = true))
            mockGetUnsuccessfulVerifierAttempts(agentGGCredId, ukClientDetails.cgtReference)(Right(None))
            mockGetDraftReturns(ukClientDetails.cgtReference)(Right(draftReturns))
            mockGetReturnsList(ukClientDetails.cgtReference)(Left(Error("")))
          }

          checkIsTechnicalErrorPage(performAction())
        }

        "the session data cannot be updated" in {
          inSequence {
            mockAuthWithNoRetrievals()
            mockGetSession(sessionData(ukClientDetails, correctVerifierSupplied = true))
            mockGetUnsuccessfulVerifierAttempts(agentGGCredId, ukClientDetails.cgtReference)(Right(None))
            mockGetDraftReturns(ukClientDetails.cgtReference)(Right(draftReturns))
<<<<<<< HEAD
            mockGetReturnsList(
              ukClientDetails.cgtReference,
              TaxYear.thisTaxYearStartDate(),
              LocalDate.now()
            )(Right(returnsList))
            mockGetFinancialData(ukClientDetails.cgtReference.value)(Right(financialDataResponse))
=======
            mockGetReturnsList(ukClientDetails.cgtReference)(Right(returnsList))
>>>>>>> 9e2cf337
            mockStoreSession(
              SessionData.empty
                .copy(journeyStatus = Some(
                  Subscribed(
                    ukClientDetails,
                    agentGGCredId,
                    Some(agentReferenceNumber),
                    draftReturns,
                    returnsList,
                    financialDataResponse.financialTransactions
                  )
                )
                )
            )(Left(Error("")))
          }

          checkIsTechnicalErrorPage(performAction())
        }
      }

      "redirect to the homepage" when {

        def test(clientDetails: SubscribedDetails): Unit = {
          inSequence {
            mockAuthWithNoRetrievals()
            mockGetSession(sessionData(clientDetails, correctVerifierSupplied = true))
            mockGetUnsuccessfulVerifierAttempts(agentGGCredId, clientDetails.cgtReference)(Right(None))
            mockGetDraftReturns(ukClientDetails.cgtReference)(Right(draftReturns))
<<<<<<< HEAD
            mockGetReturnsList(
              ukClientDetails.cgtReference,
              TaxYear.thisTaxYearStartDate(),
              LocalDate.now()
            )(Right(returnsList))
            mockGetFinancialData(ukClientDetails.cgtReference.value)(Right(financialDataResponse))
=======
            mockGetReturnsList(ukClientDetails.cgtReference)(Right(returnsList))
>>>>>>> 9e2cf337
            mockStoreSession(
              SessionData.empty.copy(
                journeyStatus = Some(
                  Subscribed(
                    clientDetails,
                    agentGGCredId,
                    Some(agentReferenceNumber),
                    draftReturns,
                    returnsList,
                    financialDataResponse.financialTransactions
                  )
                )
              )
            )(Right(()))
          }

          checkIsRedirect(performAction(), controllers.accounts.homepage.routes.HomePageController.homepage())
        }

        "the agent has submitted the correct verifier for a uk client" in {
          test(ukClientDetails)
        }

        "the agent has submitted the correct verifier for a non uk client" in {
          test(nonUkClientDetails)
        }

      }

    }

    "handling requests to display the too many attempts page" must {

      def performAction(): Future[Result] =
        controller.tooManyVerifierMatchAttempts()(FakeRequest())

      behave like redirectToStartWhenInvalidJourney(
        performAction, {
          case _: AgentSupplyingClientDetails => true
          case _                              => false
        }
      )

      "display the page" in {
        inSequence {
          mockAuthWithNoRetrievals()
          mockGetSession(sessionData(sample[SubscribedDetails], correctVerifierSupplied = true))
        }

        val result = performAction()
        status(result)          shouldBe OK
        contentAsString(result) should include(messageFromMessageKey("agent.too-many-attempts.title"))

      }

    }

  }

  def commonRedirectToTooManyAttemptsBehaviour(performAction: () => Future[Result]): Unit = {
    val clientDetails = sample[SubscribedDetails]

    "redirect to the too many attempts page" when {

      "the stored data indicates the agent has already tried to enter in the client's verifier too many times" in {
        inSequence {
          mockAuthWithNoRetrievals()
          mockGetSession(sessionData(clientDetails, correctVerifierSupplied = false))
          mockGetUnsuccessfulVerifierAttempts(agentGGCredId, clientDetails.cgtReference)(
            Right(Some(UnsuccessfulVerifierAttempts(maxVerifierMatchAttempts, Right(sample[Postcode]))))
          )
        }

        checkIsRedirect(performAction(), routes.AgentAccessController.tooManyVerifierMatchAttempts())
      }

    }

    "show an error page" when {

      "there is an error checking the number of attempts already made" in {
        inSequence {
          mockAuthWithNoRetrievals()
          mockGetSession(sessionData(clientDetails, correctVerifierSupplied = false))
          mockGetUnsuccessfulVerifierAttempts(agentGGCredId, clientDetails.cgtReference)(Left(Error("")))
        }

        checkIsTechnicalErrorPage(performAction())
      }

    }

  }

}<|MERGE_RESOLUTION|>--- conflicted
+++ resolved
@@ -1076,16 +1076,8 @@
             mockGetSession(sessionData(ukClientDetails, correctVerifierSupplied = true))
             mockGetUnsuccessfulVerifierAttempts(agentGGCredId, ukClientDetails.cgtReference)(Right(None))
             mockGetDraftReturns(ukClientDetails.cgtReference)(Right(draftReturns))
-<<<<<<< HEAD
-            mockGetReturnsList(
-              ukClientDetails.cgtReference,
-              TaxYear.thisTaxYearStartDate(),
-              LocalDate.now()
-            )(Right(returnsList))
+            mockGetReturnsList(ukClientDetails.cgtReference)(Right(returnsList))
             mockGetFinancialData(ukClientDetails.cgtReference.value)(Right(financialDataResponse))
-=======
-            mockGetReturnsList(ukClientDetails.cgtReference)(Right(returnsList))
->>>>>>> 9e2cf337
             mockStoreSession(
               SessionData.empty
                 .copy(journeyStatus = Some(
@@ -1114,16 +1106,8 @@
             mockGetSession(sessionData(clientDetails, correctVerifierSupplied = true))
             mockGetUnsuccessfulVerifierAttempts(agentGGCredId, clientDetails.cgtReference)(Right(None))
             mockGetDraftReturns(ukClientDetails.cgtReference)(Right(draftReturns))
-<<<<<<< HEAD
-            mockGetReturnsList(
-              ukClientDetails.cgtReference,
-              TaxYear.thisTaxYearStartDate(),
-              LocalDate.now()
-            )(Right(returnsList))
+            mockGetReturnsList(ukClientDetails.cgtReference)(Right(returnsList))
             mockGetFinancialData(ukClientDetails.cgtReference.value)(Right(financialDataResponse))
-=======
-            mockGetReturnsList(ukClientDetails.cgtReference)(Right(returnsList))
->>>>>>> 9e2cf337
             mockStoreSession(
               SessionData.empty.copy(
                 journeyStatus = Some(
