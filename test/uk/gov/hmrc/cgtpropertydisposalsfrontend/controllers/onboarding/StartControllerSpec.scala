--- conflicted
+++ resolved
@@ -1878,11 +1878,7 @@
                     sample[SubscribedDetails],
                     sample[GGCredId],
                     None,
-<<<<<<< HEAD
-                    sample[CompleteReturn] //JsString("")
-=======
                     sample[CompleteReturn]
->>>>>>> d655c4b5
                   )
                 )
               )
