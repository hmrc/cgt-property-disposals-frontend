/*
 * Copyright 2020 HM Revenue & Customs
 *
 * Licensed under the Apache License, Version 2.0 (the "License");
 * you may not use this file except in compliance with the License.
 * You may obtain a copy of the License at
 *
 *     http://www.apache.org/licenses/LICENSE-2.0
 *
 * Unless required by applicable law or agreed to in writing, software
 * distributed under the License is distributed on an "AS IS" BASIS,
 * WITHOUT WARRANTIES OR CONDITIONS OF ANY KIND, either express or implied.
 * See the License for the specific language governing permissions and
 * limitations under the License.
 */

package uk.gov.hmrc.cgtpropertydisposalsfrontend.controllers.onboarding

import java.time.LocalDate

import cats.data.EitherT
import cats.instances.future._
import org.joda.time.{LocalDate => JodaLocalDate}
import org.scalatestplus.scalacheck.ScalaCheckDrivenPropertyChecks
import play.api.i18n.MessagesApi
import play.api.inject.bind
import play.api.inject.guice.GuiceableModule
import play.api.libs.json.{JsString, Writes}
import play.api.mvc.{AnyContent, Request, Result}
import play.api.test.FakeRequest
import play.api.test.Helpers._
import uk.gov.hmrc.auth.core.ConfidenceLevel.L50
import uk.gov.hmrc.auth.core._
import uk.gov.hmrc.auth.core.retrieve.Credentials
import uk.gov.hmrc.cgtpropertydisposalsfrontend._
import uk.gov.hmrc.cgtpropertydisposalsfrontend.config.EnrolmentConfig._
import uk.gov.hmrc.cgtpropertydisposalsfrontend.controllers.onboarding.email.{routes => emailRoutes}
import uk.gov.hmrc.cgtpropertydisposalsfrontend.controllers.onboarding.{routes => onboardingRoutes}
import uk.gov.hmrc.cgtpropertydisposalsfrontend.controllers.{AuthSupport, ControllerSpec, SessionSupport, StartController, agents}
import uk.gov.hmrc.cgtpropertydisposalsfrontend.models.Generators._
import uk.gov.hmrc.cgtpropertydisposalsfrontend.models.JourneyStatus.RegistrationStatus.{IndividualMissingEmail, RegistrationReady}
import uk.gov.hmrc.cgtpropertydisposalsfrontend.models.JourneyStatus.SubscriptionStatus._
import uk.gov.hmrc.cgtpropertydisposalsfrontend.models.JourneyStatus.{AgentStatus, AlreadySubscribedWithDifferentGGAccount, FillingOutReturn, JustSubmittedReturn, NonGovernmentGatewayJourney, RegistrationStatus, StartingNewDraftReturn, Subscribed, SubscriptionStatus, ViewingReturn}
import uk.gov.hmrc.cgtpropertydisposalsfrontend.models.RetrievedUserType.Individual
import uk.gov.hmrc.cgtpropertydisposalsfrontend.models._
import uk.gov.hmrc.cgtpropertydisposalsfrontend.models.address.Address.UkAddress
import uk.gov.hmrc.cgtpropertydisposalsfrontend.models.address.{Address, AddressSource, Postcode}
import uk.gov.hmrc.cgtpropertydisposalsfrontend.models.ids._
import uk.gov.hmrc.cgtpropertydisposalsfrontend.models.name.{ContactName, ContactNameSource, IndividualName, TrustName}
import uk.gov.hmrc.cgtpropertydisposalsfrontend.models.onboarding.audit.{HandOffTIvEvent, WrongGGAccountEvent}
import uk.gov.hmrc.cgtpropertydisposalsfrontend.models.onboarding.bpr.BusinessPartnerRecordRequest._
import uk.gov.hmrc.cgtpropertydisposalsfrontend.models.onboarding.bpr.{BusinessPartnerRecord, BusinessPartnerRecordRequest, BusinessPartnerRecordResponse}
import uk.gov.hmrc.cgtpropertydisposalsfrontend.models.onboarding.email.{Email, EmailSource}
import uk.gov.hmrc.cgtpropertydisposalsfrontend.models.onboarding.homepage.{FinancialDataResponse, FinancialTransaction}
import uk.gov.hmrc.cgtpropertydisposalsfrontend.models.onboarding.{NeedMoreDetailsDetails, SubscribedDetails, SubscriptionDetails}
import uk.gov.hmrc.cgtpropertydisposalsfrontend.models.returns.{DraftReturn, ReturnSummary}
import uk.gov.hmrc.cgtpropertydisposalsfrontend.repos.SessionStore
import uk.gov.hmrc.cgtpropertydisposalsfrontend.services.AuditService
import uk.gov.hmrc.cgtpropertydisposalsfrontend.services.onboarding.{BusinessPartnerRecordService, FinancialDataService, SubscriptionService}
import uk.gov.hmrc.cgtpropertydisposalsfrontend.services.returns.ReturnsService
import uk.gov.hmrc.cgtpropertydisposalsfrontend.services.returns.ReturnsServiceImpl.ListReturnsResponse
import uk.gov.hmrc.http.HeaderCarrier

import scala.concurrent.ExecutionContext.Implicits.global
import scala.concurrent.{ExecutionContext, Future}

class StartControllerSpec
    extends ControllerSpec
    with AuthSupport
    with SessionSupport
    with IvBehaviourSupport
    with ScalaCheckDrivenPropertyChecks
    with RedirectToStartBehaviour {

  val mockBprService = mock[BusinessPartnerRecordService]

  val mockAuditService = mock[AuditService]

  val mockReturnsService = mock[ReturnsService]

  val mockFinancialDataService = mock[FinancialDataService]

  override val overrideBindings =
    List[GuiceableModule](
      bind[AuthConnector].toInstance(mockAuthConnector),
      bind[SessionStore].toInstance(mockSessionStore),
      bind[BusinessPartnerRecordService].toInstance(mockBprService),
      bind[SubscriptionService].toInstance(mockSubscriptionService),
      bind[AuditService].toInstance(mockAuditService),
      bind[ReturnsService].toInstance(mockReturnsService),
      bind[FinancialDataService].toInstance(mockFinancialDataService)
    )

  override lazy val additionalConfig = ivConfig(useRelativeUrls = false)

  lazy val controller = instanceOf[StartController]

  lazy implicit val messagesApi: MessagesApi = controller.messagesApi

  def mockGetBusinessPartnerRecord(request: BusinessPartnerRecordRequest)(
    result: Either[Error, BusinessPartnerRecordResponse]
  ) =
    (mockBprService
      .getBusinessPartnerRecord(_: BusinessPartnerRecordRequest)(_: HeaderCarrier))
      .expects(request, *)
      .returning(EitherT.fromEither[Future](result))

  def mockHasFailedCgtEnrolment()(response: Either[Error, Option[CgtReference]]) =
    (mockSubscriptionService
      .hasFailedCgtEnrolment()(_: HeaderCarrier))
      .expects(*)
      .returning(EitherT(Future.successful(response)))

  def mockGetSubscribedDetails(cgtReference: CgtReference)(response: Either[Error, SubscribedDetails]) =
    (mockSubscriptionService
      .getSubscribedDetails(_: CgtReference)(_: HeaderCarrier))
      .expects(cgtReference, *)
      .returning(EitherT(Future.successful(response)))

  def mockGetDraftReturns(cgtReference: CgtReference)(response: Either[Error, List[DraftReturn]]) =
    (mockReturnsService
      .getDraftReturns(_: CgtReference)(_: HeaderCarrier))
      .expects(cgtReference, *)
      .returning(EitherT.fromEither[Future](response))

  def mockSendAuditEvent[A: Writes](event: A, auditType: String, transactionName: String) =
    (mockAuditService
      .sendEvent(_: String, _: A, _: String)(
        _: ExecutionContext,
        _: HeaderCarrier,
        _: Writes[A],
        _: Request[_]
      ))
      .expects(auditType, event, transactionName, *, *, *, *)
      .returning(())

  def mockGetReturnsList(cgtReference: CgtReference)(
    response: Either[Error, List[ReturnSummary]]
  ) =
    (mockReturnsService
      .listReturns(_: CgtReference)(_: HeaderCarrier))
      .expects(cgtReference, *)
      .returning(EitherT.fromEither[Future](response))

  def mockGetFinancialData(cgtReference: String)(response: Either[Error, FinancialDataResponse]) =
    (mockFinancialDataService
      .getFinancialData(_: String)(_: HeaderCarrier))
      .expects(cgtReference, *)
      .returning(EitherT.fromEither[Future](response))

  val nino                 = NINO("AB123456C")
  val name                 = IndividualName("forename", "surname")
  val trustName            = TrustName("trust")
  val retrievedDateOfBirth = JodaLocalDate.parse("2000-04-10")
  val emailAddress         = Email("email")

  val retrievedGGCredId = Credentials("gg", "GovernmentGateway")
  val ggCredId          = GGCredId(retrievedGGCredId.providerId)
  val individual        = Individual(Right(nino), None, ggCredId)

  "The StartController" when {

    "handling requests to start a journey" when {

      def performAction(rh: Request[AnyContent] = FakeRequest()): Future[Result] =
        controller.start()(rh)

      val cgtReference = sample[CgtReference]

      val cgtEnrolment = Enrolment(
        CgtEnrolment.key,
        Seq(EnrolmentIdentifier(CgtEnrolment.cgtReferenceIdentifier, cgtReference.value)),
        ""
      )

      "the session data indicates the user has already subscribed with a different gg account" must {

        "redirect to the already subscribed with a different gg account page" in {
          inSequence {
            mockAuthWithAllRetrievals(
              ConfidenceLevel.L50,
              Some(AffinityGroup.Organisation),
              None,
              None,
              None,
              Set.empty,
              Some(retrievedGGCredId)
            )
            mockHasFailedCgtEnrolment()(Right(None))
            mockGetSession(
              SessionData.empty.copy(
                userType      = Some(UserType.Organisation),
                journeyStatus = Some(AlreadySubscribedWithDifferentGGAccount(ggCredId, None))
              )
            )
          }

          checkIsRedirect(
            performAction(),
            onboardingRoutes.SubscriptionController.alreadySubscribedWithDifferentGGAccount()
          )
        }

      }

      "handling non trust organisations" must {

        val determiningIfOrganisationIsTrustSession =
          SessionData.empty.copy(
            userType      = Some(UserType.Organisation),
            journeyStatus = Some(SubscriptionStatus.DeterminingIfOrganisationIsTrust(ggCredId, None, None, None))
          )

        lazy val needMoreDetailsContinueUrl =
          onboardingRoutes.DeterminingIfOrganisationIsTrustController.doYouWantToReportForATrust().url

        "show an error page" when {

          "there is an error storing the session in mongo" in {
            inSequence {
              mockAuthWithAllRetrievals(
                ConfidenceLevel.L50,
                Some(AffinityGroup.Organisation),
                None,
                None,
                None,
                Set.empty,
                Some(retrievedGGCredId)
              )
              mockHasFailedCgtEnrolment()(Right(None))
              mockGetSession(SessionData.empty)
              mockStoreSession(
                determiningIfOrganisationIsTrustSession.copy(
                  needMoreDetailsDetails = Some(
                    NeedMoreDetailsDetails(
                      needMoreDetailsContinueUrl,
                      NeedMoreDetailsDetails.AffinityGroup.Organisation
                    )
                  ),
                  userType = Some(UserType.Organisation)
                )
              )(Left(Error("")))
            }

            checkIsTechnicalErrorPage(performAction(FakeRequest()))
          }

        }

        "redirect to the 'we need more details' page with a continue to the 'are you " +
          "reporting for a trust' page " when {

          "the session already has the relevant journey status in it" in {
            val journey     = DeterminingIfOrganisationIsTrust(ggCredId, None, Some(true), Some(true))
            val sessionData = SessionData.empty.copy(journeyStatus = Some(journey))
            inSequence {
              mockAuthWithAllRetrievals(
                ConfidenceLevel.L50,
                Some(AffinityGroup.Organisation),
                None,
                None,
                None,
                Set.empty,
                Some(retrievedGGCredId)
              )
              mockHasFailedCgtEnrolment()(Right(None))
              mockGetSession(sessionData)
              mockStoreSession(
                sessionData.copy(
                  needMoreDetailsDetails = Some(
                    NeedMoreDetailsDetails(
                      needMoreDetailsContinueUrl,
                      NeedMoreDetailsDetails.AffinityGroup.Organisation
                    )
                  ),
                  userType = Some(UserType.Organisation)
                )
              )(Right(()))
            }

            checkIsRedirect(performAction(FakeRequest()), controllers.routes.StartController.weNeedMoreDetails())
          }

          "the session data is updated when there is no relevant journey status in it" in {
            inSequence {
              mockAuthWithAllRetrievals(
                ConfidenceLevel.L50,
                Some(AffinityGroup.Organisation),
                None,
                None,
                None,
                Set.empty,
                Some(retrievedGGCredId)
              )
              mockHasFailedCgtEnrolment()(Right(None))
              mockGetSession(Right(None))
              mockStoreSession(
                determiningIfOrganisationIsTrustSession.copy(
                  needMoreDetailsDetails = Some(
                    NeedMoreDetailsDetails(
                      needMoreDetailsContinueUrl,
                      NeedMoreDetailsDetails.AffinityGroup.Organisation
                    )
                  ),
                  userType = Some(UserType.Organisation)
                )
              )(Right(()))

            }

            checkIsRedirect(performAction(FakeRequest()), controllers.routes.StartController.weNeedMoreDetails())
          }
        }

      }

      "handling individual users with insufficient confidence level" when {

        "the session has not been updated to indicate so" must {

          "show an error" when {

            "the session cannot be updated when there is not a nino in the auth record" in {
              inSequence {
                mockAuthWithAllRetrievals(
                  ConfidenceLevel.L50,
                  Some(AffinityGroup.Individual),
                  None,
                  None,
                  None,
                  Set.empty,
                  Some(retrievedGGCredId)
                )
                mockHasFailedCgtEnrolment()(Right(None))
                mockGetSession(SessionData.empty)
                mockStoreSession(
                  SessionData.empty.copy(
                    journeyStatus = Some(SubscriptionStatus.TryingToGetIndividualsFootprint(None, None, None, ggCredId)),
                    needMoreDetailsDetails = Some(
                      NeedMoreDetailsDetails(
                        onboardingRoutes.InsufficientConfidenceLevelController.doYouHaveNINO().url,
                        NeedMoreDetailsDetails.AffinityGroup.Individual
                      )
                    ),
                    userType = Some(UserType.Individual)
                  )
                )(Left(Error("")))
              }

              checkIsTechnicalErrorPage(performAction())
            }

          }

          "redirect to the IV journey" when {

            "the user does not have sufficient confidence level and there is a NINO in the auth record" in {
              val request = FakeRequest("GET", "/uri")

              inSequence {
                mockAuthWithAllRetrievals(
                  ConfidenceLevel.L50,
                  Some(AffinityGroup.Individual),
                  Some("nino"),
                  None,
                  None,
                  Set.empty,
                  Some(retrievedGGCredId)
                )
                mockHasFailedCgtEnrolment()(Right(None))
                mockGetSession(SessionData.empty)
                mockSendAuditEvent(HandOffTIvEvent(ggCredId.value, "/uri"), "handOffToIv", "handoff-to-iv")
              }

              checkIsRedirectToIv(performAction(request), false)
            }

            "the user does not have sufficient confidence level and there is a NINO in the auth record and " +
              "the application is configured to use absoluate URLs for IV" in new ControllerSpec {
              override val overrideBindings =
                List[GuiceableModule](
                  bind[AuthConnector].toInstance(mockAuthConnector),
                  bind[SessionStore].toInstance(mockSessionStore),
                  bind[BusinessPartnerRecordService].toInstance(mockBprService),
                  bind[SubscriptionService].toInstance(mockSubscriptionService)
                )

              override lazy val additionalConfig = ivConfig(useRelativeUrls = true)
              val controller                     = instanceOf[StartController]
              val request                        = FakeRequest("GET", "/uri")

              inSequence {
                mockAuthWithAllRetrievals(
                  ConfidenceLevel.L50,
                  Some(AffinityGroup.Individual),
                  Some("nino"),
                  None,
                  None,
                  Set.empty,
                  Some(retrievedGGCredId)
                )
                mockHasFailedCgtEnrolment()(Right(None))
                mockGetSession(SessionData.empty)
              }

              checkIsRedirectToIv(controller.start()(request), true)
            }

          }

          "redirect to the we need more details page" when {

            "the user does not have sufficient confidence level and there is no NINO in the auth record" in {
              inSequence {
                mockAuthWithAllRetrievals(
                  ConfidenceLevel.L50,
                  Some(AffinityGroup.Individual),
                  None,
                  None,
                  None,
                  Set.empty,
                  Some(retrievedGGCredId)
                )
                mockHasFailedCgtEnrolment()(Right(None))
                mockGetSession(SessionData.empty)
                mockStoreSession(
                  SessionData.empty.copy(
                    journeyStatus = Some(
                      SubscriptionStatus.TryingToGetIndividualsFootprint(None, None, None, ggCredId)
                    ),
                    needMoreDetailsDetails = Some(
                      NeedMoreDetailsDetails(
                        onboardingRoutes.InsufficientConfidenceLevelController.doYouHaveNINO().url,
                        NeedMoreDetailsDetails.AffinityGroup.Individual
                      )
                    ),
                    userType = Some(UserType.Individual)
                  )
                )(Right(()))
              }

              checkIsRedirect(performAction(), controllers.routes.StartController.weNeedMoreDetails())
            }

            "the session data indicates they do not have sufficient confidence level" in {
              inSequence {
                mockAuthWithAllRetrievals(
                  ConfidenceLevel.L50,
                  Some(AffinityGroup.Individual),
                  None,
                  None,
                  None,
                  Set.empty,
                  Some(retrievedGGCredId)
                )
                mockHasFailedCgtEnrolment()(Right(None))
                mockGetSession(
                  SessionData.empty.copy(
                    journeyStatus = Some(
                      SubscriptionStatus.TryingToGetIndividualsFootprint(None, None, None, ggCredId)
                    ),
                    userType = Some(UserType.Individual)
                  )
                )
              }

              checkIsRedirect(performAction(), onboardingRoutes.InsufficientConfidenceLevelController.doYouHaveNINO())
            }

          }

        }

        "the session data has been updated to indicate so" when {

          "redirect to the do you have a nino page" in {
            def sessionData = SessionData.empty.copy(
              journeyStatus = Some(TryingToGetIndividualsFootprint(Some(false), None, None, ggCredId)),
              userType      = Some(UserType.Individual)
            )

            inSequence {
              mockAuthWithAllRetrievals(
                L50,
                Some(AffinityGroup.Individual),
                None,
                None,
                None,
                Set.empty,
                Some(retrievedGGCredId)
              )
              mockHasFailedCgtEnrolment()(Right(None))
              mockGetSession(sessionData)
            }

            checkIsRedirect(performAction(), onboardingRoutes.InsufficientConfidenceLevelController.doYouHaveNINO())
          }

        }

        "the session data indicates that some subscription details are missing" must {

          val bprWithNoEmail = BusinessPartnerRecord(
            None,
            sample[Address],
            sample[SapNumber],
            Right(name)
          )

          "redirect to check your details" when {

            "the session data indicates there is subscription data missing and there is now enough " +
              "data to proceed to the check your details page" in {
              val individualSubscriptionDetails =
                SubscriptionDetails(
                  Right(name),
                  emailAddress,
                  bprWithNoEmail.address,
                  ContactName(name.makeSingleName),
                  bprWithNoEmail.sapNumber,
                  EmailSource.ManuallyEntered,
                  AddressSource.BusinessPartnerRecord,
                  ContactNameSource.DerivedFromBusinessPartnerRecord
                )

              val session = SessionData.empty.copy(
                journeyStatus = Some(SubscriptionMissingData(bprWithNoEmail, Some(emailAddress), ggCredId, None)),
                userType      = Some(UserType.Individual)
              )

              val updatedSession =
                SessionData.empty.copy(
                  userType      = Some(UserType.Individual),
                  journeyStatus = Some(SubscriptionReady(individualSubscriptionDetails, ggCredId))
                )

              inSequence {
                mockAuthWithAllRetrievals(
                  ConfidenceLevel.L50,
                  Some(AffinityGroup.Individual),
                  None,
                  None,
                  None,
                  Set.empty,
                  Some(retrievedGGCredId)
                )
                mockHasFailedCgtEnrolment()(Right(None))
                mockGetSession(session)
                mockStoreSession(updatedSession)(Right(()))
              }
              checkIsRedirect(performAction(), onboardingRoutes.SubscriptionController.checkYourDetails())
            }
          }

          "redirect to enter email" when {

            "the email address is still missing" in {
              val sessionData =
                SessionData.empty.copy(
                  journeyStatus = Some(SubscriptionMissingData(bprWithNoEmail, None, ggCredId, None))
                )

              inSequence {
                mockAuthWithAllRetrievals(
                  ConfidenceLevel.L50,
                  Some(AffinityGroup.Individual),
                  None,
                  None,
                  None,
                  Set.empty,
                  Some(retrievedGGCredId)
                )
                mockHasFailedCgtEnrolment()(Right(None))
                mockGetSession(sessionData)
              }

              checkIsRedirect(performAction(), emailRoutes.SubscriptionEnterEmailController.enterEmail().url)
            }

          }

        }

      }

      "the user is not enrolled and is not subscribed in ETMP" when {

        val name = sample[IndividualName]

        val bpr = models.onboarding.bpr.BusinessPartnerRecord(
          Some(emailAddress),
          sample[UkAddress],
          sample[SapNumber],
          Right(name)
        )

        "handling individuals" must {

          val individualSubscriptionDetails = SubscriptionDetails(
            Right(name),
            emailAddress,
            bpr.address,
            ContactName(name.makeSingleName()),
            bpr.sapNumber,
            EmailSource.BusinessPartnerRecord,
            AddressSource.BusinessPartnerRecord,
            ContactNameSource.DerivedFromBusinessPartnerRecord
          )

          "redirect to check subscription details" when {

            "there are subscription details in session" in {
              val session =
                SessionData.empty.copy(journeyStatus = Some(SubscriptionReady(individualSubscriptionDetails, ggCredId)))
              inSequence {
                mockAuthWithCl200AndWithAllIndividualRetrievals(nino.value, None, retrievedGGCredId)
                mockHasFailedCgtEnrolment()(Right(None))
                mockGetSession(session)
              }

              checkIsRedirect(performAction(), onboardingRoutes.SubscriptionController.checkYourDetails())
            }

            "there is no session data and a bpr is successfully retrieved using the retrieved auth NINO" in {
              List(
                Some(SessionData.empty),
                None
              ).foreach { maybeSession =>
                val session =
                  SessionData.empty.copy(
                    userType      = Some(UserType.Individual),
                    journeyStatus = Some(SubscriptionReady(individualSubscriptionDetails, ggCredId))
                  )

                inSequence {
                  mockAuthWithCl200AndWithAllIndividualRetrievals(nino.value, None, retrievedGGCredId)
                  mockHasFailedCgtEnrolment()(Right(None))
                  mockGetSession(Right(maybeSession))
                  mockGetBusinessPartnerRecord(IndividualBusinessPartnerRecordRequest(Right(nino), None))(
                    Right(BusinessPartnerRecordResponse(Some(bpr), None))
                  )
                  mockStoreSession(session)(Right(()))
                }

                checkIsRedirect(performAction(), onboardingRoutes.SubscriptionController.checkYourDetails())
              }
            }

            "the user has CL<200 and there is no session data and a bpr is successfully retrieved " +
              "using the retrieved auth SA UTR" in {
              List(
                Some(SessionData.empty),
                None
              ).foreach { maybeSession =>
                val session =
                  SessionData.empty.copy(
                    userType      = Some(UserType.Individual),
                    journeyStatus = Some(SubscriptionReady(individualSubscriptionDetails, ggCredId))
                  )

                inSequence {
                  mockAuthWithAllRetrievals(
                    ConfidenceLevel.L50,
                    Some(AffinityGroup.Individual),
                    None,
                    Some("sautr"),
                    None,
                    Set.empty,
                    Some(retrievedGGCredId)
                  )
                  mockHasFailedCgtEnrolment()(Right(None))
                  mockGetSession(Right(maybeSession))
                  mockGetBusinessPartnerRecord(IndividualBusinessPartnerRecordRequest(Left(SAUTR("sautr")), None))(
                    Right(BusinessPartnerRecordResponse(Some(bpr), None))
                  )
                  mockStoreSession(session)(Right(()))
                }

                checkIsRedirect(performAction(), onboardingRoutes.SubscriptionController.checkYourDetails())
              }
            }

            "an email does not exist in the retrieved BPR but one has been retrieved in the auth record" in {
              val bprWithNoEmail = bpr.copy(emailAddress = None)
              val ggEmail        = Email("email")
              val session = SessionData.empty.copy(
                userType = Some(UserType.Individual),
                journeyStatus = Some(
                  SubscriptionReady(
                    individualSubscriptionDetails.copy(
                      emailAddress = ggEmail,
                      emailSource  = EmailSource.GovernmentGateway
                    ),
                    ggCredId
                  )
                )
              )

              inSequence {
                mockAuthWithCl200AndWithAllIndividualRetrievals(nino.value, Some(ggEmail.value), retrievedGGCredId)
                mockHasFailedCgtEnrolment()(Right(None))
                mockGetSession(SessionData.empty)
                mockGetBusinessPartnerRecord(IndividualBusinessPartnerRecordRequest(Right(nino), None))(
                  Right(BusinessPartnerRecordResponse(Some(bprWithNoEmail), None))
                )
                mockStoreSession(session)(Right(()))
              }

              checkIsRedirect(performAction(), onboardingRoutes.SubscriptionController.checkYourDetails())
            }

            "the user has CL<200 and an email does not exist in the retrieved BPR but one has been retrieved in the auth record" in {
              val bprWithNoEmail = bpr.copy(emailAddress = None)
              val ggEmail        = Email("email")
              val session = SessionData.empty.copy(
                userType = Some(UserType.Individual),
                journeyStatus = Some(
                  SubscriptionReady(
                    individualSubscriptionDetails.copy(
                      emailAddress = ggEmail,
                      emailSource  = EmailSource.GovernmentGateway
                    ),
                    ggCredId
                  )
                )
              )
              val sautr = SAUTR("sautr")

              inSequence {
                mockAuthWithAllRetrievals(
                  ConfidenceLevel.L50,
                  Some(AffinityGroup.Individual),
                  None,
                  Some(sautr.value),
                  Some(ggEmail.value),
                  Set.empty,
                  Some(retrievedGGCredId)
                )
                mockHasFailedCgtEnrolment()(Right(None))
                mockGetSession(SessionData.empty)
                mockGetBusinessPartnerRecord(IndividualBusinessPartnerRecordRequest(Left(sautr), None))(
                  Right(BusinessPartnerRecordResponse(Some(bprWithNoEmail), None))
                )
                mockStoreSession(session)(Right(()))
              }

              checkIsRedirect(performAction(), onboardingRoutes.SubscriptionController.checkYourDetails())
            }

            "the session data indicates there is subscription data missing and there is now enough data to proceed" in {
              val session =
                SessionData.empty.copy(
                  journeyStatus = Some(SubscriptionMissingData(bpr, Some(emailAddress), ggCredId, None))
                )

              val updatedSession =
                SessionData.empty.copy(
                  userType = Some(UserType.Individual),
                  journeyStatus = Some(
                    SubscriptionReady(
                      individualSubscriptionDetails.copy(emailSource = EmailSource.ManuallyEntered),
                      ggCredId
                    )
                  )
                )

              inSequence {
                mockAuthWithCl200AndWithAllIndividualRetrievals(nino.value, None, retrievedGGCredId)
                mockHasFailedCgtEnrolment()(Right(None))
                mockGetSession(session)
                mockStoreSession(updatedSession)(Right(()))
              }
              checkIsRedirect(performAction(), onboardingRoutes.SubscriptionController.checkYourDetails())
            }

          }

          "redirect to the subscription confirmation page" when {

            "the session data indicates the user has already subscribed" in {
              val subscriptionStatus = Subscribed(
                SubscribedDetails(
                  individualSubscriptionDetails.name,
                  individualSubscriptionDetails.emailAddress,
                  individualSubscriptionDetails.address,
                  individualSubscriptionDetails.contactName,
                  CgtReference("number"),
                  None,
                  registeredWithId = true
                ),
                ggCredId,
                None,
                List.empty,
                List.empty,
                List.empty
              )
              val session =
                SessionData.empty.copy(userType = Some(UserType.Individual), journeyStatus = Some(subscriptionStatus))

              inSequence {
                mockAuthWithCgtEnrolmentRetrievals()
                mockGetSession(session)
              }

              checkIsRedirect(performAction(), controllers.accounts.homepage.routes.HomePageController.homepage())
            }

          }

          "redirect to the register start page" when {

            "the session data indicates that someone has started the registration journey" in {
              List(
                RegistrationStatus.IndividualWantsToRegisterTrust(ggCredId),
                sample[RegistrationStatus.IndividualSupplyingInformation].copy(ggCredId = ggCredId)
              ).foreach { registrationStatus =>
                withClue(s"For registration status $registrationStatus: ") {
                  val session = SessionData.empty
                    .copy(userType = Some(UserType.Individual), journeyStatus = Some(registrationStatus))

                  inSequence {
                    mockAuthWithAllRetrievals(
                      ConfidenceLevel.L50,
                      Some(AffinityGroup.Individual),
                      None,
                      None,
                      None,
                      Set.empty,
                      Some(retrievedGGCredId)
                    )
                    mockHasFailedCgtEnrolment()(Right(None))
                    mockGetSession(session)
                  }

                  checkIsRedirect(performAction(), onboardingRoutes.RegistrationController.selectEntityType())
                }

              }
            }

          }

          "redirect to the registration check your answers page" when {

            "the session indicates the user is ready to register" in {
              val session = SessionData.empty
                .copy(userType = Some(UserType.Individual), journeyStatus = Some(sample[RegistrationReady]))

              inSequence {
                mockAuthWithAllRetrievals(
                  ConfidenceLevel.L50,
                  Some(AffinityGroup.Individual),
                  None,
                  None,
                  None,
                  Set.empty,
                  Some(retrievedGGCredId)
                )
                mockHasFailedCgtEnrolment()(Right(None))
                mockGetSession(session)
              }

              checkIsRedirect(performAction(), onboardingRoutes.RegistrationController.checkYourAnswers())
            }

            "redirect to the registration enter email page" when {

              "the session data indicates that the user is missing an email for registration" in {
                val session = SessionData.empty.copy(
                  userType = Some(UserType.Individual),
                  journeyStatus = Some(
                    IndividualMissingEmail(sample[IndividualName], sample[Address], ggCredId)
                  )
                )

                inSequence {
                  mockAuthWithAllRetrievals(
                    ConfidenceLevel.L50,
                    Some(AffinityGroup.Individual),
                    None,
                    None,
                    None,
                    Set.empty,
                    Some(retrievedGGCredId)
                  )
                  mockHasFailedCgtEnrolment()(Right(None))
                  mockGetSession(session)
                }

                checkIsRedirect(performAction(), emailRoutes.RegistrationEnterEmailController.enterEmail())
              }
            }

          }

          "display an error page" when {
            "the call to get the BPR fails" in {
              inSequence {
                mockAuthWithCl200AndWithAllIndividualRetrievals(nino.value, None, retrievedGGCredId)
                mockHasFailedCgtEnrolment()(Right(None))
                mockGetSession(SessionData.empty)
                mockGetBusinessPartnerRecord(IndividualBusinessPartnerRecordRequest(Right(nino), None))(
                  Left(Error("error"))
                )
              }
              checkIsTechnicalErrorPage(performAction())
            }

            "the call to get a BPR returns no data for a user with CL200" in {
              inSequence {
                mockAuthWithCl200AndWithAllIndividualRetrievals(nino.value, None, retrievedGGCredId)
                mockHasFailedCgtEnrolment()(Right(None))
                mockGetSession(SessionData.empty)
                mockGetBusinessPartnerRecord(IndividualBusinessPartnerRecordRequest(Right(nino), None))(
                  Right(BusinessPartnerRecordResponse(None, None))
                )
              }

              checkIsTechnicalErrorPage(performAction())
            }

            "the user has CL200 and the call to get BPR succeeds but it cannot be written to session" in {
              val session =
                SessionData.empty.copy(
                  userType      = Some(UserType.Individual),
                  journeyStatus = Some(SubscriptionReady(individualSubscriptionDetails, ggCredId))
                )

              inSequence {
                mockAuthWithCl200AndWithAllIndividualRetrievals(nino.value, None, retrievedGGCredId)
                mockHasFailedCgtEnrolment()(Right(None))
                mockGetSession(SessionData.empty)
                mockGetBusinessPartnerRecord(IndividualBusinessPartnerRecordRequest(Right(nino), None))(
                  Right(BusinessPartnerRecordResponse(Some(bpr), None))
                )
                mockStoreSession(session)(Left(Error("Oh no!")))
              }

              checkIsTechnicalErrorPage(performAction())
            }

            "the user has CL<200 call to get a BPR returns no data for a user with CL200" in {

              inSequence {
                mockAuthWithAllRetrievals(
                  ConfidenceLevel.L50,
                  Some(AffinityGroup.Individual),
                  None,
                  Some("sautr"),
                  None,
                  Set.empty,
                  Some(retrievedGGCredId)
                )
                mockHasFailedCgtEnrolment()(Right(None))
                mockGetSession(SessionData.empty)
                mockGetBusinessPartnerRecord(IndividualBusinessPartnerRecordRequest(Left(SAUTR("sautr")), None))(
                  Right(BusinessPartnerRecordResponse(None, None))
                )
              }

              checkIsTechnicalErrorPage(performAction())
            }

            "the user has CL<200 and the call to get BPR succeeds but it cannot be written to session" in {
              val session =
                SessionData.empty.copy(
                  userType      = Some(UserType.Individual),
                  journeyStatus = Some(SubscriptionReady(individualSubscriptionDetails, ggCredId))
                )

              inSequence {
                mockAuthWithAllRetrievals(
                  ConfidenceLevel.L50,
                  Some(AffinityGroup.Individual),
                  None,
                  Some("sautr"),
                  None,
                  Set.empty,
                  Some(retrievedGGCredId)
                )
                mockHasFailedCgtEnrolment()(Right(None))
                mockGetSession(SessionData.empty)
                mockGetBusinessPartnerRecord(IndividualBusinessPartnerRecordRequest(Left(SAUTR("sautr")), None))(
                  Right(BusinessPartnerRecordResponse(Some(bpr), None))
                )
                mockStoreSession(session)(Left(Error("Oh no!")))
              }

              checkIsTechnicalErrorPage(performAction())
            }

          }

          "redirect to the already subscribed page" when {

            "there call to get a BPR indicates that the user already has a CGT reference " in {
              val cgtReference = sample[CgtReference]

              inSequence {
                mockAuthWithCl200AndWithAllIndividualRetrievals(nino.value, None, retrievedGGCredId)
                mockHasFailedCgtEnrolment()(Right(None))
                mockGetSession(Right(None))
                mockGetBusinessPartnerRecord(IndividualBusinessPartnerRecordRequest(Right(nino), None))(
                  Right(BusinessPartnerRecordResponse(Some(bpr), Some(cgtReference)))
                )
                mockStoreSession(
                  SessionData.empty.copy(
                    userType      = Some(UserType.Individual),
                    journeyStatus = Some(AlreadySubscribedWithDifferentGGAccount(ggCredId, Some(cgtReference)))
                  )
                )(Right(()))
                mockSendAuditEvent(
                  WrongGGAccountEvent(Some(cgtReference.value), ggCredId.value),
                  "accessWithWrongGGAccount",
                  "access-with-wrong-gg-account"
                )
              }

              checkIsRedirect(
                performAction(),
                onboardingRoutes.SubscriptionController.alreadySubscribedWithDifferentGGAccount()
              )
            }

          }

          "redirect to enter we need more details page" when {

            "there is no email in the BPR or the auth record for a user with CL 200" in {
              val bprWithNoEmail = bpr.copy(emailAddress = None)
              val updatedSession =
                SessionData.empty.copy(
                  userType      = Some(UserType.Individual),
                  journeyStatus = Some(SubscriptionMissingData(bprWithNoEmail, None, ggCredId, None)),
                  needMoreDetailsDetails = Some(
                    NeedMoreDetailsDetails(
                      controllers.routes.StartController.start().url,
                      NeedMoreDetailsDetails.AffinityGroup.Individual
                    )
                  )
                )

              inSequence {
                mockAuthWithCl200AndWithAllIndividualRetrievals(nino.value, None, retrievedGGCredId)
                mockHasFailedCgtEnrolment()(Right(None))
                mockGetSession(SessionData.empty)
                mockGetBusinessPartnerRecord(IndividualBusinessPartnerRecordRequest(Right(nino), None))(
                  Right(BusinessPartnerRecordResponse(Some(bprWithNoEmail), None))
                )
                mockStoreSession(updatedSession)(Right(()))
              }

              checkIsRedirect(performAction(), controllers.routes.StartController.weNeedMoreDetails())
            }

            "there is no email in the BPR or the auth record for a user with CL < 200" in {
              val bprWithNoEmail = bpr.copy(emailAddress = None)
              val updatedSession =
                SessionData.empty.copy(
                  userType      = Some(UserType.Individual),
                  journeyStatus = Some(SubscriptionMissingData(bprWithNoEmail, None, ggCredId, None)),
                  needMoreDetailsDetails = Some(
                    NeedMoreDetailsDetails(
                      controllers.routes.StartController.start().url,
                      NeedMoreDetailsDetails.AffinityGroup.Individual
                    )
                  )
                )

              inSequence {
                mockAuthWithAllRetrievals(
                  ConfidenceLevel.L50,
                  Some(AffinityGroup.Individual),
                  None,
                  Some("sautr"),
                  None,
                  Set.empty,
                  Some(retrievedGGCredId)
                )
                mockHasFailedCgtEnrolment()(Right(None))
                mockGetSession(SessionData.empty)
                mockGetBusinessPartnerRecord(IndividualBusinessPartnerRecordRequest(Left(SAUTR("sautr")), None))(
                  Right(BusinessPartnerRecordResponse(Some(bprWithNoEmail), None))
                )
                mockStoreSession(updatedSession)(Right(()))
              }

              checkIsRedirect(performAction(), controllers.routes.StartController.weNeedMoreDetails())
            }

            "the session data indicates there is data missing for subscription and the email address " +
              "is still missing" in {
              val bprWithNoEmail = bpr.copy(emailAddress = None)
              val sessionData =
                SessionData.empty.copy(
                  userType      = Some(UserType.Individual),
                  journeyStatus = Some(SubscriptionMissingData(bprWithNoEmail, None, ggCredId, None))
                )

              inSequence {
                mockAuthWithCl200AndWithAllIndividualRetrievals(nino.value, None, retrievedGGCredId)
                mockHasFailedCgtEnrolment()(Right(None))
                mockGetSession(sessionData)
              }

              checkIsRedirect(performAction(), emailRoutes.SubscriptionEnterEmailController.enterEmail().url)
            }

          }

        }

        "handling trusts" must {

          val sautr     = SAUTR("sautr")
          val trustName = TrustName("trustname")
          val address   = UkAddress("line 1", None, None, None, Postcode("postcode"))
          val sapNumber = SapNumber("sap")
          val bpr       = BusinessPartnerRecord(Some(emailAddress), address, sapNumber, Left(trustName))
          val trustSubscriptionDetails =
            SubscriptionDetails(
              Left(trustName),
              emailAddress,
              bpr.address,
              ContactName(trustName.value),
              bpr.sapNumber,
              EmailSource.BusinessPartnerRecord,
              AddressSource.BusinessPartnerRecord,
              ContactNameSource.DerivedFromBusinessPartnerRecord
            )

          "redirect to the subscription confirmation page" when {

            "the session data indicates the user has already subscribed" in {
              val subscriptionStatus = Subscribed(
                SubscribedDetails(
                  trustSubscriptionDetails.name,
                  trustSubscriptionDetails.emailAddress,
                  trustSubscriptionDetails.address,
                  trustSubscriptionDetails.contactName,
                  CgtReference("number"),
                  None,
                  registeredWithId = false
                ),
                ggCredId,
                None,
                List.empty,
                List.empty,
                List.empty
              )
              val session =
                SessionData.empty.copy(userType = Some(UserType.Organisation), journeyStatus = Some(subscriptionStatus))

              inSequence {
                mockAuthWithAllTrustRetrievals(sautr, None, retrievedGGCredId)
                mockHasFailedCgtEnrolment()(Right(None))
                mockGetSession(session)
              }

              checkIsRedirect(performAction(), controllers.accounts.homepage.routes.HomePageController.homepage())
            }

          }

          "show an error page" when {

            "there is an error getting the BPR" in {
              inSequence {
                mockAuthWithAllTrustRetrievals(sautr, None, retrievedGGCredId)
                mockHasFailedCgtEnrolment()(Right(None))
                mockGetSession(Right(None))
                mockGetBusinessPartnerRecord(TrustBusinessPartnerRecordRequest(Right(sautr), None))(Left(Error("")))
              }

              checkIsTechnicalErrorPage(performAction())
            }

            "the BPR doesn't contain an organisation name" in {
              inSequence {
                mockAuthWithAllTrustRetrievals(sautr, None, retrievedGGCredId)
                mockHasFailedCgtEnrolment()(Right(None))
                mockGetSession(Right(None))
                mockGetBusinessPartnerRecord(TrustBusinessPartnerRecordRequest(Right(sautr), None))(
                  Right(BusinessPartnerRecordResponse(Some(bpr.copy(name = Right(IndividualName("", "")))), None))
                )
              }

              checkIsTechnicalErrorPage(performAction())
            }

            "there is an error updating the session" in {
              inSequence {
                mockAuthWithAllTrustRetrievals(sautr, None, retrievedGGCredId)
                mockHasFailedCgtEnrolment()(Right(None))
                mockGetSession(Right(None))
                mockGetBusinessPartnerRecord(TrustBusinessPartnerRecordRequest(Right(sautr), None))(
                  Right(BusinessPartnerRecordResponse(Some(bpr), None))
                )
                mockStoreSession(
                  SessionData.empty.copy(
                    userType      = Some(UserType.Organisation),
                    journeyStatus = Some(SubscriptionReady(trustSubscriptionDetails, ggCredId))
                  )
                )(Left(Error("")))
              }

              checkIsTechnicalErrorPage(performAction())
            }

            "a BPR cannot be found" in {
              inSequence {
                mockAuthWithAllTrustRetrievals(sautr, None, retrievedGGCredId)
                mockHasFailedCgtEnrolment()(Right(None))
                mockGetSession(Right(None))
                mockGetBusinessPartnerRecord(TrustBusinessPartnerRecordRequest(Right(sautr), None))(
                  Right(BusinessPartnerRecordResponse(None, None))
                )
              }

              checkIsTechnicalErrorPage(performAction())
            }

          }

          "redirect to check your details" when {

            "there is an email and organisation name in the BPR and the session has been updated" in {
              inSequence {
                mockAuthWithAllTrustRetrievals(sautr, None, retrievedGGCredId)
                mockHasFailedCgtEnrolment()(Right(None))
                mockGetSession(Right(None))
                mockGetBusinessPartnerRecord(TrustBusinessPartnerRecordRequest(Right(sautr), None))(
                  Right(BusinessPartnerRecordResponse(Some(bpr), None))
                )
                mockStoreSession(
                  SessionData.empty.copy(
                    userType      = Some(UserType.Organisation),
                    journeyStatus = Some(SubscriptionReady(trustSubscriptionDetails, ggCredId))
                  )
                )(Right(()))
              }

              checkIsRedirect(performAction(), onboardingRoutes.SubscriptionController.checkYourDetails())
            }

            "there is an organisation name in the BPR but no email but there is an email in the " +
              "auth record" in {
              inSequence {
                mockAuthWithAllTrustRetrievals(sautr, Some("email"), retrievedGGCredId)
                mockHasFailedCgtEnrolment()(Right(None))
                mockGetSession(Right(None))
                mockGetBusinessPartnerRecord(TrustBusinessPartnerRecordRequest(Right(sautr), None))(
                  Right(BusinessPartnerRecordResponse(Some(bpr.copy(emailAddress = None)), None))
                )
                mockStoreSession(
                  SessionData.empty.copy(
                    userType = Some(UserType.Organisation),
                    journeyStatus = Some(
                      SubscriptionReady(
                        trustSubscriptionDetails.copy(
                          emailAddress = Email("email"),
                          emailSource  = EmailSource.GovernmentGateway
                        ),
                        ggCredId
                      )
                    )
                  )
                )(Right(()))
              }

              checkIsRedirect(performAction(), onboardingRoutes.SubscriptionController.checkYourDetails())
            }

            "there are subscription details in session" in {
              val session =
                SessionData.empty.copy(
                  userType      = Some(UserType.Organisation),
                  journeyStatus = Some(SubscriptionReady(trustSubscriptionDetails, ggCredId))
                )

              inSequence {
                mockAuthWithAllTrustRetrievals(sautr, None, retrievedGGCredId)
                mockHasFailedCgtEnrolment()(Right(None))
                mockGetSession(session)
              }

              checkIsRedirect(performAction(), onboardingRoutes.SubscriptionController.checkYourDetails())
            }

            "the session data indicates there is subscription data missing and there is now enough data to proceed" in {
              val session = SessionData.empty.copy(
                userType = Some(UserType.Organisation),
                journeyStatus =
                  Some(SubscriptionMissingData(bpr.copy(emailAddress = None), Some(emailAddress), ggCredId, None))
              )

              val updatedSession =
                SessionData.empty.copy(
                  userType = Some(UserType.Organisation),
                  journeyStatus = Some(
                    SubscriptionReady(
                      trustSubscriptionDetails.copy(emailSource = EmailSource.ManuallyEntered),
                      ggCredId
                    )
                  )
                )

              inSequence {
                mockAuthWithAllTrustRetrievals(sautr, None, retrievedGGCredId)
                mockHasFailedCgtEnrolment()(Right(None))
                mockGetSession(session)
                mockStoreSession(updatedSession)(Right(()))
              }
              checkIsRedirect(performAction(), onboardingRoutes.SubscriptionController.checkYourDetails())
            }

            "the session data indicates there is subscription data missing and there is now enough data to proceed " +
              "for a trust without a trust enrolment" in {
              val session = SessionData.empty.copy(
                userType = Some(UserType.Organisation),
                journeyStatus =
                  Some(SubscriptionMissingData(bpr.copy(emailAddress = None), Some(emailAddress), ggCredId, None))
              )
              val updatedSession =
                SessionData.empty.copy(
                  userType = Some(UserType.Organisation),
                  journeyStatus = Some(
                    SubscriptionReady(
                      trustSubscriptionDetails.copy(emailSource = EmailSource.ManuallyEntered),
                      ggCredId
                    )
                  )
                )

              inSequence {
                mockAuthWithAllRetrievals(
                  ConfidenceLevel.L50,
                  Some(AffinityGroup.Organisation),
                  None,
                  None,
                  Some("email"),
                  Set.empty,
                  Some(retrievedGGCredId)
                )
                mockHasFailedCgtEnrolment()(Right(None))
                mockGetSession(session)
                mockStoreSession(updatedSession)(Right(()))
              }

              checkIsRedirect(performAction(), onboardingRoutes.SubscriptionController.checkYourDetails())
            }

          }

          "redirect to the enter email page" when {

            "the session data indicates there is subscription data missing and no email can be found " +
              "for a trust without a trust enrolment" in {
              val session =
                SessionData.empty.copy(
                  userType      = Some(UserType.Organisation),
                  journeyStatus = Some(SubscriptionMissingData(bpr.copy(emailAddress = None), None, ggCredId, None))
                )

              inSequence {
                mockAuthWithAllRetrievals(
                  ConfidenceLevel.L50,
                  Some(AffinityGroup.Organisation),
                  None,
                  None,
                  None,
                  Set.empty,
                  Some(retrievedGGCredId)
                )
                mockHasFailedCgtEnrolment()(Right(None))
                mockGetSession(session)
              }

              checkIsRedirect(performAction(), emailRoutes.SubscriptionEnterEmailController.enterEmail())
            }

          }

          "redirect to the already subscribed page" when {

            "there call to get a BPR indicates that the user already has a CGT reference " in {
              val cgtReference = sample[CgtReference]

              inSequence {
                mockAuthWithAllTrustRetrievals(sautr, None, retrievedGGCredId)
                mockHasFailedCgtEnrolment()(Right(None))
                mockGetSession(Right(None))
                mockGetBusinessPartnerRecord(TrustBusinessPartnerRecordRequest(Right(sautr), None))(
                  Right(BusinessPartnerRecordResponse(Some(bpr), Some(cgtReference)))
                )
                mockStoreSession(
                  SessionData.empty.copy(
                    userType      = Some(UserType.Organisation),
                    journeyStatus = Some(AlreadySubscribedWithDifferentGGAccount(ggCredId, Some(cgtReference)))
                  )
                )(Right(()))
                mockSendAuditEvent(
                  WrongGGAccountEvent(Some(cgtReference.value), ggCredId.value),
                  "accessWithWrongGGAccount",
                  "access-with-wrong-gg-account"
                )
              }

              checkIsRedirect(
                performAction(),
                onboardingRoutes.SubscriptionController.alreadySubscribedWithDifferentGGAccount()
              )
            }

          }

          "redirect to the we need more details page" when {

            "there is no email in the BPR or in the auth record" in {
              val bprWithNoEmail = bpr.copy(emailAddress = None)

              inSequence {
                mockAuthWithAllTrustRetrievals(sautr, None, retrievedGGCredId)
                mockHasFailedCgtEnrolment()(Right(None))
                mockGetSession(Right(None))
                mockGetBusinessPartnerRecord(TrustBusinessPartnerRecordRequest(Right(sautr), None))(
                  Right(BusinessPartnerRecordResponse(Some(bprWithNoEmail), None))
                )
                mockStoreSession(
                  SessionData.empty.copy(
                    userType      = Some(UserType.Organisation),
                    journeyStatus = Some(SubscriptionMissingData(bprWithNoEmail, None, ggCredId, None)),
                    needMoreDetailsDetails = Some(
                      NeedMoreDetailsDetails(
                        controllers.routes.StartController.start().url,
                        NeedMoreDetailsDetails.AffinityGroup.Organisation
                      )
                    )
                  )
                )(Right(()))
              }

              checkIsRedirect(performAction(), controllers.routes.StartController.weNeedMoreDetails())
            }

            "the session data indicates there is data missing for subscription and the email address " +
              "is still missing" in {
              val bprWithNoEmail = bpr.copy(emailAddress = None)
              val sessionData =
                SessionData.empty.copy(
                  journeyStatus = Some(SubscriptionMissingData(bprWithNoEmail, None, ggCredId, None))
                )

              inSequence {
                mockAuthWithAllTrustRetrievals(sautr, None, retrievedGGCredId)
                mockHasFailedCgtEnrolment()(Right(None))
                mockGetSession(sessionData)
              }

              checkIsRedirect(performAction(), emailRoutes.SubscriptionEnterEmailController.enterEmail().url)
            }

          }

        }

      }

      "the user has a CGT enrolment" when {

        val subscribedDetails = sample[SubscribedDetails].copy(cgtReference = cgtReference)

        val draftReturns = List(sample[DraftReturn])

        val financialTransaction = sample[FinancialTransaction]

        val financialDataResponse =
          sample[FinancialDataResponse].copy(financialTransactions = List(financialTransaction))

        val sentReturns = sample[ListReturnsResponse].returns

        val sessionWithSubscribed = SessionData.empty.copy(
          userType = Some(UserType.Individual),
          journeyStatus = Some(
            Subscribed(
              subscribedDetails,
              ggCredId,
              None,
              draftReturns,
              sentReturns,
              financialDataResponse.financialTransactions
            )
          )
        )

        "the session data indicates they have subscribed" must {

          "redirect to the homepage" in {
            inSequence {
              mockAuthWithAllRetrievals(
                ConfidenceLevel.L200,
                Some(AffinityGroup.Individual),
                None,
                None,
                None,
                Set(cgtEnrolment),
                Some(retrievedGGCredId)
              )
              mockGetSession(sessionWithSubscribed)
            }

            checkIsRedirect(performAction(), controllers.accounts.homepage.routes.HomePageController.homepage())
          }

        }

        "the session data does not indicate they have subscribed" must {

          "show an error page" when {

            "the call to get the subscribed details fails" in {
              inSequence {
                mockAuthWithAllRetrievals(
                  ConfidenceLevel.L200,
                  Some(AffinityGroup.Individual),
                  None,
                  None,
                  None,
                  Set(cgtEnrolment),
                  Some(retrievedGGCredId)
                )
                mockGetSession(SessionData.empty)
                mockGetSubscribedDetails(cgtReference)(Left(Error("")))
              }

              checkIsTechnicalErrorPage(performAction())
            }

            "the call to get draft returns fails" in {
              inSequence {
                mockAuthWithAllRetrievals(
                  ConfidenceLevel.L200,
                  Some(AffinityGroup.Individual),
                  None,
                  None,
                  None,
                  Set(cgtEnrolment),
                  Some(retrievedGGCredId)
                )
                mockGetSession(SessionData.empty)
                mockGetSubscribedDetails(cgtReference)(Right(subscribedDetails))
                mockGetDraftReturns(cgtReference)(Left(Error("")))
              }

              checkIsTechnicalErrorPage(performAction())
            }

            "the call to get the list of sent returns fails" in {
              inSequence {
                mockAuthWithAllRetrievals(
                  ConfidenceLevel.L200,
                  Some(AffinityGroup.Individual),
                  None,
                  None,
                  None,
                  Set(cgtEnrolment),
                  Some(retrievedGGCredId)
                )
                mockGetSession(SessionData.empty)
                mockGetSubscribedDetails(cgtReference)(Right(subscribedDetails))
                mockGetDraftReturns(cgtReference)(Right(draftReturns))
                mockGetReturnsList(subscribedDetails.cgtReference)(Left(Error("")))
              }

              checkIsTechnicalErrorPage(performAction())
            }

            "the session cannot be updated with the subscribed details" in {
              inSequence {
                mockAuthWithAllRetrievals(
                  ConfidenceLevel.L200,
                  Some(AffinityGroup.Individual),
                  None,
                  None,
                  None,
                  Set(cgtEnrolment),
                  Some(retrievedGGCredId)
                )
                mockGetSession(SessionData.empty)
                mockGetSubscribedDetails(cgtReference)(Right(subscribedDetails))
                mockGetDraftReturns(cgtReference)(Right(draftReturns))
<<<<<<< HEAD
                mockGetReturnsList(
                  subscribedDetails.cgtReference,
                  TaxYear.thisTaxYearStartDate(),
                  LocalDate.now()
                )(Right(sentReturns))
                mockGetFinancialData(cgtReference.value)(Right(financialDataResponse))
=======
                mockGetReturnsList(subscribedDetails.cgtReference)(Right(sentReturns))
>>>>>>> 9e2cf337
                mockStoreSession(sessionWithSubscribed.copy(userType = Some(UserType.Individual)))(Left(Error("")))
              }

              checkIsTechnicalErrorPage(performAction())
            }

          }

          "redirect to the homepage when the subscribed details are obtained and the " +
            "session data has been successfully updated" in {
            inSequence {
              mockAuthWithAllRetrievals(
                ConfidenceLevel.L200,
                Some(AffinityGroup.Individual),
                None,
                None,
                None,
                Set(cgtEnrolment),
                Some(retrievedGGCredId)
              )
              mockGetSession(SessionData.empty)
              mockGetSubscribedDetails(cgtReference)(Right(subscribedDetails))
              mockGetDraftReturns(cgtReference)(Right(draftReturns))
<<<<<<< HEAD
              mockGetReturnsList(
                subscribedDetails.cgtReference,
                TaxYear.thisTaxYearStartDate(),
                LocalDate.now()
              )(Right(sentReturns))
              mockGetFinancialData(cgtReference.value)(Right(financialDataResponse))
=======
              mockGetReturnsList(subscribedDetails.cgtReference)(Right(sentReturns))
>>>>>>> 9e2cf337
              mockStoreSession(sessionWithSubscribed.copy(userType = Some(UserType.Individual)))(Right(()))
            }

            checkIsRedirect(performAction(), controllers.accounts.homepage.routes.HomePageController.homepage())
          }

        }

      }

      "the user has not logged in with government gateway" must {

        val nonGGCreds = Credentials("id", "provider")

        "show an error page" when {

          "the session cannot be updated" in {
            inSequence {
              mockAuthWithAllRetrievals(
                ConfidenceLevel.L50,
                Some(AffinityGroup.Individual),
                None,
                None,
                None,
                Set.empty,
                Some(nonGGCreds)
              )
              mockGetSession(Right(None))
              mockStoreSession(
                SessionData.empty.copy(
                  userType      = Some(UserType.NonGovernmentGatewayUser),
                  journeyStatus = Some(NonGovernmentGatewayJourney)
                )
              )(Left(Error("")))
            }

            checkIsTechnicalErrorPage(performAction())
          }

        }

        "redirect to the 'we only support gg' page" when {

          "the session is updated if the session has not been updated yet" in {
            inSequence {
              mockAuthWithAllRetrievals(
                ConfidenceLevel.L50,
                Some(AffinityGroup.Individual),
                None,
                None,
                None,
                Set.empty,
                Some(nonGGCreds)
              )
              mockGetSession(Right(None))
              mockStoreSession(
                SessionData.empty.copy(
                  userType      = Some(UserType.NonGovernmentGatewayUser),
                  journeyStatus = Some(NonGovernmentGatewayJourney)
                )
              )(Right(()))
            }

            checkIsRedirect(performAction(), controllers.routes.StartController.weOnlySupportGG())
          }

          "the session data has already been updated" in {
            inSequence {
              mockAuthWithAllRetrievals(
                ConfidenceLevel.L50,
                Some(AffinityGroup.Individual),
                None,
                None,
                None,
                Set.empty,
                Some(nonGGCreds)
              )
              mockGetSession(
                SessionData.empty.copy(
                  userType      = Some(UserType.Individual),
                  journeyStatus = Some(NonGovernmentGatewayJourney)
                )
              )
            }

            checkIsRedirect(performAction(), controllers.routes.StartController.weOnlySupportGG())
          }

        }

      }

      "handling agents" must {

        val arn = sample[AgentReferenceNumber]

        val agentsEnrolment = Enrolment(
          AgentsEnrolment.key,
          Seq(EnrolmentIdentifier(AgentsEnrolment.agentReferenceNumberIdentifier, arn.value)),
          ""
        )

        "redirect to the enter client's cgt reference page" when {

          "the session indicates that they are entering a client's details" in {
            inSequence {
              mockAuthWithAllRetrievals(
                ConfidenceLevel.L50,
                Some(AffinityGroup.Agent),
                None,
                None,
                None,
                Set(agentsEnrolment),
                Some(retrievedGGCredId)
              )
              mockGetSession(
                SessionData.empty.copy(
                  userType      = Some(UserType.Agent),
                  journeyStatus = Some(AgentStatus.AgentSupplyingClientDetails(arn, ggCredId, None))
                )
              )
            }

            checkIsRedirect(
              performAction(),
              agents.routes.AgentAccessController.enterClientsCgtRef()
            )
          }

          "there is initially no session data and the journey status is updated successfully" in {
            inSequence {
              mockAuthWithAllRetrievals(
                ConfidenceLevel.L50,
                Some(AffinityGroup.Agent),
                None,
                None,
                None,
                Set(agentsEnrolment),
                Some(retrievedGGCredId)
              )
              mockGetSession(Right(None))
              mockStoreSession(
                SessionData.empty.copy(
                  userType      = Some(UserType.Agent),
                  journeyStatus = Some(AgentStatus.AgentSupplyingClientDetails(arn, ggCredId, None))
                )
              )(Right(()))
            }

            checkIsRedirect(
              performAction(),
              agents.routes.AgentAccessController.enterClientsCgtRef()
            )
          }

          "create a fresh session if the session data indicates they have already reached the client homepage" in {
            inSequence {
              mockAuthWithAllRetrievals(
                ConfidenceLevel.L50,
                Some(AffinityGroup.Agent),
                None,
                None,
                None,
                Set(agentsEnrolment),
                Some(retrievedGGCredId)
              )
              mockGetSession(
                SessionData.empty
                  .copy(journeyStatus = Some(sample[Subscribed].copy(agentReferenceNumber = Some(arn))))
              )
              mockStoreSession(
                SessionData.empty.copy(
                  userType      = Some(UserType.Agent),
                  journeyStatus = Some(AgentStatus.AgentSupplyingClientDetails(arn, ggCredId, None))
                )
              )(Right(()))
            }

            checkIsRedirect(
              performAction(),
              agents.routes.AgentAccessController.enterClientsCgtRef()
            )
          }

        }

        "show an error page" when {

          "there is initially no session data and the journey status cannot be updated successfully" in {
            inSequence {
              mockAuthWithAllRetrievals(
                ConfidenceLevel.L50,
                Some(AffinityGroup.Agent),
                None,
                None,
                None,
                Set(agentsEnrolment),
                Some(retrievedGGCredId)
              )
              mockGetSession(Right(None))
              mockStoreSession(
                SessionData.empty.copy(
                  userType      = Some(UserType.Agent),
                  journeyStatus = Some(AgentStatus.AgentSupplyingClientDetails(arn, ggCredId, None))
                )
              )(Left(Error("")))
            }

            checkIsTechnicalErrorPage(performAction())
          }

        }

      }

      "the session data indicates the user was starting a new draft return" must {

        "redirect to the account homepage screen" in {
          inSequence {
            mockAuthWithAllRetrievals(
              ConfidenceLevel.L200,
              Some(AffinityGroup.Individual),
              None,
              None,
              None,
              Set(cgtEnrolment),
              Some(retrievedGGCredId)
            )
            mockGetSession(
              SessionData.empty.copy(
                journeyStatus = Some(sample[StartingNewDraftReturn])
              )
            )

            checkIsRedirect(performAction(), controllers.accounts.homepage.routes.HomePageController.homepage())
          }

        }
      }

      "the session data indicates the user was filling out a return" must {

        "redirect to the account homepage screen" in {
          inSequence {
            mockAuthWithAllRetrievals(
              ConfidenceLevel.L200,
              Some(AffinityGroup.Individual),
              None,
              None,
              None,
              Set(cgtEnrolment),
              Some(retrievedGGCredId)
            )
            mockGetSession(
              SessionData.empty.copy(
                journeyStatus = Some(sample[FillingOutReturn])
              )
            )

            checkIsRedirect(performAction(), controllers.accounts.homepage.routes.HomePageController.homepage())
          }

        }
      }

      "the session data indicates the user is viewing a return" must {

        "redirect to the account homepage screen" in {
          inSequence {
            mockAuthWithAllRetrievals(
              ConfidenceLevel.L200,
              Some(AffinityGroup.Individual),
              None,
              None,
              None,
              Set(cgtEnrolment),
              Some(retrievedGGCredId)
            )
            mockGetSession(
              SessionData.empty.copy(
                journeyStatus = Some(
                  ViewingReturn(
                    sample[SubscribedDetails],
                    sample[GGCredId],
                    None,
                    JsString("")
                  )
                )
              )
            )

            checkIsRedirect(performAction(), controllers.accounts.homepage.routes.HomePageController.homepage())
          }

        }
      }

      "the session data indicates the user has just submitted a return" must {

        "redirect to the submission confirmation screen" in {
          inSequence {
            mockAuthWithAllRetrievals(
              ConfidenceLevel.L200,
              Some(AffinityGroup.Individual),
              None,
              None,
              None,
              Set(cgtEnrolment),
              Some(retrievedGGCredId)
            )
            mockGetSession(
              SessionData.empty.copy(
                journeyStatus = Some(sample[JustSubmittedReturn])
              )
            )

            checkIsRedirect(
              performAction(),
              controllers.returns.routes.CheckAllAnswersAndSubmitController.confirmationOfSubmission()
            )
          }

        }
      }
    }

    "handling requests to display the need more details page" must {

      def performAction(): Future[Result] = controller.weNeedMoreDetails()(FakeRequest())

      "redirect to the start endpoint" when {

        "there is no continue url in session" in {
          inSequence {
            mockAuthWithNoRetrievals()
            mockGetSession(SessionData.empty.copy(journeyStatus = Some(sample[JourneyStatus])))
          }

          checkIsRedirect(performAction(), controllers.routes.StartController.start())
        }

      }

      "display the page" when {

        "there is a continue url in session" in {
          val continueUrl = "/continue/url"

          inSequence {
            mockAuthWithNoRetrievals()
            mockGetSession(
              SessionData.empty.copy(
                userType      = Some(UserType.Individual),
                journeyStatus = Some(sample[JourneyStatus]),
                needMoreDetailsDetails = Some(
                  NeedMoreDetailsDetails(continueUrl, NeedMoreDetailsDetails.AffinityGroup.Individual)
                )
              )
            )
          }

          val result  = performAction()
          val content = contentAsString(result)

          status(result) shouldBe OK
          content        should include(messageFromMessageKey("weNeedMoreDetails.title"))
          content        should include(continueUrl)
        }
      }

    }

    "handling requests to display the 'we only support gg' page" must {

      def performAction(): Future[Result] = controller.weOnlySupportGG()(FakeRequest())

      behave like redirectToStartWhenInvalidJourney(
        performAction, {
          case NonGovernmentGatewayJourney => true
          case _                           => false
        }
      )

      "display the page" in {
        inSequence {
          mockAuthWithNoRetrievals()
          mockGetSession(SessionData.empty.copy(journeyStatus = Some(NonGovernmentGatewayJourney)))
        }

        val result = performAction()
        status(result)          shouldBe OK
        contentAsString(result) should include(messageFromMessageKey("weOnlySupportGG.title"))
      }
    }

    "handling requests to sign out and register for GG" must {

      def performAction(sessionData: Seq[(String, String)]): Future[Result] =
        controller.signOutAndRegisterForGG()(FakeRequest().withSession(sessionData: _*))

      behave like redirectToStartWhenInvalidJourney(
        () => performAction(Seq.empty), {
          case NonGovernmentGatewayJourney => true
          case _                           => false
        }
      )

      "trash the session adn redirect to the gg registration service" in {
        inSequence {
          mockAuthWithNoRetrievals()
          mockGetSession(
            SessionData.empty
              .copy(userType = Some(UserType.Individual), journeyStatus = Some(NonGovernmentGatewayJourney))
          )
        }

        val result = performAction(Seq("key" -> "value"))
        checkIsRedirect(result, viewConfig.ggCreateAccountUrl)
        session(result).data shouldBe Map.empty
      }

    }

    "handling requests to sign out and sign in" must {

      def performAction(sessionData: Seq[(String, String)]): Future[Result] =
        controller.signOutAndSignIn()(FakeRequest().withSession(sessionData: _*))

      behave like redirectToStartWhenInvalidJourney(
        () => performAction(Seq.empty), {
          case NonGovernmentGatewayJourney => true
          case _                           => false
        }
      )

      "trash the session adn redirect to the gg registration service" in {
        inSequence {
          mockAuthWithNoRetrievals()
          mockGetSession(SessionData.empty.copy(journeyStatus = Some(NonGovernmentGatewayJourney)))
        }

        val result = performAction(Seq("key" -> "value"))
        checkIsRedirect(result, controllers.routes.StartController.start())
        session(result).data shouldBe Map.empty
      }

    }

    "handling requests to keep alive" must {

      "return an ok response with an empty body" in {
        inSequence {
          mockAuthWithNoRetrievals()
          mockGetSession(Right(None))
        }

        val result = controller.keepAlive()(FakeRequest())
        status(result)          shouldBe OK
        contentAsString(result) shouldBe ""
      }

    }

    "handling requests to display the timed out page" must {

      "display the page" in {
        val result = controller.timedOut()(FakeRequest())
        status(result)          shouldBe OK
        contentAsString(result) should include(messageFromMessageKey("timed-out.title"))
      }

    }

  }

}<|MERGE_RESOLUTION|>--- conflicted
+++ resolved
@@ -1589,16 +1589,8 @@
                 mockGetSession(SessionData.empty)
                 mockGetSubscribedDetails(cgtReference)(Right(subscribedDetails))
                 mockGetDraftReturns(cgtReference)(Right(draftReturns))
-<<<<<<< HEAD
-                mockGetReturnsList(
-                  subscribedDetails.cgtReference,
-                  TaxYear.thisTaxYearStartDate(),
-                  LocalDate.now()
-                )(Right(sentReturns))
+                mockGetReturnsList(subscribedDetails.cgtReference)(Right(sentReturns))
                 mockGetFinancialData(cgtReference.value)(Right(financialDataResponse))
-=======
-                mockGetReturnsList(subscribedDetails.cgtReference)(Right(sentReturns))
->>>>>>> 9e2cf337
                 mockStoreSession(sessionWithSubscribed.copy(userType = Some(UserType.Individual)))(Left(Error("")))
               }
 
@@ -1622,16 +1614,8 @@
               mockGetSession(SessionData.empty)
               mockGetSubscribedDetails(cgtReference)(Right(subscribedDetails))
               mockGetDraftReturns(cgtReference)(Right(draftReturns))
-<<<<<<< HEAD
-              mockGetReturnsList(
-                subscribedDetails.cgtReference,
-                TaxYear.thisTaxYearStartDate(),
-                LocalDate.now()
-              )(Right(sentReturns))
+              mockGetReturnsList(subscribedDetails.cgtReference)(Right(sentReturns))
               mockGetFinancialData(cgtReference.value)(Right(financialDataResponse))
-=======
-              mockGetReturnsList(subscribedDetails.cgtReference)(Right(sentReturns))
->>>>>>> 9e2cf337
               mockStoreSession(sessionWithSubscribed.copy(userType = Some(UserType.Individual)))(Right(()))
             }
 
