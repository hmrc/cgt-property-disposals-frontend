--- conflicted
+++ resolved
@@ -33,10 +33,9 @@
 import uk.gov.hmrc.cgtpropertydisposalsfrontend.models.onboarding.bpr.{BusinessPartnerRecord, BusinessPartnerRecordRequest, UnsuccessfulNameMatchAttempts}
 import uk.gov.hmrc.cgtpropertydisposalsfrontend.models.onboarding.email.{Email, EmailSource}
 import uk.gov.hmrc.cgtpropertydisposalsfrontend.models.onboarding.{RegistrationDetails, SubscribedDetails, SubscribedUpdateDetails, SubscriptionDetails}
-<<<<<<< HEAD
+import uk.gov.hmrc.cgtpropertydisposalsfrontend.models.returns.{IndividualTriageAnswers, IndividualUserType, NumberOfProperties}
 import uk.gov.hmrc.cgtpropertydisposalsfrontend.services.UpscanService.UpscanNotifyResponse
 import uk.gov.hmrc.cgtpropertydisposalsfrontend.services.UpscanService.UpscanServiceResponse.{UpscanNotifyEvent, UpscanResponse}
-import uk.gov.hmrc.cgtpropertydisposalsfrontend.models.returns.{IndividualTriageAnswers, IndividualUserType}
 
 object Generators
     extends GenUtils
@@ -49,26 +48,9 @@
     with NameMatchGen
     with OnboardingDetailsGen
     with EmailGen
-    with UpscanGen
     with VerifierMatchGen
     with UserTypeGen
-=======
-import uk.gov.hmrc.cgtpropertydisposalsfrontend.models.returns.{DisposalDate, IndividualTriageAnswers, IndividualUserType, NumberOfProperties}
-
-object Generators
-    extends GenUtils
-      with SessionDataGen
-      with BusinessPartnerRecordGen
-      with IdGen
-      with NameGen
-      with JourneyStatusGen
-      with AddressGen
-      with NameMatchGen
-      with OnboardingDetailsGen
-      with EmailGen
-      with VerifierMatchGen
-      with UserTypeGen
->>>>>>> 46459d48
+    with UpscanGen
     with TriageQuestionsGen {
 
   def sample[A](implicit gen: Gen[A]): A =
@@ -85,7 +67,9 @@
   // define our own Arbitrary instance for String to generate more legible strings
   implicit val stringArb: Arbitrary[String] = Arbitrary(Gen.alphaNumStr)
 
-  implicit val localDateArb: Arbitrary[LocalDate] = Arbitrary(Gen.chooseNum(0, Int.MaxValue).map(LocalDate.ofEpochDay(_)))
+  implicit val localDateArb: Arbitrary[LocalDate] = Arbitrary(
+    Gen.chooseNum(0, Int.MaxValue).map(LocalDate.ofEpochDay(_))
+  )
 
 }
 
@@ -226,7 +210,4 @@
 
   implicit val numberOfPropertiesGen: Gen[NumberOfProperties] = gen[NumberOfProperties]
 
- // implicit val disposalDateGen: Gen[Option[DisposalDate]] = Gen.option(localDateGen.map(DisposalDate(_)))
-
-}
-
+}