--- conflicted
+++ resolved
@@ -25,16 +25,12 @@
 import play.api.{Configuration, Mode}
 import uk.gov.hmrc.cgtpropertydisposalsfrontend.models._
 import uk.gov.hmrc.cgtpropertydisposalsfrontend.models.address.Address.UkAddress
+import uk.gov.hmrc.cgtpropertydisposalsfrontend.models.address.Postcode
 import uk.gov.hmrc.cgtpropertydisposalsfrontend.models.bpr.BusinessPartnerRecordRequest
 import uk.gov.hmrc.cgtpropertydisposalsfrontend.models.ids.CgtReference
 import uk.gov.hmrc.cgtpropertydisposalsfrontend.models.name.{ContactName, IndividualName}
 import uk.gov.hmrc.http.{HeaderCarrier, HttpResponse}
 import uk.gov.hmrc.play.bootstrap.config.{RunMode, ServicesConfig}
-<<<<<<< HEAD
-=======
-import org.scalacheck.ScalacheckShapeless._
-import uk.gov.hmrc.cgtpropertydisposalsfrontend.models.address.Postcode
->>>>>>> edec5e37
 
 import scala.concurrent.ExecutionContext.Implicits.global
 import scala.concurrent.Future
@@ -121,7 +117,7 @@
           Some("Wokingham"),
           Some("Surrey"),
           Some("London"),
-          "DH14EJ"
+          Postcode("DH14EJ")
         ),
         ContactName("John Wick"),
         CgtReference("XFCGT123456789"),
