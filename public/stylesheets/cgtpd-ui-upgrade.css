--- conflicted
+++ resolved
@@ -173,7 +173,6 @@
         padding-bottom: 11px;
         border: 0
     }
-<<<<<<< HEAD
 }
 
 .list-item--dashed {
@@ -196,6 +195,3 @@
 }
 
 
-=======
-}
->>>>>>> d32d3c77
