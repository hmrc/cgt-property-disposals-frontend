--- conflicted
+++ resolved
@@ -21,8 +21,6 @@
 import cats.Order
 import cats.syntax.either._
 import cats.syntax.order._
-import cats.instances.int._
-import cats.instances.boolean._
 import configs.Configs
 import play.api.data.FormError
 import play.api.data.format.Formatter
@@ -139,11 +137,7 @@
     monthKey: String,
     yearKey: String,
     dateKey: String,
-<<<<<<< HEAD
-    taxYearStartSelected: Option[Int] = None,
-=======
     taxYearStartYear: Option[Int] = None,
->>>>>>> f2893f0f
     isDateOfDeathValid: Option[Boolean] = Some(false),
     extraValidation: List[LocalDate => Either[FormError, Unit]] = List.empty
   ): Formatter[LocalDate] =
@@ -198,31 +192,21 @@
               .flatMap(date =>
                 if (maximumDateInclusive.exists(_.isBefore(date)))
                   Left(FormError(dateKey, "error.tooFarInFuture"))
-<<<<<<< HEAD
-                else if (isDateOfDeathValid.exists(d => d === true && date.isBefore(TaxYear.earliestTaxYearStartDate)))
-                  Left(FormError(dateKey, "error.dateOfDeathBeforeTaxYear"))
-                else if (isDateOfDeathValid.exists(d => d === true && minimumDateInclusive.exists(_.isAfter(date))))
-=======
                 else if (isDateOfDeathValid.exists(d => d && date.isBefore(TaxYear.earliestTaxYearStartDate)))
                   Left(FormError(dateKey, "error.dateOfDeathBeforeTaxYear"))
                 else if (
                   isDateOfDeathValid
                     .exists(d => d && minimumDateInclusive.exists(d => d.isEqual(date) || d.isAfter(date)))
                 )
->>>>>>> f2893f0f
                   Left(FormError(dateKey, "error.dateOfDeath"))
                 else if (minimumDateInclusive.exists(_.isAfter(date)))
                   Left(FormError(dateKey, "error.tooFarInPast"))
                 else if (date.isBefore(minimumDate))
                   Left(FormError(dateKey, "error.before1900"))
-<<<<<<< HEAD
-                else if (taxYearStartSelected.exists(x => !isDateWithinTaxYear(x, dateFieldStrings)))
-=======
                 else if (
                   taxYearStartYear
                     .exists(tyStartYear => !isValidDate(tyStartYear, date, minimumDateInclusive, maximumDateInclusive))
                 )
->>>>>>> f2893f0f
                   Left(FormError(dateKey, "error.dateNotWithinTaxYear"))
                 else
                   extraValidation
@@ -245,16 +229,6 @@
 
     }
 
-<<<<<<< HEAD
-  def isDateWithinTaxYear(
-    taxYearStartSelected: Int,
-    dateFieldStrings: (String, String, String)
-  ): Boolean = {
-    val userSelectedCompletionDate =
-      LocalDate.of(dateFieldStrings._3.toInt, dateFieldStrings._2.toInt, dateFieldStrings._1.toInt)
-    val userSelectedTaxYear        = taxYearStart(userSelectedCompletionDate)
-    taxYearStartSelected === userSelectedTaxYear.getYear
-=======
   def isValidDate(
     taxYearStartYear: Int,
     completionDate: LocalDate,
@@ -264,7 +238,6 @@
     val minDateInclusive = minimumDateInclusive.getOrElse(LocalDate.of(taxYearStartYear, 4, 6))
     val maxDateInclusive = maximumDateInclusive.getOrElse(LocalDate.of(taxYearStartYear + 1, 4, 5))
     completionDate <= maxDateInclusive && completionDate >= minDateInclusive
->>>>>>> f2893f0f
   }
 
   def govDisplayFormat(date: LocalDate)(implicit messages: Messages): String =
