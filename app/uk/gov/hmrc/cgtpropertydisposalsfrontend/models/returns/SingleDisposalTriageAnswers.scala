/*
 * Copyright 2020 HM Revenue & Customs
 *
 * Licensed under the Apache License, Version 2.0 (the "License");
 * you may not use this file except in compliance with the License.
 * You may obtain a copy of the License at
 *
 *     http://www.apache.org/licenses/LICENSE-2.0
 *
 * Unless required by applicable law or agreed to in writing, software
 * distributed under the License is distributed on an "AS IS" BASIS,
 * WITHOUT WARRANTIES OR CONDITIONS OF ANY KIND, either express or implied.
 * See the License for the specific language governing permissions and
 * limitations under the License.
 */

package uk.gov.hmrc.cgtpropertydisposalsfrontend.models.returns

import java.time.LocalDate

import cats.Eq
import julienrf.json.derived
import monocle.Lens
import monocle.macros.Lenses
import play.api.libs.json.{Json, OFormat}
import uk.gov.hmrc.cgtpropertydisposalsfrontend.models.address.Country

sealed trait SingleDisposalTriageAnswers extends Product with Serializable

@SuppressWarnings(Array("org.wartremover.warts.PublicInference"))
object SingleDisposalTriageAnswers {

  @Lenses
  final case class IncompleteSingleDisposalTriageAnswers(
    individualUserType: Option[IndividualUserType],
    hasConfirmedSingleDisposal: Boolean,
    disposalMethod: Option[DisposalMethod],
    wasAUKResident: Option[Boolean],
    countryOfResidence: Option[Country],
    assetType: Option[AssetType],
    disposalDate: Option[DisposalDate],
    completionDate: Option[CompletionDate],
    tooEarlyDisposalDate: Option[LocalDate]
  ) extends SingleDisposalTriageAnswers

  object IncompleteSingleDisposalTriageAnswers {
    val empty: IncompleteSingleDisposalTriageAnswers =
      IncompleteSingleDisposalTriageAnswers(None, false, None, None, None, None, None, None, None)

    def fromCompleteAnswers(c: CompleteSingleDisposalTriageAnswers): IncompleteSingleDisposalTriageAnswers =
      IncompleteSingleDisposalTriageAnswers(
        c.individualUserType,
        true,
        Some(c.disposalMethod),
        Some(c.countryOfResidence.isUk()),
        if (c.countryOfResidence.isUk()) None else Some(c.countryOfResidence),
        Some(c.assetType),
        Some(c.disposalDate),
        Some(c.completionDate),
        None
      )
<<<<<<< HEAD

    implicit val format: OFormat[IncompleteSingleDisposalTriageAnswers] = Json.format
=======
>>>>>>> 13c8d016
  }

  final case class CompleteSingleDisposalTriageAnswers(
    individualUserType: Option[IndividualUserType],
    disposalMethod: DisposalMethod,
    countryOfResidence: Country,
    assetType: AssetType,
    disposalDate: DisposalDate,
    completionDate: CompletionDate
  ) extends SingleDisposalTriageAnswers

  implicit class IndividualTriageQuestionOps(private val i: SingleDisposalTriageAnswers) extends AnyVal {

    def fold[A](
      ifIncomplete: IncompleteSingleDisposalTriageAnswers => A,
      ifComplete: CompleteSingleDisposalTriageAnswers => A
    ): A = i match {
      case incomplete: IncompleteSingleDisposalTriageAnswers => ifIncomplete(incomplete)
      case complete: CompleteSingleDisposalTriageAnswers     => ifComplete(complete)
    }

    def unset[A](
      fieldLens: Lens[IncompleteSingleDisposalTriageAnswers, Option[A]]
    ): IncompleteSingleDisposalTriageAnswers =
      fieldLens.set(None)(
        fold(identity, IncompleteSingleDisposalTriageAnswers.fromCompleteAnswers)
      )

  }

  implicit val eq: Eq[IncompleteSingleDisposalTriageAnswers] = Eq.fromUniversalEquals

  @SuppressWarnings(Array("org.wartremover.warts.PublicInference"))
  implicit val format: OFormat[SingleDisposalTriageAnswers] = derived.oformat()

}<|MERGE_RESOLUTION|>--- conflicted
+++ resolved
@@ -59,11 +59,8 @@
         Some(c.completionDate),
         None
       )
-<<<<<<< HEAD
 
     implicit val format: OFormat[IncompleteSingleDisposalTriageAnswers] = Json.format
-=======
->>>>>>> 13c8d016
   }
 
   final case class CompleteSingleDisposalTriageAnswers(
