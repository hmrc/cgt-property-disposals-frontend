--- conflicted
+++ resolved
@@ -139,7 +139,6 @@
 
 }
 
-<<<<<<< HEAD
 final case class DraftMultipleIndirectDisposalsReturn(
   id: UUID,
   triageAnswers: MultipleDisposalsTriageAnswers,
@@ -171,8 +170,6 @@
 
 }
 
-=======
->>>>>>> ad068f1a
 final case class DraftSingleMixedUseDisposalReturn(
   id: UUID,
   triageAnswers: SingleDisposalTriageAnswers,
@@ -211,7 +208,6 @@
       whenMultiple: DraftMultipleDisposalsReturn => A,
       whenSingle: DraftSingleDisposalReturn => A,
       whenSingleIndirect: DraftSingleIndirectDisposalReturn => A,
-<<<<<<< HEAD
       whenMultipleIndirect: DraftMultipleIndirectDisposalsReturn => A,
       whenSingleMixedUse: DraftSingleMixedUseDisposalReturn => A
     ): A =
@@ -221,33 +217,10 @@
         case s: DraftSingleIndirectDisposalReturn    => whenSingleIndirect(s)
         case m: DraftMultipleIndirectDisposalsReturn => whenMultipleIndirect(m)
         case s: DraftSingleMixedUseDisposalReturn    => whenSingleMixedUse(s)
-=======
-      whenSingleMixedUse: DraftSingleMixedUseDisposalReturn => A
-    ): A =
-      d match {
-        case m: DraftMultipleDisposalsReturn      => whenMultiple(m)
-        case s: DraftSingleDisposalReturn         => whenSingle(s)
-        case s: DraftSingleIndirectDisposalReturn => whenSingleIndirect(s)
-        case s: DraftSingleMixedUseDisposalReturn => whenSingleMixedUse(s)
->>>>>>> ad068f1a
       }
 
-    // TODO: test it
     def isMultipleIndirectDisposal(): Boolean =
-<<<<<<< HEAD
       d.fold(_ => false, _ => false, _ => false, _ => true, _ => false)
-=======
-      d.fold(m => isMultipleIndirectDisposal(m.triageAnswers), _ => false, _ => false, _ => false)
-
-    private def isMultipleIndirectDisposal(m: MultipleDisposalsTriageAnswers): Boolean =
-      m.fold(
-        _.assetTypes,
-        c => Some(c.assetTypes)
-      ) match {
-        case Some(assetTypes) if assetTypes.contains(AssetType.IndirectDisposal) => true
-        case _                                                                   => false
-      }
->>>>>>> ad068f1a
 
   }
 
