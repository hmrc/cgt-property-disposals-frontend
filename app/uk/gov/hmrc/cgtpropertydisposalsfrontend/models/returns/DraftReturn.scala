/*
 * Copyright 2020 HM Revenue & Customs
 *
 * Licensed under the Apache License, Version 2.0 (the "License");
 * you may not use this file except in compliance with the License.
 * You may obtain a copy of the License at
 *
 *     http://www.apache.org/licenses/LICENSE-2.0
 *
 * Unless required by applicable law or agreed to in writing, software
 * distributed under the License is distributed on an "AS IS" BASIS,
 * WITHOUT WARRANTIES OR CONDITIONS OF ANY KIND, either express or implied.
 * See the License for the specific language governing permissions and
 * limitations under the License.
 */

package uk.gov.hmrc.cgtpropertydisposalsfrontend.models.returns

import java.util.UUID

import cats.Eq
import play.api.libs.json.{Json, OFormat}
import uk.gov.hmrc.cgtpropertydisposalsfrontend.models.address.Address.UkAddress
import uk.gov.hmrc.cgtpropertydisposalsfrontend.models.ids.CgtReference

final case class DraftReturn(
  id: UUID,
<<<<<<< HEAD
  triageAnswers: IndividualTriageAnswers,
=======
  cgtReference: CgtReference,
  triageAnswers: TriageAnswers,
>>>>>>> 6be36390
  propertyAddress: Option[UkAddress],
  disposalDetailsAnswers: Option[DisposalDetailsAnswers],
  acquisitionDetailsAnswers: Option[AcquisitionDetailsAnswers],
  reliefDetailsAnswers: Option[ReliefDetailsAnswers],
  exemptionAndLossesAnswers: Option[ExemptionAndLossesAnswers],
  yearToDateLiabilityAnswers: Option[YearToDateLiabilityAnswers]
)

object DraftReturn {

  implicit val eq: Eq[DraftReturn] = Eq.fromUniversalEquals[DraftReturn]

  implicit val ukAddressFormat: OFormat[UkAddress] = Json.format[UkAddress]

  implicit val format: OFormat[DraftReturn] = Json.format[DraftReturn]

}<|MERGE_RESOLUTION|>--- conflicted
+++ resolved
@@ -25,12 +25,7 @@
 
 final case class DraftReturn(
   id: UUID,
-<<<<<<< HEAD
-  triageAnswers: IndividualTriageAnswers,
-=======
-  cgtReference: CgtReference,
   triageAnswers: TriageAnswers,
->>>>>>> 6be36390
   propertyAddress: Option[UkAddress],
   disposalDetailsAnswers: Option[DisposalDetailsAnswers],
   acquisitionDetailsAnswers: Option[AcquisitionDetailsAnswers],
