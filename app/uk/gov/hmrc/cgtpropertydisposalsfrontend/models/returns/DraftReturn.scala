--- conflicted
+++ resolved
@@ -24,12 +24,7 @@
 
 final case class DraftReturn(
   id: UUID,
-<<<<<<< HEAD
-  cgtReference: CgtReference,
   triageAnswers: SingleDisposalTriageAnswers,
-=======
-  triageAnswers: TriageAnswers,
->>>>>>> 81e6cb79
   propertyAddress: Option[UkAddress],
   disposalDetailsAnswers: Option[DisposalDetailsAnswers],
   acquisitionDetailsAnswers: Option[AcquisitionDetailsAnswers],
