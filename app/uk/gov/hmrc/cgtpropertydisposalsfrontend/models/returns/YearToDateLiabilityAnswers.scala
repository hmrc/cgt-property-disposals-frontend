/*
 * Copyright 2020 HM Revenue & Customs
 *
 * Licensed under the Apache License, Version 2.0 (the "License");
 * you may not use this file except in compliance with the License.
 * You may obtain a copy of the License at
 *
 *     http://www.apache.org/licenses/LICENSE-2.0
 *
 * Unless required by applicable law or agreed to in writing, software
 * distributed under the License is distributed on an "AS IS" BASIS,
 * WITHOUT WARRANTIES OR CONDITIONS OF ANY KIND, either express or implied.
 * See the License for the specific language governing permissions and
 * limitations under the License.
 */

package uk.gov.hmrc.cgtpropertydisposalsfrontend.models.returns

import julienrf.json.derived
import monocle.Lens
import monocle.macros.Lenses
import play.api.libs.json.OFormat
import uk.gov.hmrc.cgtpropertydisposalsfrontend.models.finance.AmountInPence

sealed trait YearToDateLiabilityAnswers extends Product with Serializable

@SuppressWarnings(Array("org.wartremover.warts.PublicInference"))
object YearToDateLiabilityAnswers {

<<<<<<< HEAD
  @Lenses
  final case class IncompleteYearToDateLiabilityAnswers(
    estimatedIncome: Option[AmountInPence],
    personalAllowance: Option[AmountInPence],
    hasEstimatedDetails: Option[Boolean],
    calculatedTaxDue: Option[CalculatedTaxDue],
    taxDue: Option[AmountInPence],
    mandatoryEvidence: Option[String]
  ) extends YearToDateLiabilityAnswers

  object IncompleteYearToDateLiabilityAnswers {
    val empty: IncompleteYearToDateLiabilityAnswers =
      IncompleteYearToDateLiabilityAnswers(None, None, None, None, None, None)

    def fromCompleteAnswers(c: CompleteYearToDateLiabilityAnswers): IncompleteYearToDateLiabilityAnswers =
      IncompleteYearToDateLiabilityAnswers(
        Some(c.estimatedIncome),
        c.personalAllowance,
        Some(c.hasEstimatedDetails),
        Some(c.calculatedTaxDue),
        Some(c.taxDue),
        c.mandatoryEvidence
      )
=======
  sealed trait CalculatedYearToDateLiabilityAnswers extends YearToDateLiabilityAnswers

  sealed trait NonCalculatedYearToDateLiabilityAnswers extends YearToDateLiabilityAnswers

  object NonCalculatedYearToDateLiabilityAnswers {

    final case class IncompleteNonCalculatedYearToDateLiabilityAnswers(
      taxableGainOrLoss: Option[AmountInPence],
      hasEstimatedDetails: Option[Boolean],
      taxDue: Option[AmountInPence]
    ) extends NonCalculatedYearToDateLiabilityAnswers

    object IncompleteNonCalculatedYearToDateLiabilityAnswers {
      val empty: IncompleteNonCalculatedYearToDateLiabilityAnswers =
        IncompleteNonCalculatedYearToDateLiabilityAnswers(None, None, None)
    }

    final case class CompleteNonCalculatedYearToDateLiabilityAnswers(
      taxableGainOrLoss: AmountInPence,
      hasEstimatedDetails: Boolean,
      taxDue: AmountInPence
    ) extends NonCalculatedYearToDateLiabilityAnswers

    implicit class NonCalculatedYTDLiabilityAnswersOps(private val a: NonCalculatedYearToDateLiabilityAnswers)
        extends AnyVal {

      def fold[A](
        ifIncomplete: IncompleteNonCalculatedYearToDateLiabilityAnswers => A,
        ifComplete: CompleteNonCalculatedYearToDateLiabilityAnswers => A
      ): A = a match {
        case i: IncompleteNonCalculatedYearToDateLiabilityAnswers => ifIncomplete(i)
        case c: CompleteNonCalculatedYearToDateLiabilityAnswers   => ifComplete(c)
      }
    }

>>>>>>> 8334197a
  }

  object CalculatedYearToDateLiabilityAnswers {
    final case class IncompleteCalculatedYearToDateLiabilityAnswers(
      estimatedIncome: Option[AmountInPence],
      personalAllowance: Option[AmountInPence],
      hasEstimatedDetails: Option[Boolean],
      calculatedTaxDue: Option[CalculatedTaxDue],
      taxDue: Option[AmountInPence],
      mandatoryEvidence: Option[String]
    ) extends CalculatedYearToDateLiabilityAnswers

    object IncompleteCalculatedYearToDateLiabilityAnswers {
      val empty: IncompleteCalculatedYearToDateLiabilityAnswers =
        IncompleteCalculatedYearToDateLiabilityAnswers(None, None, None, None, None, None)
    }

    final case class CompleteCalculatedYearToDateLiabilityAnswers(
      estimatedIncome: AmountInPence,
      personalAllowance: Option[AmountInPence],
      hasEstimatedDetails: Boolean,
      calculatedTaxDue: CalculatedTaxDue,
      taxDue: AmountInPence,
      mandatoryEvidence: Option[String]
    ) extends CalculatedYearToDateLiabilityAnswers

    implicit class CalculatedYTDLiabilityAnswersOps(private val a: CalculatedYearToDateLiabilityAnswers)
        extends AnyVal {

      def fold[A](
        ifIncomplete: IncompleteCalculatedYearToDateLiabilityAnswers => A,
        ifComplete: CompleteCalculatedYearToDateLiabilityAnswers => A
      ): A = a match {
        case i: IncompleteCalculatedYearToDateLiabilityAnswers => ifIncomplete(i)
        case c: CompleteCalculatedYearToDateLiabilityAnswers   => ifComplete(c)
      }
    }

    def unset[A](
      fieldLens: Lens[IncompleteYearToDateLiabilityAnswers, Option[A]]
    ): IncompleteYearToDateLiabilityAnswers =
      fieldLens.set(None)(
        fold(identity, IncompleteYearToDateLiabilityAnswers.fromCompleteAnswers)
      )

  }

  @SuppressWarnings(Array("org.wartremover.warts.PublicInference"))
  implicit val format: OFormat[YearToDateLiabilityAnswers] = derived.oformat()

}<|MERGE_RESOLUTION|>--- conflicted
+++ resolved
@@ -27,37 +27,13 @@
 @SuppressWarnings(Array("org.wartremover.warts.PublicInference"))
 object YearToDateLiabilityAnswers {
 
-<<<<<<< HEAD
-  @Lenses
-  final case class IncompleteYearToDateLiabilityAnswers(
-    estimatedIncome: Option[AmountInPence],
-    personalAllowance: Option[AmountInPence],
-    hasEstimatedDetails: Option[Boolean],
-    calculatedTaxDue: Option[CalculatedTaxDue],
-    taxDue: Option[AmountInPence],
-    mandatoryEvidence: Option[String]
-  ) extends YearToDateLiabilityAnswers
-
-  object IncompleteYearToDateLiabilityAnswers {
-    val empty: IncompleteYearToDateLiabilityAnswers =
-      IncompleteYearToDateLiabilityAnswers(None, None, None, None, None, None)
-
-    def fromCompleteAnswers(c: CompleteYearToDateLiabilityAnswers): IncompleteYearToDateLiabilityAnswers =
-      IncompleteYearToDateLiabilityAnswers(
-        Some(c.estimatedIncome),
-        c.personalAllowance,
-        Some(c.hasEstimatedDetails),
-        Some(c.calculatedTaxDue),
-        Some(c.taxDue),
-        c.mandatoryEvidence
-      )
-=======
   sealed trait CalculatedYearToDateLiabilityAnswers extends YearToDateLiabilityAnswers
 
   sealed trait NonCalculatedYearToDateLiabilityAnswers extends YearToDateLiabilityAnswers
 
   object NonCalculatedYearToDateLiabilityAnswers {
 
+    @Lenses
     final case class IncompleteNonCalculatedYearToDateLiabilityAnswers(
       taxableGainOrLoss: Option[AmountInPence],
       hasEstimatedDetails: Option[Boolean],
@@ -67,6 +43,15 @@
     object IncompleteNonCalculatedYearToDateLiabilityAnswers {
       val empty: IncompleteNonCalculatedYearToDateLiabilityAnswers =
         IncompleteNonCalculatedYearToDateLiabilityAnswers(None, None, None)
+
+      def fromCompleteAnswers(
+        c: CompleteNonCalculatedYearToDateLiabilityAnswers
+      ): IncompleteNonCalculatedYearToDateLiabilityAnswers =
+        IncompleteNonCalculatedYearToDateLiabilityAnswers(
+          Some(c.taxableGainOrLoss),
+          Some(c.hasEstimatedDetails),
+          Some(c.taxDue)
+        )
     }
 
     final case class CompleteNonCalculatedYearToDateLiabilityAnswers(
@@ -85,12 +70,20 @@
         case i: IncompleteNonCalculatedYearToDateLiabilityAnswers => ifIncomplete(i)
         case c: CompleteNonCalculatedYearToDateLiabilityAnswers   => ifComplete(c)
       }
+
+      def unset[A](
+        fieldLens: Lens[IncompleteNonCalculatedYearToDateLiabilityAnswers, Option[A]]
+      ): IncompleteNonCalculatedYearToDateLiabilityAnswers =
+        fieldLens.set(None)(
+          fold(identity, IncompleteNonCalculatedYearToDateLiabilityAnswers.fromCompleteAnswers)
+        )
     }
 
->>>>>>> 8334197a
   }
 
   object CalculatedYearToDateLiabilityAnswers {
+
+    @Lenses
     final case class IncompleteCalculatedYearToDateLiabilityAnswers(
       estimatedIncome: Option[AmountInPence],
       personalAllowance: Option[AmountInPence],
@@ -103,6 +96,19 @@
     object IncompleteCalculatedYearToDateLiabilityAnswers {
       val empty: IncompleteCalculatedYearToDateLiabilityAnswers =
         IncompleteCalculatedYearToDateLiabilityAnswers(None, None, None, None, None, None)
+
+      def fromCompleteAnswers(
+        c: CompleteCalculatedYearToDateLiabilityAnswers
+      ): IncompleteCalculatedYearToDateLiabilityAnswers =
+        IncompleteCalculatedYearToDateLiabilityAnswers(
+          Some(c.estimatedIncome),
+          c.personalAllowance,
+          Some(c.hasEstimatedDetails),
+          Some(c.calculatedTaxDue),
+          Some(c.taxDue),
+          c.mandatoryEvidence
+        )
+
     }
 
     final case class CompleteCalculatedYearToDateLiabilityAnswers(
@@ -124,14 +130,14 @@
         case i: IncompleteCalculatedYearToDateLiabilityAnswers => ifIncomplete(i)
         case c: CompleteCalculatedYearToDateLiabilityAnswers   => ifComplete(c)
       }
+
+      def unset[A](
+        fieldLens: Lens[IncompleteCalculatedYearToDateLiabilityAnswers, Option[A]]
+      ): IncompleteCalculatedYearToDateLiabilityAnswers =
+        fieldLens.set(None)(
+          fold(identity, IncompleteCalculatedYearToDateLiabilityAnswers.fromCompleteAnswers)
+        )
     }
-
-    def unset[A](
-      fieldLens: Lens[IncompleteYearToDateLiabilityAnswers, Option[A]]
-    ): IncompleteYearToDateLiabilityAnswers =
-      fieldLens.set(None)(
-        fold(identity, IncompleteYearToDateLiabilityAnswers.fromCompleteAnswers)
-      )
 
   }
 
