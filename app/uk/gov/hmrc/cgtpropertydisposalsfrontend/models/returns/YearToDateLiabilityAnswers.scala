/*
 * Copyright 2020 HM Revenue & Customs
 *
 * Licensed under the Apache License, Version 2.0 (the "License");
 * you may not use this file except in compliance with the License.
 * You may obtain a copy of the License at
 *
 *     http://www.apache.org/licenses/LICENSE-2.0
 *
 * Unless required by applicable law or agreed to in writing, software
 * distributed under the License is distributed on an "AS IS" BASIS,
 * WITHOUT WARRANTIES OR CONDITIONS OF ANY KIND, either express or implied.
 * See the License for the specific language governing permissions and
 * limitations under the License.
 */

package uk.gov.hmrc.cgtpropertydisposalsfrontend.models.returns

import julienrf.json.derived
import monocle.Lens
import monocle.macros.Lenses
import play.api.libs.json.OFormat
import uk.gov.hmrc.cgtpropertydisposalsfrontend.models.finance.AmountInPence

sealed trait YearToDateLiabilityAnswers extends Product with Serializable

@SuppressWarnings(Array("org.wartremover.warts.PublicInference"))
object YearToDateLiabilityAnswers {

  sealed trait CalculatedYTDAnswers extends YearToDateLiabilityAnswers

  sealed trait NonCalculatedYTDAnswers extends YearToDateLiabilityAnswers

  object NonCalculatedYTDAnswers {

<<<<<<< HEAD
    @Lenses
    final case class IncompleteNonCalculatedYearToDateLiabilityAnswers(
=======
    final case class IncompleteNonCalculatedYTDAnswers(
>>>>>>> c0e1a246
      taxableGainOrLoss: Option[AmountInPence],
      hasEstimatedDetails: Option[Boolean],
      taxDue: Option[AmountInPence]
    ) extends NonCalculatedYTDAnswers

<<<<<<< HEAD
    object IncompleteNonCalculatedYearToDateLiabilityAnswers {
      val empty: IncompleteNonCalculatedYearToDateLiabilityAnswers =
        IncompleteNonCalculatedYearToDateLiabilityAnswers(None, None, None)

      def fromCompleteAnswers(
        c: CompleteNonCalculatedYearToDateLiabilityAnswers
      ): IncompleteNonCalculatedYearToDateLiabilityAnswers =
        IncompleteNonCalculatedYearToDateLiabilityAnswers(
          Some(c.taxableGainOrLoss),
          Some(c.hasEstimatedDetails),
          Some(c.taxDue)
        )
=======
    object IncompleteNonCalculatedYTDAnswers {
      val empty: IncompleteNonCalculatedYTDAnswers =
        IncompleteNonCalculatedYTDAnswers(None, None, None)
>>>>>>> c0e1a246
    }

    final case class CompleteNonCalculatedYTDAnswers(
      taxableGainOrLoss: AmountInPence,
      hasEstimatedDetails: Boolean,
      taxDue: AmountInPence
    ) extends NonCalculatedYTDAnswers

    implicit class NonCalculatedYTDLiabilityAnswersOps(private val a: NonCalculatedYTDAnswers) extends AnyVal {

      def fold[A](
        ifIncomplete: IncompleteNonCalculatedYTDAnswers => A,
        ifComplete: CompleteNonCalculatedYTDAnswers => A
      ): A = a match {
        case i: IncompleteNonCalculatedYTDAnswers => ifIncomplete(i)
        case c: CompleteNonCalculatedYTDAnswers   => ifComplete(c)
      }

      def unset[A](
        fieldLens: Lens[IncompleteNonCalculatedYearToDateLiabilityAnswers, Option[A]]
      ): IncompleteNonCalculatedYearToDateLiabilityAnswers =
        fieldLens.set(None)(
          fold(identity, IncompleteNonCalculatedYearToDateLiabilityAnswers.fromCompleteAnswers)
        )
    }

  }

<<<<<<< HEAD
  object CalculatedYearToDateLiabilityAnswers {

    @Lenses
    final case class IncompleteCalculatedYearToDateLiabilityAnswers(
=======
  object CalculatedYTDAnswers {
    final case class IncompleteCalculatedYTDAnswers(
>>>>>>> c0e1a246
      estimatedIncome: Option[AmountInPence],
      personalAllowance: Option[AmountInPence],
      hasEstimatedDetails: Option[Boolean],
      calculatedTaxDue: Option[CalculatedTaxDue],
      taxDue: Option[AmountInPence],
      mandatoryEvidence: Option[String]
    ) extends CalculatedYTDAnswers

<<<<<<< HEAD
    object IncompleteCalculatedYearToDateLiabilityAnswers {
      val empty: IncompleteCalculatedYearToDateLiabilityAnswers =
        IncompleteCalculatedYearToDateLiabilityAnswers(None, None, None, None, None, None)

      def fromCompleteAnswers(
        c: CompleteCalculatedYearToDateLiabilityAnswers
      ): IncompleteCalculatedYearToDateLiabilityAnswers =
        IncompleteCalculatedYearToDateLiabilityAnswers(
          Some(c.estimatedIncome),
          c.personalAllowance,
          Some(c.hasEstimatedDetails),
          Some(c.calculatedTaxDue),
          Some(c.taxDue),
          c.mandatoryEvidence
        )

=======
    object IncompleteCalculatedYTDAnswers {
      val empty: IncompleteCalculatedYTDAnswers =
        IncompleteCalculatedYTDAnswers(None, None, None, None, None, None)
>>>>>>> c0e1a246
    }

    final case class CompleteCalculatedYTDAnswers(
      estimatedIncome: AmountInPence,
      personalAllowance: Option[AmountInPence],
      hasEstimatedDetails: Boolean,
      calculatedTaxDue: CalculatedTaxDue,
      taxDue: AmountInPence,
      mandatoryEvidence: Option[String]
    ) extends CalculatedYTDAnswers

    implicit class CalculatedYTDLiabilityAnswersOps(private val a: CalculatedYTDAnswers) extends AnyVal {

      def fold[A](
        ifIncomplete: IncompleteCalculatedYTDAnswers => A,
        ifComplete: CompleteCalculatedYTDAnswers => A
      ): A = a match {
        case i: IncompleteCalculatedYTDAnswers => ifIncomplete(i)
        case c: CompleteCalculatedYTDAnswers   => ifComplete(c)
      }

      def unset[A](
        fieldLens: Lens[IncompleteCalculatedYearToDateLiabilityAnswers, Option[A]]
      ): IncompleteCalculatedYearToDateLiabilityAnswers =
        fieldLens.set(None)(
          fold(identity, IncompleteCalculatedYearToDateLiabilityAnswers.fromCompleteAnswers)
        )
    }

  }

  @SuppressWarnings(Array("org.wartremover.warts.PublicInference"))
  implicit val format: OFormat[YearToDateLiabilityAnswers] = derived.oformat()

}<|MERGE_RESOLUTION|>--- conflicted
+++ resolved
@@ -33,35 +33,25 @@
 
   object NonCalculatedYTDAnswers {
 
-<<<<<<< HEAD
     @Lenses
-    final case class IncompleteNonCalculatedYearToDateLiabilityAnswers(
-=======
     final case class IncompleteNonCalculatedYTDAnswers(
->>>>>>> c0e1a246
       taxableGainOrLoss: Option[AmountInPence],
       hasEstimatedDetails: Option[Boolean],
       taxDue: Option[AmountInPence]
     ) extends NonCalculatedYTDAnswers
 
-<<<<<<< HEAD
-    object IncompleteNonCalculatedYearToDateLiabilityAnswers {
-      val empty: IncompleteNonCalculatedYearToDateLiabilityAnswers =
-        IncompleteNonCalculatedYearToDateLiabilityAnswers(None, None, None)
+    object IncompleteNonCalculatedYTDAnswers {
+      val empty: IncompleteNonCalculatedYTDAnswers =
+        IncompleteNonCalculatedYTDAnswers(None, None, None)
 
       def fromCompleteAnswers(
-        c: CompleteNonCalculatedYearToDateLiabilityAnswers
-      ): IncompleteNonCalculatedYearToDateLiabilityAnswers =
-        IncompleteNonCalculatedYearToDateLiabilityAnswers(
+        c: CompleteNonCalculatedYTDAnswers
+      ): IncompleteNonCalculatedYTDAnswers =
+        IncompleteNonCalculatedYTDAnswers(
           Some(c.taxableGainOrLoss),
           Some(c.hasEstimatedDetails),
           Some(c.taxDue)
         )
-=======
-    object IncompleteNonCalculatedYTDAnswers {
-      val empty: IncompleteNonCalculatedYTDAnswers =
-        IncompleteNonCalculatedYTDAnswers(None, None, None)
->>>>>>> c0e1a246
     }
 
     final case class CompleteNonCalculatedYTDAnswers(
@@ -81,24 +71,19 @@
       }
 
       def unset[A](
-        fieldLens: Lens[IncompleteNonCalculatedYearToDateLiabilityAnswers, Option[A]]
-      ): IncompleteNonCalculatedYearToDateLiabilityAnswers =
+        fieldLens: Lens[IncompleteNonCalculatedYTDAnswers, Option[A]]
+      ): IncompleteNonCalculatedYTDAnswers =
         fieldLens.set(None)(
-          fold(identity, IncompleteNonCalculatedYearToDateLiabilityAnswers.fromCompleteAnswers)
+          fold(identity, IncompleteNonCalculatedYTDAnswers.fromCompleteAnswers)
         )
     }
 
   }
 
-<<<<<<< HEAD
-  object CalculatedYearToDateLiabilityAnswers {
+  object CalculatedYTDAnswers {
 
     @Lenses
-    final case class IncompleteCalculatedYearToDateLiabilityAnswers(
-=======
-  object CalculatedYTDAnswers {
     final case class IncompleteCalculatedYTDAnswers(
->>>>>>> c0e1a246
       estimatedIncome: Option[AmountInPence],
       personalAllowance: Option[AmountInPence],
       hasEstimatedDetails: Option[Boolean],
@@ -107,15 +92,14 @@
       mandatoryEvidence: Option[String]
     ) extends CalculatedYTDAnswers
 
-<<<<<<< HEAD
-    object IncompleteCalculatedYearToDateLiabilityAnswers {
-      val empty: IncompleteCalculatedYearToDateLiabilityAnswers =
-        IncompleteCalculatedYearToDateLiabilityAnswers(None, None, None, None, None, None)
+    object IncompleteCalculatedYTDAnswers {
+      val empty: IncompleteCalculatedYTDAnswers =
+        IncompleteCalculatedYTDAnswers(None, None, None, None, None, None)
 
       def fromCompleteAnswers(
-        c: CompleteCalculatedYearToDateLiabilityAnswers
-      ): IncompleteCalculatedYearToDateLiabilityAnswers =
-        IncompleteCalculatedYearToDateLiabilityAnswers(
+        c: CompleteCalculatedYTDAnswers
+      ): IncompleteCalculatedYTDAnswers =
+        IncompleteCalculatedYTDAnswers(
           Some(c.estimatedIncome),
           c.personalAllowance,
           Some(c.hasEstimatedDetails),
@@ -124,11 +108,6 @@
           c.mandatoryEvidence
         )
 
-=======
-    object IncompleteCalculatedYTDAnswers {
-      val empty: IncompleteCalculatedYTDAnswers =
-        IncompleteCalculatedYTDAnswers(None, None, None, None, None, None)
->>>>>>> c0e1a246
     }
 
     final case class CompleteCalculatedYTDAnswers(
@@ -151,10 +130,10 @@
       }
 
       def unset[A](
-        fieldLens: Lens[IncompleteCalculatedYearToDateLiabilityAnswers, Option[A]]
-      ): IncompleteCalculatedYearToDateLiabilityAnswers =
+        fieldLens: Lens[IncompleteCalculatedYTDAnswers, Option[A]]
+      ): IncompleteCalculatedYTDAnswers =
         fieldLens.set(None)(
-          fold(identity, IncompleteCalculatedYearToDateLiabilityAnswers.fromCompleteAnswers)
+          fold(identity, IncompleteCalculatedYTDAnswers.fromCompleteAnswers)
         )
     }
 
