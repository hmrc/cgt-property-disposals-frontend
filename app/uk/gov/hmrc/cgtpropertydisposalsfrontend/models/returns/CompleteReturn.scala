--- conflicted
+++ resolved
@@ -165,7 +165,6 @@
     }
   }
 
-<<<<<<< HEAD
   implicit class CompleteReturnOps(private val c: CompleteReturn) extends AnyVal {
     def fold[A](whenMultiple: CompleteMultipleDisposalsReturn => A, whenSingle: CompleteSingleDisposalReturn => A): A =
       c match {
@@ -173,7 +172,7 @@
         case s: CompleteSingleDisposalReturn    => whenSingle(s)
       }
   }
-=======
+
   private def validRepresenteeAnswers(
     individualUserType: Option[IndividualUserType],
     representeeAnswers: Option[RepresenteeAnswers]
@@ -188,7 +187,6 @@
       case _ =>
         Some(None)
     }
->>>>>>> 39263389
 
   @silent
   implicit val format: OFormat[CompleteReturn] = {
