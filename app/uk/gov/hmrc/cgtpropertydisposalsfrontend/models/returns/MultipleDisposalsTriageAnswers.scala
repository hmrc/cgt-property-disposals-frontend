/*
 * Copyright 2020 HM Revenue & Customs
 *
 * Licensed under the Apache License, Version 2.0 (the "License");
 * you may not use this file except in compliance with the License.
 * You may obtain a copy of the License at
 *
 *     http://www.apache.org/licenses/LICENSE-2.0
 *
 * Unless required by applicable law or agreed to in writing, software
 * distributed under the License is distributed on an "AS IS" BASIS,
 * WITHOUT WARRANTIES OR CONDITIONS OF ANY KIND, either express or implied.
 * See the License for the specific language governing permissions and
 * limitations under the License.
 */

package uk.gov.hmrc.cgtpropertydisposalsfrontend.models.returns

<<<<<<< HEAD
import cats.syntax.eq._
import julienrf.json.derived
import monocle.Lens
import monocle.macros.Lenses
=======
import cats.syntax.either._
import julienrf.json.derived
import play.api.data.FormError
import play.api.data.format.Formatter
>>>>>>> acbc75ec
import play.api.libs.json.OFormat
import uk.gov.hmrc.cgtpropertydisposalsfrontend.models.FormUtils.readValue
import uk.gov.hmrc.cgtpropertydisposalsfrontend.models.TaxYear
import uk.gov.hmrc.cgtpropertydisposalsfrontend.models.address.Country

sealed trait MultipleDisposalsTriageAnswers

@SuppressWarnings(Array("org.wartremover.warts.PublicInference"))
object MultipleDisposalsTriageAnswers {

  @Lenses
  final case class IncompleteMultipleDisposalsAnswers(
    individualUserType: Option[IndividualUserType],
    numberOfProperties: Option[Int],
    wasAUKResident: Option[Boolean],
    countryOfResidence: Option[Country],
    wereAllPropertiesResidential: Option[Boolean],
    assetTypes: Option[List[AssetType]],
    taxYearAfter6April2020: Option[Boolean],
    taxYear: Option[TaxYear],
    completionDate: Option[CompletionDate]
  ) extends MultipleDisposalsTriageAnswers

  object IncompleteMultipleDisposalsAnswers {
    val empty: IncompleteMultipleDisposalsAnswers =
<<<<<<< HEAD
      IncompleteMultipleDisposalsAnswers(None, None, None, None, None, None, None, None)

    def fromCompleteAnswers(c: CompleteMultipleDisposalsAnswers): IncompleteMultipleDisposalsAnswers =
      IncompleteMultipleDisposalsAnswers(
        c.individualUserType,
        Some(c.numberOfProperties),
        Some(c.countryOfResidence.isUk()),
        if (c.countryOfResidence.isUk()) None else Some(c.countryOfResidence),
        if (c.countryOfResidence.isUk()) Some(c.assetType === AssetType.Residential) else None,
        Some(c.assetType),
        Some(true),
        Some(c.taxYear)
      )

=======
      IncompleteMultipleDisposalsAnswers(None, None, None, None, None, None, None, None, None)
>>>>>>> acbc75ec
  }

  final case class CompleteMultipleDisposalsAnswers(
    individualUserType: Option[IndividualUserType],
    numberOfProperties: Int,
    countryOfResidence: Country,
    assetTypes: List[AssetType],
    taxYear: TaxYear,
    completionDate: CompletionDate
  ) extends MultipleDisposalsTriageAnswers

  implicit class MultipleDisposalsTriageAnswersOps(private val m: MultipleDisposalsTriageAnswers) extends AnyVal {
    def fold[A](
      ifIncomplete: IncompleteMultipleDisposalsAnswers => A,
      ifComplete: CompleteMultipleDisposalsAnswers => A
    ): A = m match {
      case i: IncompleteMultipleDisposalsAnswers => ifIncomplete(i)
      case c: CompleteMultipleDisposalsAnswers   => ifComplete(c)
    }

    def unset[A](
      fieldLens: Lens[IncompleteMultipleDisposalsAnswers, Option[A]]
    ): IncompleteMultipleDisposalsAnswers =
      fieldLens.set(None)(
        fold(identity, IncompleteMultipleDisposalsAnswers.fromCompleteAnswers)
      )
  }

  @SuppressWarnings(Array("org.wartremover.warts.PublicInference"))
  implicit val format: OFormat[MultipleDisposalsTriageAnswers] = derived.oformat()
}<|MERGE_RESOLUTION|>--- conflicted
+++ resolved
@@ -16,19 +16,12 @@
 
 package uk.gov.hmrc.cgtpropertydisposalsfrontend.models.returns
 
-<<<<<<< HEAD
+import cats.instances.list._
 import cats.syntax.eq._
 import julienrf.json.derived
 import monocle.Lens
 import monocle.macros.Lenses
-=======
-import cats.syntax.either._
-import julienrf.json.derived
-import play.api.data.FormError
-import play.api.data.format.Formatter
->>>>>>> acbc75ec
 import play.api.libs.json.OFormat
-import uk.gov.hmrc.cgtpropertydisposalsfrontend.models.FormUtils.readValue
 import uk.gov.hmrc.cgtpropertydisposalsfrontend.models.TaxYear
 import uk.gov.hmrc.cgtpropertydisposalsfrontend.models.address.Country
 
@@ -52,8 +45,7 @@
 
   object IncompleteMultipleDisposalsAnswers {
     val empty: IncompleteMultipleDisposalsAnswers =
-<<<<<<< HEAD
-      IncompleteMultipleDisposalsAnswers(None, None, None, None, None, None, None, None)
+      IncompleteMultipleDisposalsAnswers(None, None, None, None, None, None, None, None, None)
 
     def fromCompleteAnswers(c: CompleteMultipleDisposalsAnswers): IncompleteMultipleDisposalsAnswers =
       IncompleteMultipleDisposalsAnswers(
@@ -61,15 +53,13 @@
         Some(c.numberOfProperties),
         Some(c.countryOfResidence.isUk()),
         if (c.countryOfResidence.isUk()) None else Some(c.countryOfResidence),
-        if (c.countryOfResidence.isUk()) Some(c.assetType === AssetType.Residential) else None,
-        Some(c.assetType),
+        if (c.countryOfResidence.isUk()) Some(c.assetTypes === List(AssetType.Residential)) else None,
+        Some(c.assetTypes),
         Some(true),
-        Some(c.taxYear)
+        Some(c.taxYear),
+        Some(c.completionDate)
       )
 
-=======
-      IncompleteMultipleDisposalsAnswers(None, None, None, None, None, None, None, None, None)
->>>>>>> acbc75ec
   }
 
   final case class CompleteMultipleDisposalsAnswers(
