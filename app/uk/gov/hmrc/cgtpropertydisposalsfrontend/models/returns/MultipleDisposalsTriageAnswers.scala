/*
 * Copyright 2021 HM Revenue & Customs
 *
 * Licensed under the Apache License, Version 2.0 (the "License");
 * you may not use this file except in compliance with the License.
 * You may obtain a copy of the License at
 *
 *     http://www.apache.org/licenses/LICENSE-2.0
 *
 * Unless required by applicable law or agreed to in writing, software
 * distributed under the License is distributed on an "AS IS" BASIS,
 * WITHOUT WARRANTIES OR CONDITIONS OF ANY KIND, either express or implied.
 * See the License for the specific language governing permissions and
 * limitations under the License.
 */

package uk.gov.hmrc.cgtpropertydisposalsfrontend.models.returns

import cats.syntax.eq._
import cats.instances.list._
import julienrf.json.derived
import monocle.Lens
import monocle.macros.Lenses
import play.api.libs.json.OFormat
import uk.gov.hmrc.cgtpropertydisposalsfrontend.models.TaxYear
import uk.gov.hmrc.cgtpropertydisposalsfrontend.models.address.Country
import uk.gov.hmrc.cgtpropertydisposalsfrontend.models.returns.AssetType.IndirectDisposal
import uk.gov.hmrc.cgtpropertydisposalsfrontend.models.returns.IndividualUserType.PersonalRepresentativeInPeriodOfAdmin

sealed trait MultipleDisposalsTriageAnswers

@SuppressWarnings(Array("org.wartremover.warts.PublicInference"))
object MultipleDisposalsTriageAnswers {

  @Lenses
  final case class IncompleteMultipleDisposalsTriageAnswers(
    individualUserType: Option[IndividualUserType],
    numberOfProperties: Option[Int],
    wasAUKResident: Option[Boolean],
    countryOfResidence: Option[Country],
    wereAllPropertiesResidential: Option[Boolean],
    assetTypes: Option[List[AssetType]],
    taxYearExchanged: Option[TaxYearExchanged],
    taxYear: Option[TaxYear],
<<<<<<< HEAD
    alreadySentSelfAssessment: Option[Boolean],
=======
>>>>>>> 5bef4a66
    completionDate: Option[CompletionDate]
  ) extends MultipleDisposalsTriageAnswers

  object IncompleteMultipleDisposalsTriageAnswers {
    val empty: IncompleteMultipleDisposalsTriageAnswers =
      IncompleteMultipleDisposalsTriageAnswers(
        None,
        None,
        None,
        None,
        None,
        None,
        None,
        None,
        None
      )

    def fromCompleteAnswers(
      c: CompleteMultipleDisposalsTriageAnswers
    ): IncompleteMultipleDisposalsTriageAnswers =
      IncompleteMultipleDisposalsTriageAnswers(
        c.individualUserType,
        Some(c.numberOfProperties),
        Some(c.countryOfResidence.isUk()),
        if (c.countryOfResidence.isUk()) None else Some(c.countryOfResidence),
        if (c.countryOfResidence.isUk())
          Some(c.assetTypes === List(AssetType.Residential))
        else None,
        Some(c.assetTypes),
        c.taxYearExchanged,
        Some(c.taxYear),
        Some(c.completionDate)
      )
  }

  final case class CompleteMultipleDisposalsTriageAnswers(
    individualUserType: Option[IndividualUserType],
    numberOfProperties: Int,
    countryOfResidence: Country,
    assetTypes: List[AssetType],
    taxYearExchanged: Option[TaxYearExchanged],
    taxYear: TaxYear,
<<<<<<< HEAD
    alreadySentSelfAssessment: Option[Boolean],
=======
>>>>>>> 5bef4a66
    completionDate: CompletionDate
  ) extends MultipleDisposalsTriageAnswers

  implicit class MultipleDisposalsTriageAnswersOps(
    private val m: MultipleDisposalsTriageAnswers
  ) extends AnyVal {
    def fold[A](
      ifIncomplete: IncompleteMultipleDisposalsTriageAnswers => A,
      ifComplete: CompleteMultipleDisposalsTriageAnswers => A
    ): A =
      m match {
        case i: IncompleteMultipleDisposalsTriageAnswers => ifIncomplete(i)
        case c: CompleteMultipleDisposalsTriageAnswers   => ifComplete(c)
      }

    def unset[A](
      fieldLens: IncompleteMultipleDisposalsTriageAnswers.type => Lens[
        IncompleteMultipleDisposalsTriageAnswers,
        Option[
          A
        ]
      ]
    ): IncompleteMultipleDisposalsTriageAnswers =
      fieldLens(IncompleteMultipleDisposalsTriageAnswers).set(None)(
        fold(
          identity,
          IncompleteMultipleDisposalsTriageAnswers.fromCompleteAnswers
        )
      )

    def representativeType(): Option[RepresentativeType] =
      m.fold[Option[IndividualUserType]](
        _.individualUserType,
        _.individualUserType
      ) match {
        case Some(r: RepresentativeType) => Some(r)
        case _                           => None
      }

    def isIndirectDisposal(): Boolean =
      m.fold[Option[List[AssetType]]](
        _.assetTypes,
        c => Some(c.assetTypes)
      ).exists {
        case List(IndirectDisposal) => true
        case _                      => false
      }

    def isPeriodOfAdmin(): Boolean = representativeType().contains(PersonalRepresentativeInPeriodOfAdmin)

  }

  @SuppressWarnings(Array("org.wartremover.warts.PublicInference"))
  implicit val format: OFormat[MultipleDisposalsTriageAnswers] =
    derived.oformat()
}<|MERGE_RESOLUTION|>--- conflicted
+++ resolved
@@ -42,16 +42,14 @@
     assetTypes: Option[List[AssetType]],
     taxYearExchanged: Option[TaxYearExchanged],
     taxYear: Option[TaxYear],
-<<<<<<< HEAD
     alreadySentSelfAssessment: Option[Boolean],
-=======
->>>>>>> 5bef4a66
     completionDate: Option[CompletionDate]
   ) extends MultipleDisposalsTriageAnswers
 
   object IncompleteMultipleDisposalsTriageAnswers {
     val empty: IncompleteMultipleDisposalsTriageAnswers =
       IncompleteMultipleDisposalsTriageAnswers(
+        None,
         None,
         None,
         None,
@@ -77,6 +75,7 @@
         Some(c.assetTypes),
         c.taxYearExchanged,
         Some(c.taxYear),
+        c.alreadySentSelfAssessment,
         Some(c.completionDate)
       )
   }
@@ -88,10 +87,7 @@
     assetTypes: List[AssetType],
     taxYearExchanged: Option[TaxYearExchanged],
     taxYear: TaxYear,
-<<<<<<< HEAD
     alreadySentSelfAssessment: Option[Boolean],
-=======
->>>>>>> 5bef4a66
     completionDate: CompletionDate
   ) extends MultipleDisposalsTriageAnswers
 
