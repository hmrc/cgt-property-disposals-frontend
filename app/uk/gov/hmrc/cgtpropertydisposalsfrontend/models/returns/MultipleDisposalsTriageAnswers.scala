/*
 * Copyright 2020 HM Revenue & Customs
 *
 * Licensed under the Apache License, Version 2.0 (the "License");
 * you may not use this file except in compliance with the License.
 * You may obtain a copy of the License at
 *
 *     http://www.apache.org/licenses/LICENSE-2.0
 *
 * Unless required by applicable law or agreed to in writing, software
 * distributed under the License is distributed on an "AS IS" BASIS,
 * WITHOUT WARRANTIES OR CONDITIONS OF ANY KIND, either express or implied.
 * See the License for the specific language governing permissions and
 * limitations under the License.
 */

package uk.gov.hmrc.cgtpropertydisposalsfrontend.models.returns

<<<<<<< HEAD
import cats.instances.list._
import cats.syntax.eq._
import julienrf.json.derived
import monocle.Lens
import monocle.macros.Lenses
=======
import julienrf.json.derived
>>>>>>> 738c18c3
import play.api.libs.json.OFormat
import uk.gov.hmrc.cgtpropertydisposalsfrontend.models.TaxYear
import uk.gov.hmrc.cgtpropertydisposalsfrontend.models.address.Country

sealed trait MultipleDisposalsTriageAnswers

@SuppressWarnings(Array("org.wartremover.warts.PublicInference"))
object MultipleDisposalsTriageAnswers {

<<<<<<< HEAD
  @Lenses
  final case class IncompleteMultipleDisposalsAnswers(
=======
  final case class IncompleteMultipleDisposalsTriageAnswers(
>>>>>>> 738c18c3
    individualUserType: Option[IndividualUserType],
    numberOfProperties: Option[Int],
    wasAUKResident: Option[Boolean],
    countryOfResidence: Option[Country],
    wereAllPropertiesResidential: Option[Boolean],
    assetTypes: Option[List[AssetType]],
    taxYearAfter6April2020: Option[Boolean],
    taxYear: Option[TaxYear],
    completionDate: Option[CompletionDate]
  ) extends MultipleDisposalsTriageAnswers

<<<<<<< HEAD
  object IncompleteMultipleDisposalsAnswers {
    val empty: IncompleteMultipleDisposalsAnswers =
      IncompleteMultipleDisposalsAnswers(None, None, None, None, None, None, None, None, None)

    def fromCompleteAnswers(c: CompleteMultipleDisposalsAnswers): IncompleteMultipleDisposalsAnswers =
      IncompleteMultipleDisposalsAnswers(
        c.individualUserType,
        Some(c.numberOfProperties),
        Some(c.countryOfResidence.isUk()),
        if (c.countryOfResidence.isUk()) None else Some(c.countryOfResidence),
        if (c.countryOfResidence.isUk()) Some(c.assetTypes === List(AssetType.Residential)) else None,
        Some(c.assetTypes),
        Some(true),
        Some(c.taxYear),
        Some(c.completionDate)
      )

=======
  object IncompleteMultipleDisposalsTriageAnswers {
    val empty: IncompleteMultipleDisposalsTriageAnswers =
      IncompleteMultipleDisposalsTriageAnswers(None, None, None, None, None, None, None, None, None)
>>>>>>> 738c18c3
  }

  final case class CompleteMultipleDisposalsTriageAnswers(
    individualUserType: Option[IndividualUserType],
    numberOfProperties: Int,
    countryOfResidence: Country,
    assetTypes: List[AssetType],
    taxYear: TaxYear,
    completionDate: CompletionDate
  ) extends MultipleDisposalsTriageAnswers

  implicit class MultipleDisposalsTriageAnswersOps(private val m: MultipleDisposalsTriageAnswers) extends AnyVal {
    def fold[A](
      ifIncomplete: IncompleteMultipleDisposalsTriageAnswers => A,
      ifComplete: CompleteMultipleDisposalsTriageAnswers => A
    ): A = m match {
      case i: IncompleteMultipleDisposalsTriageAnswers => ifIncomplete(i)
      case c: CompleteMultipleDisposalsTriageAnswers   => ifComplete(c)
    }

    def unset[A](
      fieldLens: Lens[IncompleteMultipleDisposalsAnswers, Option[A]]
    ): IncompleteMultipleDisposalsAnswers =
      fieldLens.set(None)(
        fold(identity, IncompleteMultipleDisposalsAnswers.fromCompleteAnswers)
      )
  }

  @SuppressWarnings(Array("org.wartremover.warts.PublicInference"))
  implicit val format: OFormat[MultipleDisposalsTriageAnswers] = derived.oformat()
}<|MERGE_RESOLUTION|>--- conflicted
+++ resolved
@@ -16,15 +16,11 @@
 
 package uk.gov.hmrc.cgtpropertydisposalsfrontend.models.returns
 
-<<<<<<< HEAD
 import cats.instances.list._
 import cats.syntax.eq._
 import julienrf.json.derived
 import monocle.Lens
 import monocle.macros.Lenses
-=======
-import julienrf.json.derived
->>>>>>> 738c18c3
 import play.api.libs.json.OFormat
 import uk.gov.hmrc.cgtpropertydisposalsfrontend.models.TaxYear
 import uk.gov.hmrc.cgtpropertydisposalsfrontend.models.address.Country
@@ -34,12 +30,8 @@
 @SuppressWarnings(Array("org.wartremover.warts.PublicInference"))
 object MultipleDisposalsTriageAnswers {
 
-<<<<<<< HEAD
   @Lenses
-  final case class IncompleteMultipleDisposalsAnswers(
-=======
   final case class IncompleteMultipleDisposalsTriageAnswers(
->>>>>>> 738c18c3
     individualUserType: Option[IndividualUserType],
     numberOfProperties: Option[Int],
     wasAUKResident: Option[Boolean],
@@ -51,13 +43,12 @@
     completionDate: Option[CompletionDate]
   ) extends MultipleDisposalsTriageAnswers
 
-<<<<<<< HEAD
-  object IncompleteMultipleDisposalsAnswers {
-    val empty: IncompleteMultipleDisposalsAnswers =
-      IncompleteMultipleDisposalsAnswers(None, None, None, None, None, None, None, None, None)
+  object IncompleteMultipleDisposalsTriageAnswers {
+    val empty: IncompleteMultipleDisposalsTriageAnswers =
+      IncompleteMultipleDisposalsTriageAnswers(None, None, None, None, None, None, None, None, None)
 
-    def fromCompleteAnswers(c: CompleteMultipleDisposalsAnswers): IncompleteMultipleDisposalsAnswers =
-      IncompleteMultipleDisposalsAnswers(
+    def fromCompleteAnswers(c: CompleteMultipleDisposalsTriageAnswers): IncompleteMultipleDisposalsTriageAnswers =
+      IncompleteMultipleDisposalsTriageAnswers(
         c.individualUserType,
         Some(c.numberOfProperties),
         Some(c.countryOfResidence.isUk()),
@@ -69,11 +60,6 @@
         Some(c.completionDate)
       )
 
-=======
-  object IncompleteMultipleDisposalsTriageAnswers {
-    val empty: IncompleteMultipleDisposalsTriageAnswers =
-      IncompleteMultipleDisposalsTriageAnswers(None, None, None, None, None, None, None, None, None)
->>>>>>> 738c18c3
   }
 
   final case class CompleteMultipleDisposalsTriageAnswers(
@@ -95,10 +81,10 @@
     }
 
     def unset[A](
-      fieldLens: Lens[IncompleteMultipleDisposalsAnswers, Option[A]]
-    ): IncompleteMultipleDisposalsAnswers =
+      fieldLens: Lens[IncompleteMultipleDisposalsTriageAnswers, Option[A]]
+    ): IncompleteMultipleDisposalsTriageAnswers =
       fieldLens.set(None)(
-        fold(identity, IncompleteMultipleDisposalsAnswers.fromCompleteAnswers)
+        fold(identity, IncompleteMultipleDisposalsTriageAnswers.fromCompleteAnswers)
       )
   }
 
