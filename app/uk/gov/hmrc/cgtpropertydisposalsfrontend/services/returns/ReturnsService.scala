--- conflicted
+++ resolved
@@ -18,6 +18,7 @@
 
 import java.time.LocalDate
 import java.util.UUID
+
 import cats.data.EitherT
 import cats.instances.future._
 import cats.instances.int._
@@ -159,11 +160,10 @@
                                                  )
       (validDraftReturns, invalidDraftReturns) = draftReturns.partition(isValid(_, cgtReference))
       (sentDraftReturns, unsentDraftReturns)   = validDraftReturns.partition(hasBeenSent(sentReturns))
-<<<<<<< HEAD
-      unsentDraftReturnsWithSAStatus           = unsentDraftReturns.map(updateSAStatusToDraftReturn)
-=======
       unsentDraftReturnsTaxYearExchanged       = unsentDraftReturns.map(updateTaxYearExchangedToDraftReturn)
->>>>>>> f10e2857
+
+      unsentDraftReturnsWithTaxYearExchangedAndSAStatus =
+        unsentDraftReturnsTaxYearExchanged.map(updateSAStatusToDraftReturn)
 
       toDelete = invalidDraftReturns ::: sentDraftReturns
       _       <- if (toDelete.nonEmpty)
@@ -171,10 +171,7 @@
                      deleteSentOrInvalidDraftReturns(toDelete)
                    )
                  else EitherT.rightT[Future, Error](())
-<<<<<<< HEAD
-    } yield unsentDraftReturnsWithSAStatus
-=======
-    } yield unsentDraftReturnsTaxYearExchanged
+    } yield unsentDraftReturnsWithTaxYearExchangedAndSAStatus
 
   private def updateTaxYearExchangedToDraftReturn(draftReturn: DraftReturn): DraftReturn =
     draftReturn.fold(
@@ -207,7 +204,6 @@
         _.copy(taxYearExchanged = Some(taxYearExchanged))
       )
   }
->>>>>>> f10e2857
 
   private def deleteSentOrInvalidDraftReturns(
     sentDraftReturns: List[DraftReturn]
