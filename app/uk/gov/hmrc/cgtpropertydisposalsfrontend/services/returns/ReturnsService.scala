/*
 * Copyright 2021 HM Revenue & Customs
 *
 * Licensed under the Apache License, Version 2.0 (the "License");
 * you may not use this file except in compliance with the License.
 * You may obtain a copy of the License at
 *
 *     http://www.apache.org/licenses/LICENSE-2.0
 *
 * Unless required by applicable law or agreed to in writing, software
 * distributed under the License is distributed on an "AS IS" BASIS,
 * WITHOUT WARRANTIES OR CONDITIONS OF ANY KIND, either express or implied.
 * See the License for the specific language governing permissions and
 * limitations under the License.
 */

package uk.gov.hmrc.cgtpropertydisposalsfrontend.services.returns

import java.time.LocalDate
import java.util.UUID
import cats.data.EitherT
import cats.instances.future._
import cats.instances.int._
import cats.syntax.either._
import cats.syntax.order._
import com.google.inject.{ImplementedBy, Inject, Singleton}
import play.api.http.Status.OK
import play.api.i18n.Lang
import play.api.libs.json.{Json, OFormat}
import play.api.mvc.Request
import uk.gov.hmrc.cgtpropertydisposalsfrontend.config.ViewConfig
import uk.gov.hmrc.cgtpropertydisposalsfrontend.connectors.returns.ReturnsConnector
import uk.gov.hmrc.cgtpropertydisposalsfrontend.models.JourneyStatus.FillingOutReturn
import uk.gov.hmrc.cgtpropertydisposalsfrontend.models.TimeUtils.localDateOrder
import uk.gov.hmrc.cgtpropertydisposalsfrontend.models.address.Address.{NonUkAddress, UkAddress}
import uk.gov.hmrc.cgtpropertydisposalsfrontend.models.address.Country.CountryCode
import uk.gov.hmrc.cgtpropertydisposalsfrontend.models.address.{Address, Postcode}
import uk.gov.hmrc.cgtpropertydisposalsfrontend.models.ids.CgtReference
import uk.gov.hmrc.cgtpropertydisposalsfrontend.models.returns.IndividualUserType.{PersonalRepresentative, PersonalRepresentativeInPeriodOfAdmin}
import uk.gov.hmrc.cgtpropertydisposalsfrontend.models.returns.audit.DraftReturnUpdated
import uk.gov.hmrc.cgtpropertydisposalsfrontend.models.returns.{ReturnSummary, _}
import uk.gov.hmrc.cgtpropertydisposalsfrontend.models.{Error, TimeUtils}
import uk.gov.hmrc.cgtpropertydisposalsfrontend.services.AuditService
import uk.gov.hmrc.cgtpropertydisposalsfrontend.services.returns.ReturnsServiceImpl.{GetDraftReturnResponse, ListReturnsResponse}
import uk.gov.hmrc.cgtpropertydisposalsfrontend.util.HttpResponseOps._
import uk.gov.hmrc.cgtpropertydisposalsfrontend.util.Logging
import uk.gov.hmrc.cgtpropertydisposalsfrontend.util.Logging.LoggerOps
import uk.gov.hmrc.http.HeaderCarrier

import scala.concurrent.{ExecutionContext, Future}

@ImplementedBy(classOf[ReturnsServiceImpl])
trait ReturnsService {

  def storeDraftReturn(
    fillingOutReturn: FillingOutReturn
  )(implicit
    hc: HeaderCarrier,
    request: Request[_]
  ): EitherT[Future, Error, Unit]

  def getDraftReturns(
    cgtReference: CgtReference,
    sentReturns: List[ReturnSummary]
  )(implicit
    hc: HeaderCarrier
  ): EitherT[Future, Error, List[DraftReturn]]

  def submitReturn(submitReturnRequest: SubmitReturnRequest, lang: Lang)(implicit
    hc: HeaderCarrier
  ): EitherT[Future, Error, SubmitReturnResponse]

  def listReturns(cgtReference: CgtReference)(implicit
    hc: HeaderCarrier
  ): EitherT[Future, Error, List[ReturnSummary]]

  def displayReturn(cgtReference: CgtReference, submissionId: String)(implicit
    hc: HeaderCarrier
  ): EitherT[Future, Error, DisplayReturn]

}

@Singleton
class ReturnsServiceImpl @Inject() (
  connector: ReturnsConnector,
  auditService: AuditService,
  viewConfig: ViewConfig
)(implicit
  ec: ExecutionContext
) extends ReturnsService
    with Logging {

  def storeDraftReturn(
    fillingOutReturn: FillingOutReturn
  )(implicit
    hc: HeaderCarrier,
    request: Request[_]
  ): EitherT[Future, Error, Unit] =
    if (fillingOutReturn.isAmendReturn)
      EitherT.pure(())
    else
      connector
        .storeDraftReturn(fillingOutReturn.draftReturn, fillingOutReturn.subscribedDetails.cgtReference)
        .subflatMap { httpResponse =>
          if (httpResponse.status === OK) {
            auditService.sendEvent(
              "draftReturnUpdated",
              DraftReturnUpdated(
                fillingOutReturn.draftReturn,
                fillingOutReturn.subscribedDetails.cgtReference.value,
                fillingOutReturn.agentReferenceNumber.map(_.value)
              ),
              "draft-return-updated"
            )
            Right(())
          } else
            Left(
              Error(
                s"Call to store draft return came back with status ${httpResponse.status}}"
              )
            )
        }

  def deleteDraftReturns(
    draftReturnIds: List[UUID]
  )(implicit hc: HeaderCarrier): EitherT[Future, Error, Unit] =
    connector.deleteDraftReturns(draftReturnIds).subflatMap { httpResponse =>
      if (httpResponse.status === OK)
        Right(())
      else
        Left(
          Error(
            s"Call to delete draft returns came back with status ${httpResponse.status}"
          )
        )
    }

  def getDraftReturns(
    cgtReference: CgtReference,
    sentReturns: List[ReturnSummary]
  )(implicit hc: HeaderCarrier): EitherT[Future, Error, List[DraftReturn]] =
    for {
      httpResponse                            <- connector
                                                   .getDraftReturns(cgtReference)
                                                   .subflatMap(r =>
                                                     if (r.status === OK) Right(r)
                                                     else
                                                       Left(
                                                         Error(
                                                           s"Call to get draft returns came back with status ${r.status}}"
                                                         )
                                                       )
                                                   )
      draftReturns                            <- EitherT.fromEither(
                                                   httpResponse
                                                     .parseJSON[GetDraftReturnResponse]()
                                                     .leftMap(Error(_))
                                                     .map(_.draftReturns)
                                                 )
      (validDraftReturns, invalidDraftReturns) = draftReturns.partition(isValid(_, cgtReference))
      (sentDraftReturns, unsentDraftReturns)   = validDraftReturns.partition(hasBeenSent(sentReturns))
      unsentDraftReturnsTaxYearExchanged       = unsentDraftReturns.map(updateTaxYearExchangedToDraftReturn)

      toDelete = invalidDraftReturns ::: sentDraftReturns
      _       <- if (toDelete.nonEmpty)
                   EitherT.liftF[Future, Error, Unit](
                     deleteSentOrInvalidDraftReturns(toDelete)
                   )
                 else EitherT.rightT[Future, Error](())
    } yield unsentDraftReturnsTaxYearExchanged

  private def updateTaxYearExchangedToDraftReturn(draftReturn: DraftReturn): DraftReturn =
    draftReturn.fold(
      whenMultiple =>
        whenMultiple.copy(
          triageAnswers = updateTaxYearExchangedToMultipleDisposalsTriageAnswers(whenMultiple.triageAnswers)
        ),
      whenSingle => whenSingle,
      whenSingleIndirect => whenSingleIndirect,
      whenMultipleIndirect =>
        whenMultipleIndirect.copy(
          triageAnswers = updateTaxYearExchangedToMultipleDisposalsTriageAnswers(whenMultipleIndirect.triageAnswers)
        ),
      whenSingleMixedUse => whenSingleMixedUse
    )

  private def updateTaxYearExchangedToMultipleDisposalsTriageAnswers(
    answers: MultipleDisposalsTriageAnswers
  ): MultipleDisposalsTriageAnswers = {
<<<<<<< HEAD
    val actualtaxYearExchanged = answers.fold(_.taxYearExchanged, _.taxYearExchanged)
    if (actualtaxYearExchanged.isDefined)
      answers
    else {
      val taxYear = answers.fold(_.taxYear, c => Some(c.taxYear))
      taxYear match {
        case Some(t) =>
          val taxYearExchanged = TimeUtils.getTaxYearExchangedOfADate(t.startDateInclusive)
          answers.fold[MultipleDisposalsTriageAnswers](
            _.copy(taxYearExchanged = Some(taxYearExchanged)),
            _.copy(taxYearExchanged = Some(taxYearExchanged))
          )
        case None    => answers
      }
    }
=======
    val taxYear          = answers.fold(_.taxYear, c => Some(c.taxYear))
    val date             = taxYear.map(_.startDateInclusive).getOrElse(TimeUtils.today())
    val taxYearExchanged = TimeUtils.getTaxYearExchangedOfADate(date)

    val actualtaxYearExchanged = answers.fold(_.taxYearExchanged, _.taxYearExchanged)
    if (actualtaxYearExchanged.isDefined)
      answers
    else
      answers.fold[MultipleDisposalsTriageAnswers](
        _.copy(taxYearExchanged = Some(taxYearExchanged)),
        _.copy(taxYearExchanged = Some(taxYearExchanged))
      )
>>>>>>> 07c771b6
  }

  private def deleteSentOrInvalidDraftReturns(
    sentDraftReturns: List[DraftReturn]
  )(implicit hc: HeaderCarrier): Future[Unit] = {
    val ids = sentDraftReturns.map(_.id)
    logger.info(
      s"Deleting draft returns that have been sent or are invalid: ${ids.mkString(", ")}"
    )
    deleteDraftReturns(ids).fold(
      e =>
        logger.warn(
          s"Could not delete draft returns with ids [${ids.mkString(" ")}]",
          e
        ),
      _ => logger.info(s"Deleted draft returns with ids [${ids.mkString(" ")}] ")
    )
  }

  private def isValid(draftReturn: DraftReturn, cgtReference: CgtReference): Boolean = {
    val dateOfDeath =
      draftReturn.representeeAnswers.flatMap(_.fold(_.dateOfDeath, _.dateOfDeath))

    val disposalDate = {
      def fromTriageAnswers(s: SingleDisposalTriageAnswers) =
        s.fold(_.disposalDate.map(_.value), c => Some(c.disposalDate.value))

      draftReturn.fold(
        _.examplePropertyDetailsAnswers.flatMap(_.fold(_.disposalDate.map(_.value), c => Some(c.disposalDate.value))),
        single => fromTriageAnswers(single.triageAnswers),
        singleIndirect => fromTriageAnswers(singleIndirect.triageAnswers),
        _.triageAnswers.fold(_.completionDate.map(_.value), c => Some(c.completionDate.value)),
        singleMixedUse => fromTriageAnswers(singleMixedUse.triageAnswers)
      )
    }

    val periodOfAdminDateOfDeathValid =
      if (draftReturn.representativeType().contains(PersonalRepresentativeInPeriodOfAdmin))
        dateOfDeath.forall(death => disposalDate.forall(_ > death.value))
      else
        true

    val nonPeriodOfAdminDateOfDeathValid =
      if (draftReturn.representativeType().contains(PersonalRepresentative))
        dateOfDeath.forall(death => disposalDate.forall(_ <= death.value))
      else true

    if (!periodOfAdminDateOfDeathValid)
      logger.warn(
        s"Found draft return for cgt reference ${cgtReference.value} for period of admin personal rep with invalid disposal or completion date"
      )
    if (!nonPeriodOfAdminDateOfDeathValid)
      logger.warn(
        s"Found draft return for cgt reference $cgtReference non-period of admin personal rep with invalid disposal or completion date"
      )

    periodOfAdminDateOfDeathValid && nonPeriodOfAdminDateOfDeathValid
  }

  private def extractCountryCodeOrPostcode(
    a: Address
  ): Either[CountryCode, Postcode] =
    a match {
      case u: UkAddress    => Right(u.postcode)
      case n: NonUkAddress => Left(n.country.code)
    }

  private def hasBeenSent(
    sentReturns: List[ReturnSummary]
  )(draftReturn: DraftReturn): Boolean = {
    val (draftReturnTaxYear, draftReturnCompletionDate) =
      draftReturn
        .triageAnswers()
        .fold(
          _.fold(
            i => i.taxYear -> i.completionDate,
            c => Some(c.taxYear) -> Some(c.completionDate)
          ),
          _.fold(
            i => i.disposalDate.map(_.taxYear) -> i.completionDate,
            c => Some(c.disposalDate.taxYear) -> Some(c.completionDate)
          )
        )

    val draftCountryOrPostcode =
      draftReturn.fold[Option[Either[CountryCode, Postcode]]](
        _.examplePropertyDetailsAnswers
          .flatMap(
            _.fold(_.address.map(_.postcode), c => Some(c.address.postcode))
          )
          .map(Right(_)),
        _.propertyAddress.map(a => Right(a.postcode)),
        _.companyAddress.map(extractCountryCodeOrPostcode),
        _.exampleCompanyDetailsAnswers
          .flatMap(
            _.fold(
              _.address.map(extractCountryCodeOrPostcode),
              c => Some(extractCountryCodeOrPostcode(c.address))
            )
          ),
        _.mixedUsePropertyDetailsAnswers
          .flatMap(
            _.fold(_.address.map(_.postcode), c => Some(c.address.postcode))
          )
          .map(Right(_))
      )

    sentReturns.exists { r =>
      draftReturnTaxYear
        .map(_.startDateInclusive.getYear.toString)
        .contains(r.taxYear) &&
      draftReturnCompletionDate.map(_.value).contains(r.completionDate) &&
      draftCountryOrPostcode
        .map(toUpperCaseWithoutSpaces)
        .contains(
          toUpperCaseWithoutSpaces(extractCountryCodeOrPostcode(r.propertyAddress))
        )
    }
  }

  private def toUpperCaseWithoutSpaces(
    countryOrPostcode: Either[CountryCode, Postcode]
  ): Either[CountryCode, Postcode] = {
    def format(s: String): CountryCode = s.replaceAllLiterally(" ", "").toUpperCase()
    countryOrPostcode.bimap(format, p => Postcode(format(p.value)))
  }

  def submitReturn(
    submitReturnRequest: SubmitReturnRequest,
    lang: Lang
  )(implicit hc: HeaderCarrier): EitherT[Future, Error, SubmitReturnResponse] =
    connector.submitReturn(submitReturnRequest, lang).subflatMap { httpResponse =>
      if (httpResponse.status === OK)
        httpResponse
          .parseJSON[SubmitReturnResponse]()
          .leftMap(Error(_))
      else
        Left(
          Error(
            s"Call to get submit return came back with status ${httpResponse.status}}"
          )
        )
    }

  def listReturns(cgtReference: CgtReference)(implicit
    hc: HeaderCarrier
  ): EitherT[Future, Error, List[ReturnSummary]] = {
    val fromDate = LocalDate.of(2020, 4, 6)
    val toDate   = fromDate.plusYears(viewConfig.numberOfTaxYearsForReturns).minusDays(1L)

    connector.listReturns(cgtReference, fromDate, toDate).subflatMap { response =>
      if (response.status === OK)
        response
          .parseJSON[ListReturnsResponse]()
          .bimap(Error(_), _.returns)
      else
        Left(
          Error(
            s"call to list returns came back with status ${response.status}"
          )
        )
    }
  }

  def displayReturn(cgtReference: CgtReference, submissionId: String)(implicit
    hc: HeaderCarrier
  ): EitherT[Future, Error, DisplayReturn] =
    connector.displayReturn(cgtReference, submissionId).subflatMap { response =>
      if (response.status === OK)
        response.parseJSON[DisplayReturn]().leftMap(Error(_))
      else
        Left(
          Error(
            s"call to list returns came back with status ${response.status}"
          )
        )
    }

}

object ReturnsServiceImpl {

  final case class GetDraftReturnResponse(draftReturns: List[DraftReturn])

  object GetDraftReturnResponse {

    implicit val format: OFormat[GetDraftReturnResponse] =
      Json.format[GetDraftReturnResponse]
  }

  final case class ListReturnsResponse(returns: List[ReturnSummary])

  object ListReturnsResponse {

    implicit val format: OFormat[ListReturnsResponse] = Json.format

  }

}<|MERGE_RESOLUTION|>--- conflicted
+++ resolved
@@ -18,6 +18,7 @@
 
 import java.time.LocalDate
 import java.util.UUID
+
 import cats.data.EitherT
 import cats.instances.future._
 import cats.instances.int._
@@ -187,7 +188,6 @@
   private def updateTaxYearExchangedToMultipleDisposalsTriageAnswers(
     answers: MultipleDisposalsTriageAnswers
   ): MultipleDisposalsTriageAnswers = {
-<<<<<<< HEAD
     val actualtaxYearExchanged = answers.fold(_.taxYearExchanged, _.taxYearExchanged)
     if (actualtaxYearExchanged.isDefined)
       answers
@@ -203,20 +203,6 @@
         case None    => answers
       }
     }
-=======
-    val taxYear          = answers.fold(_.taxYear, c => Some(c.taxYear))
-    val date             = taxYear.map(_.startDateInclusive).getOrElse(TimeUtils.today())
-    val taxYearExchanged = TimeUtils.getTaxYearExchangedOfADate(date)
-
-    val actualtaxYearExchanged = answers.fold(_.taxYearExchanged, _.taxYearExchanged)
-    if (actualtaxYearExchanged.isDefined)
-      answers
-    else
-      answers.fold[MultipleDisposalsTriageAnswers](
-        _.copy(taxYearExchanged = Some(taxYearExchanged)),
-        _.copy(taxYearExchanged = Some(taxYearExchanged))
-      )
->>>>>>> 07c771b6
   }
 
   private def deleteSentOrInvalidDraftReturns(
