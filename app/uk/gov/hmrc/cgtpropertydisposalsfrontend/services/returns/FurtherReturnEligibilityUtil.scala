--- conflicted
+++ resolved
@@ -81,7 +81,6 @@
     headerCarrier: HeaderCarrier,
     request: RequestWithSessionData[_]
   ): EitherT[Future, Error, FurtherReturnEligibility] =
-<<<<<<< HEAD
     for {
       eligibility   <- determineEligibility(fillingOutReturn)
       updatedJourney = fillingOutReturn.copy(
@@ -136,56 +135,10 @@
                   .map(_.completeReturn match {
                     case c: CompleteSingleDisposalReturn =>
                       val assetTypeCheck   = c.triageAnswers.assetType === glarBreakdown.assetType.merge
-                      val otherReliefCheck = c.reliefDetails.otherReliefs.isEmpty
+                      val otherReliefCheck = c.reliefDetails.otherReliefs.contains(NoOtherReliefs)
                       assetTypeCheck && otherReliefCheck
                     case _                               => false
                   })
-=======
-    if (!amendAndFurtherReturnCalculationsEnabled)
-      EitherT.pure(
-        Ineligible(fillingOutReturn.previousSentReturns.flatMap(_.previousReturnsImplyEligibilityForCalculation))
-      )
-    else
-      eligibleGlarCalculation(fillingOutReturn) match {
-        case Left(e) => EitherT.leftT(e)
-
-        case Right(None) =>
-          EitherT.pure(
-            Ineligible(fillingOutReturn.previousSentReturns.flatMap(_.previousReturnsImplyEligibilityForCalculation))
-          )
-
-        case Right(Some(glarBreakdown)) =>
-          glarBreakdown.previousReturnData.previousReturnsImplyEligibilityForCalculation match {
-            case Some(true) =>
-              EitherT.pure(Eligible(glarBreakdown))
-
-            case Some(false) =>
-              EitherT.pure(Ineligible(Some(false)))
-
-            case None =>
-              val submissionIdsOfPreviousReturns = glarBreakdown.previousReturnData.summaries
-                .map(_.submissionId)
-                .filterNot(id => fillingOutReturn.amendReturnData.exists(_.originalReturn.summary.submissionId === id))
-
-              val results: List[EitherT[Future, Error, Boolean]] =
-                submissionIdsOfPreviousReturns.map {
-                  returnsService
-                    .displayReturn(fillingOutReturn.subscribedDetails.cgtReference, _)
-                    .map(_.completeReturn match {
-                      case c: CompleteSingleDisposalReturn =>
-                        val assetTypeCheck   = c.triageAnswers.assetType === glarBreakdown.assetType.merge
-                        val otherReliefCheck = c.reliefDetails.otherReliefs.contains(NoOtherReliefs)
-                        assetTypeCheck && otherReliefCheck
-                      case _                               => false
-                    })
-                }
-
-              results.sequence[EitherT[Future, Error, *], Boolean].map { e =>
-                if (e.forall(identity))
-                  Eligible(glarBreakdown)
-                else
-                  Ineligible(Some(false))
->>>>>>> 9a82d85e
               }
 
             results.sequence[EitherT[Future, Error, *], Boolean].map { e =>
