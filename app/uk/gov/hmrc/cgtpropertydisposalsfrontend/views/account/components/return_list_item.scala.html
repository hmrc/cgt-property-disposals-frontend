@*
 * Copyright 2020 HM Revenue & Customs
 *
 * Licensed under the Apache License, Version 2.0 (the "License");
 * you may not use this file except in compliance with the License.
 * You may obtain a copy of the License at
 *
 *     http://www.apache.org/licenses/LICENSE-2.0
 *
 * Unless required by applicable law or agreed to in writing, software
 * distributed under the License is distributed on an "AS IS" BASIS,
 * WITHOUT WARRANTIES OR CONDITIONS OF ANY KIND, either express or implied.
 * See the License for the specific language governing permissions and
 * limitations under the License.
 *@

@import cats.syntax.order._
@import java.time.LocalDate
@import uk.gov.hmrc.cgtpropertydisposalsfrontend.controllers
@import uk.gov.hmrc.cgtpropertydisposalsfrontend.models.finance.AmountInPence
@import uk.gov.hmrc.cgtpropertydisposalsfrontend.models.returns.ReturnSummary
@import uk.gov.hmrc.cgtpropertydisposalsfrontend.models.LocalDateUtils
@import uk.gov.hmrc.cgtpropertydisposalsfrontend.models.finance.MoneyUtils
@import uk.gov.hmrc.cgtpropertydisposalsfrontend.models.finance.AmountInPence._

@this()

@(sentReturn: ReturnSummary, paymentDueDate: Option[LocalDate])(implicit messages: Messages)

@totalOutstanding = @{ sentReturn.totalOutstanding() }
@numberOfOutstandingCharges = @{ sentReturn.charges.count(_.totalOutstanding() > AmountInPence.zero) }

<li class="single-return form-bundle">
  <div class="grid-row">
    <div class="column-three-quarters submission-summary">
      <span id="sentDate-@sentReturn.submissionId" class="caption">
        @messages("returns.list.sentDate", LocalDateUtils.govShortDisplayFormat(sentReturn.submissionDate))
      </span>
      <h4>
        @sentReturn.propertyAddress.line1, @sentReturn.propertyAddress.postcode.value
      </h4>
      <h3 id="taxOwed-@sentReturn.submissionId" class="cgt-liability">
        <span class="caption">@messages("returns.list.taxOwed")</span>
        @MoneyUtils.formatAmountOfMoneyWithPoundSign(sentReturn.mainReturnChargeAmount.withFloorZero.inPounds())
      </h3>

    </div>
    <div class="column-one-quarter financial-summary">
<<<<<<< HEAD
      <h4 id="leftToPay-@sentReturn.submissionId">
        <span class="caption">@messages("returns.list.leftToPay")</span>
        @MoneyUtils.formatAmountOfMoneyWithPoundSign(sentReturn.totalOutstanding().inPounds())
      </h4>
=======

>>>>>>> d9951c69
      @if(sentReturn.mainReturnChargeAmount.withFloorZero.isZero) {
        <span class="caption">
          @messages("returns.list.noTaxDue")
        </span>
      } else {
        <h4>
          <span class="caption">@messages("returns.list.leftToPay")</span>
          @MoneyUtils.formatAmountOfMoneyWithPoundSign(sentReturn.totalOutstanding().inPounds())
        </h4>
        @if(!totalOutstanding.isZero) {
          <h5>
<<<<<<< HEAD
            <span class="caption">@messages("returns.list.paymentDue")</span>
            <strong id="paymentDue-@sentReturn.submissionId" class="bold">
=======
            <span class="caption">@messages(if(numberOfOutstandingCharges > 1) "returns.list.nextPaymentDue" else "returns.list.paymentDue")</span>
            <strong class="bold">
>>>>>>> d9951c69
              @paymentDueDate.map(LocalDateUtils.govShortDisplayFormat(_))
            </strong>
          </h5>
        }
      }
    </div>
    <div class="column-full">
      <p class="caption">
        @messages("returns.list.ref") @sentReturn.submissionId
      </p>
      <a id="viewSentReturn-@sentReturn.submissionId" href="@{controllers.accounts.homepage.routes.HomePageController.viewSentReturn(sentReturn.submissionId)}">
        @if(!totalOutstanding.isZero) {
          @messages("returns.list.viewAndPay")
        } else {
          @messages("returns.list.view")
        }
      </a>
    </div>
  </div>
</li><|MERGE_RESOLUTION|>--- conflicted
+++ resolved
@@ -46,32 +46,20 @@
 
     </div>
     <div class="column-one-quarter financial-summary">
-<<<<<<< HEAD
-      <h4 id="leftToPay-@sentReturn.submissionId">
-        <span class="caption">@messages("returns.list.leftToPay")</span>
-        @MoneyUtils.formatAmountOfMoneyWithPoundSign(sentReturn.totalOutstanding().inPounds())
-      </h4>
-=======
 
->>>>>>> d9951c69
       @if(sentReturn.mainReturnChargeAmount.withFloorZero.isZero) {
         <span class="caption">
           @messages("returns.list.noTaxDue")
         </span>
       } else {
-        <h4>
+        <h4 id="leftToPay-@sentReturn.submissionId">
           <span class="caption">@messages("returns.list.leftToPay")</span>
           @MoneyUtils.formatAmountOfMoneyWithPoundSign(sentReturn.totalOutstanding().inPounds())
         </h4>
         @if(!totalOutstanding.isZero) {
           <h5>
-<<<<<<< HEAD
-            <span class="caption">@messages("returns.list.paymentDue")</span>
+            <span class="caption">@messages(if(numberOfOutstandingCharges > 1) "returns.list.nextPaymentDue" else "returns.list.paymentDue")</span>
             <strong id="paymentDue-@sentReturn.submissionId" class="bold">
-=======
-            <span class="caption">@messages(if(numberOfOutstandingCharges > 1) "returns.list.nextPaymentDue" else "returns.list.paymentDue")</span>
-            <strong class="bold">
->>>>>>> d9951c69
               @paymentDueDate.map(LocalDateUtils.govShortDisplayFormat(_))
             </strong>
           </h5>
@@ -82,7 +70,7 @@
       <p class="caption">
         @messages("returns.list.ref") @sentReturn.submissionId
       </p>
-      <a id="viewSentReturn-@sentReturn.submissionId" href="@{controllers.accounts.homepage.routes.HomePageController.viewSentReturn(sentReturn.submissionId)}">
+      <a href="@{controllers.accounts.homepage.routes.HomePageController.viewSentReturn(sentReturn.submissionId)}">
         @if(!totalOutstanding.isZero) {
           @messages("returns.list.viewAndPay")
         } else {
