@*
 * Copyright 2021 HM Revenue & Customs
 *
 * Licensed under the Apache License, Version 2.0 (the "License");
 * you may not use this file except in compliance with the License.
 * You may obtain a copy of the License at
 *
 *     http://www.apache.org/licenses/LICENSE-2.0
 *
 * Unless required by applicable law or agreed to in writing, software
 * distributed under the License is distributed on an "AS IS" BASIS,
 * WITHOUT WARRANTIES OR CONDITIONS OF ANY KIND, either express or implied.
 * See the License for the specific language governing permissions and
 * limitations under the License.
 *@

@import play.api.i18n.Messages
@import play.api.mvc.Request
@import play.twirl.api.Html

@import uk.gov.hmrc.cgtpropertydisposalsfrontend.config.ViewConfig
@import uk.gov.hmrc.cgtpropertydisposalsfrontend.models.UserType

@this(
    uiArticle: uk.gov.hmrc.play.views.html.layouts.Article,
    govUkWrapper: uk.gov.hmrc.cgtpropertydisposalsfrontend.views.html.govuk_wrapper
)

@(
    title: String,
    hasErrors: Boolean = false,
    userType: Option[UserType],
    contentHeader: Option[Html] = None,
    bodyClasses: Option[String] = None,
    mainClass: Option[String] = None,
    scriptElem: Option[Html] = None,
    sidebar: Option[Html] = None,
    accountMenu: Option[Html] = None
)(mainContent: Html)(implicit messages: Messages, appConfig: ViewConfig, request: Request[_])

@serviceInfoContent = @{accountMenu.fold(Html(""))(s => s)}

@sidebarContent = @{sidebar.fold(Html(""))(s => s)}

@govUkWrapper(appConfig = appConfig,
    title = title,
    userType = userType,
    hasErrors = hasErrors,
    mainClass = mainClass,
    bodyClasses = bodyClasses,
    sidebar = sidebarContent,
    contentHeader = contentHeader,
    mainContent = uiArticle(mainContent),
    serviceInfoContent = serviceInfoContent,
    scriptElem = scriptElem,
<<<<<<< HEAD
    withSignOutLink = withSignOutLink,
    withAccount = accountMenu.nonEmpty
=======
    enableUserRecruitmentBannerOnPage = enableUserRecruitmentBannerOnPage
>>>>>>> 11410ce2
)<|MERGE_RESOLUTION|>--- conflicted
+++ resolved
@@ -53,10 +53,6 @@
     mainContent = uiArticle(mainContent),
     serviceInfoContent = serviceInfoContent,
     scriptElem = scriptElem,
-<<<<<<< HEAD
     withSignOutLink = withSignOutLink,
     withAccount = accountMenu.nonEmpty
-=======
-    enableUserRecruitmentBannerOnPage = enableUserRecruitmentBannerOnPage
->>>>>>> 11410ce2
 )