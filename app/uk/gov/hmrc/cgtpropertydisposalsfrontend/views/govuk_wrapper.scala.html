--- conflicted
+++ resolved
@@ -53,12 +53,8 @@
   mainContent: Html = HtmlFormat.empty,
   serviceInfoContent: Html = HtmlFormat.empty,
   scriptElem: Option[Html] = None,
-<<<<<<< HEAD
   withSignOutLink: Boolean = true,
   withAccount: Boolean)(implicit messages: Messages, request: Request[_])
-=======
-  enableUserRecruitmentBannerOnPage:Boolean = false)(implicit messages: Messages, request: Request[_])
->>>>>>> 11410ce2
 
 @head = {
     <script>
