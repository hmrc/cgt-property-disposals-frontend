@*
 * Copyright 2020 HM Revenue & Customs
 *
 * Licensed under the Apache License, Version 2.0 (the "License");
 * you may not use this file except in compliance with the License.
 * You may obtain a copy of the License at
 *
 *     http://www.apache.org/licenses/LICENSE-2.0
 *
 * Unless required by applicable law or agreed to in writing, software
 * distributed under the License is distributed on an "AS IS" BASIS,
 * WITHOUT WARRANTIES OR CONDITIONS OF ANY KIND, either express or implied.
 * See the License for the specific language governing permissions and
 * limitations under the License.
 *@

@import play.api.i18n.Messages
@import play.twirl.api.Html

@import uk.gov.hmrc.cgtpropertydisposalsfrontend.config.ViewConfig
@import play.twirl.api.HtmlFormat
@import cats.instances.string._
@import cats.syntax.eq._
@import controllers.routes
@import uk.gov.hmrc.cgtpropertydisposalsfrontend.controllers.{routes => controllerRoutes}
@import uk.gov.hmrc.cgtpropertydisposalsfrontend.models.UserType

@this(
    govUkTemplate: views.html.layouts.GovUkTemplate,
    uiHead: uk.gov.hmrc.play.views.html.layouts.Head,
    uiHeaderNav: uk.gov.hmrc.play.views.html.layouts.HeaderNav,
    uiFooter: uk.gov.hmrc.play.views.html.layouts.Footer,
    uiServiceInfo: uk.gov.hmrc.play.views.html.layouts.ServiceInfo,
    uiMainContentHeader: uk.gov.hmrc.play.views.html.layouts.MainContentHeader,
    uiMainContent: uk.gov.hmrc.play.views.html.layouts.MainContent,
    uiFooterLinks: uk.gov.hmrc.play.views.html.layouts.FooterLinks,
    helperReportAProblemLink: uk.gov.hmrc.play.views.html.helpers.ReportAProblemLink,
    betaBanner: uk.gov.hmrc.play.views.html.layouts.BetaBanner
)


@(appConfig: ViewConfig,
  title: String,
  userType: Option[UserType],
  hasErrors: Boolean = false,
  mainClass: Option[String] = None,
  mainDataAttributes: Option[Html] = None,
  bodyClasses: Option[String] = None,
  sidebar: Html = HtmlFormat.empty,
  contentHeader: Option[Html] = None,
  mainContent: Html = HtmlFormat.empty,
  serviceInfoContent: Html = HtmlFormat.empty,
  scriptElem: Option[Html] = None,
  withSignOutLink: Boolean = true,
  withAccount: Boolean)(implicit messages: Messages)

@head = {
    <script>
      window.getCookie = function (name) {
        var match = document.cookie.match(new RegExp('(^| )' + name + '=([^;]+)'));
        if (match) return match[2];
      };
      window.jsConfig = window.jsConfig || {};
      window.jsConfig.lang = window.getCookie("PLAY_LANG") || "en";
      window.jsConfig.gaCustomDimensions = [];
    </script>

    @if(appConfig.gaUserTypeDimension.nonEmpty) {
      <script>
        window.jsConfig.gaCustomDimensions.push({
          name: "@{appConfig.gaUserTypeDimension}",
          value: "@{userType match {
            case Some(UserType.Individual) => "individual"
            case Some(UserType.Organisation) => "organisation"
            case _ => "anonymous"
          }}"
        })
      </script>
    }
    @if(withSignOutLink || withAccount) {
        <script>
              window.jsConfig.timeoutEnabled = true;
              window.jsConfig.timeout = @{appConfig.ggTimeoutSeconds};
              window.jsConfig.countdown = @{appConfig.ggCountdownSeconds};
              window.jsConfig.keep_alive_url = "@{appConfig.ggKeepAliveUrl}";
              window.jsConfig.timed_out_url = "@{appConfig.ggTimedOutUrl}";
              window.jsConfig.logout_url = "@{if(withAccount) appConfig.accountSignOutUrl else appConfig.ggSignOut}";
        </script>
    }
    @uiHead(
      linkElem = None,
      headScripts = None)
    <link rel="stylesheet" href='@routes.Assets.at("stylesheets/location-autocomplete.min.css")' />
    <link rel="stylesheet" href='@routes.Assets.at("stylesheets/cgtpd.css")' />
    <link rel="stylesheet" href='@routes.Assets.at("stylesheets/govuk-focus.css")' />
    <meta name="format-detection" content="telephone=no" />
}

@headerNavLinks = {
  @if(withSignOutLink) {
    <li><a href="@{appConfig.signOutUrl}?continue=@{controllerRoutes.StartController.start().url}" id="signOut">@messages("service.signOut")</a></li>
  }
}

@insideHeader = {
    @uiHeaderNav(
      navTitle = Some(messages("service.title")),
      navTitleLink = None,
      showBetaLink = false,
      navLinks = Some(headerNavLinks))
}

@afterHeader = {}

@withCustomJS = {
  @scriptElem
  <script src='@routes.Assets.at("javascript/location-autocomplete.min.js")'></script>
  <script src='@routes.Assets.at("javascript/session-timeout.js")'></script>
  <script src='@routes.Assets.at("javascript/cgtpd.js")'></script>
}

@bodyEnd = {
    @uiFooter(
      analyticsToken = Some(appConfig.analyticsToken),
      analyticsHost = appConfig.analyticsHost,
      ssoUrl = None,
      scriptElem = Some(withCustomJS),
      gaCalls = None)
}

@footerTop = {}
<<<<<<< HEAD
=======
@footerLinks = @{
    uiFooterLinks(accessibilityFooterUrl = Some(controllerRoutes.AccessibilityStatementController.accessibilityStatement().url))
}
>>>>>>> 149a80e1

@serviceInfo = {
  <div class="service-info">
    @serviceInfoContent
    @betaBanner(false, appConfig.betaFeedbackUrlNoAuth, appConfig.betaFeedbackUrlNoAuth, true, false)
  </div>
}

@mainContentHeader = {
    @contentHeader.fold(Html(""))(header => uiMainContentHeader(contentHeader = header))
}

@getHelpForm = @{helperReportAProblemLink(appConfig.reportAProblemPartialUrl, appConfig.reportAProblemNonJSUrl)}

@content = {
    @uiMainContent(
      article = mainContent,
      mainClass = mainClass,
      mainDataAttributes = mainDataAttributes,
      mainContentHeader = mainContentHeader,
      serviceInfo = serviceInfo,
      getHelpForm = getHelpForm,
      sidebar = sidebar)
}

@serviceNameAndHeading = @{if(title === messages("service.title")) title else title + " - " + messages("service.title")}
@govTitle = @{serviceNameAndHeading + " - GOV.UK"}
@pageTitle = @{if(hasErrors) { messages("generic.errorPrefix") + " " + govTitle } else { govTitle }}

@govUkTemplate(Some(pageTitle), bodyClasses)(head, bodyEnd, insideHeader, afterHeader, footerTop, Some(footerLinks), true)(content)<|MERGE_RESOLUTION|>--- conflicted
+++ resolved
@@ -129,12 +129,9 @@
 }
 
 @footerTop = {}
-<<<<<<< HEAD
-=======
 @footerLinks = @{
     uiFooterLinks(accessibilityFooterUrl = Some(controllerRoutes.AccessibilityStatementController.accessibilityStatement().url))
 }
->>>>>>> 149a80e1
 
 @serviceInfo = {
   <div class="service-info">
