--- conflicted
+++ resolved
@@ -24,12 +24,8 @@
 @import uk.gov.hmrc.cgtpropertydisposalsfrontend.controllers.actions.RequestWithSessionData
 @import uk.gov.hmrc.cgtpropertydisposalsfrontend.models.returns.DisposalDate
 @import uk.gov.hmrc.cgtpropertydisposalsfrontend.views.components.{AutoCompleteType, RadioOption}
-<<<<<<< HEAD
 @import uk.gov.hmrc.cgtpropertydisposalsfrontend.models.TimeUtils
-=======
-@import uk.gov.hmrc.cgtpropertydisposalsfrontend.models.LocalDateUtils
 @import uk.gov.hmrc.cgtpropertydisposalsfrontend.models.UserType
->>>>>>> bdbf8a95
 
 @this(
 mainTemplate: uk.gov.hmrc.cgtpropertydisposalsfrontend.views.html.main_template,
@@ -117,13 +113,8 @@
             options = options,
             helpText = Some(Html(
                 messages(
-<<<<<<< HEAD
-                    s"$key.helpText",
+                    s"$contentKey.helpText",
                     TimeUtils.govDisplayFormat(disposalDate.value)
-=======
-                    s"$contentKey.helpText",
-                    LocalDateUtils.govDisplayFormat(disposalDate.value)
->>>>>>> bdbf8a95
                 )
             ))
         )
