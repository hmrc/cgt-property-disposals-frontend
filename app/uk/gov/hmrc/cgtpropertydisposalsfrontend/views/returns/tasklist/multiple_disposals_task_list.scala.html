--- conflicted
+++ resolved
@@ -64,16 +64,11 @@
 
 @gainOrLossAfterReliefsState = @{
   val showGainOrLossAfterReliefs =
-<<<<<<< HEAD
-      fillingOutReturn.amendReturnData.exists(_.shouldDisplayGainOrLossAfterReliefs) ||
-              fillingOutReturn.isFurtherOrAmendReturn.contains(true)
-=======
       fillingOutReturn.amendReturnData match {
           case Some(amendReturnData) => amendReturnData.shouldDisplayGainOrLossAfterReliefs
           case _ => fillingOutReturn.isFurtherReturn.contains(true)
       }
 
->>>>>>> 33c83bfe
 
   if(showGainOrLossAfterReliefs){
     examplePropertyDetailsState match {
