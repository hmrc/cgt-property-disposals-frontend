@*
 * Copyright 2020 HM Revenue & Customs
 *
 * Licensed under the Apache License, Version 2.0 (the "License");
 * you may not use this file except in compliance with the License.
 * You may obtain a copy of the License at
 *
 *     http://www.apache.org/licenses/LICENSE-2.0
 *
 * Unless required by applicable law or agreed to in writing, software
 * distributed under the License is distributed on an "AS IS" BASIS,
 * WITHOUT WARRANTIES OR CONDITIONS OF ANY KIND, either express or implied.
 * See the License for the specific language governing permissions and
 * limitations under the License.
 *@

@import uk.gov.hmrc.cgtpropertydisposalsfrontend.config.ViewConfig
@import uk.gov.hmrc.cgtpropertydisposalsfrontend.controllers.actions.RequestWithSessionData
@import uk.gov.hmrc.cgtpropertydisposalsfrontend.controllers.returns.triage
@import uk.gov.hmrc.cgtpropertydisposalsfrontend.models.returns.NumberOfProperties
@import uk.gov.hmrc.cgtpropertydisposalsfrontend.views.components.AutoCompleteType

@this(
    mainTemplate: uk.gov.hmrc.cgtpropertydisposalsfrontend.views.html.main_template,
    pageHeading: uk.gov.hmrc.cgtpropertydisposalsfrontend.views.html.components.page_heading,
    backLinkComponent: uk.gov.hmrc.cgtpropertydisposalsfrontend.views.html.components.back_link,
    details: uk.gov.hmrc.cgtpropertydisposalsfrontend.views.html.components.details,
    formWrapper: uk.gov.hmrc.play.views.html.helpers.FormWithCSRF,
    submitButton: uk.gov.hmrc.cgtpropertydisposalsfrontend.views.html.components.submit_button,
    errorSummary: uk.gov.hmrc.cgtpropertydisposalsfrontend.views.html.components.error_summary,
    textInput: uk.gov.hmrc.cgtpropertydisposalsfrontend.views.html.components.text_input,
    caption: uk.gov.hmrc.cgtpropertydisposalsfrontend.views.html.components.caption
)

@(form: Form[Int], backLink: Call)(implicit request:RequestWithSessionData[_], messages:Messages, appConfig: ViewConfig)
@key = @{"multipleDisposalsNumberOfProperties"}
@title = @{messages(s"$key.title")}
@hasErrors = @{form.hasErrors || form.hasGlobalErrors}

@mainTemplate(title = title, hasErrors = hasErrors, userType = request.userType) {

    @backLinkComponent(backLink)

    @if(hasErrors) {
        @errorSummary(form)
    }
<<<<<<< HEAD
    @caption(messages("multiple-disposals.triage.caption"))
    @pageHeading(title)
    <p>
    @messages("multiple-disposals.howManyProperties.p1")
    </p>
=======
>>>>>>> 91f1f783

    @caption(messages("multiple-disposals.triage.caption"))

    @formWrapper(triage.routes.MultipleDisposalsTriageController.howManyDisposalsSubmit()) {

        @textInput(
            fieldId = key,
            label = pageHeading(title),
            helpText = None,
            labelAsHeading = true,
            errorKey = form.error(key).map(e => e.message),
            value = form.data.getOrElse(key, ""),
            hasErrors = hasErrors,
            autoComplete = AutoCompleteType.On,
            inputClass = Some("input--xsmall"),
            extraContent = Some(Html(s"""<p>${messages(s"$key.p1")}</p><p>${messages(s"$key.p2")}</p>"""))
        )
        @details(
            messages(s"$key.details.summary"),
            Html(
            s"""
            | <p>${messages(s"$key.details.p1")}</p>
            | <p>${messages(s"$key.details.p2")}</p>
            | <p>${messages(s"$key.details.link", appConfig.tranferringOwnershipHelp)}</p>
            |""".stripMargin
            )
        )

        @submitButton(messages("button.continue"))
    }
}<|MERGE_RESOLUTION|>--- conflicted
+++ resolved
@@ -44,14 +44,6 @@
     @if(hasErrors) {
         @errorSummary(form)
     }
-<<<<<<< HEAD
-    @caption(messages("multiple-disposals.triage.caption"))
-    @pageHeading(title)
-    <p>
-    @messages("multiple-disposals.howManyProperties.p1")
-    </p>
-=======
->>>>>>> 91f1f783
 
     @caption(messages("multiple-disposals.triage.caption"))
 
