--- conflicted
+++ resolved
@@ -112,11 +112,7 @@
   case _ => s"$key$userKey.printPage"
   }}
 
-<<<<<<< HEAD
-@isLateReturn = @{TimeUtils.today.isAfter(completionDate.value.plusDays(30L))}
-=======
-@isLateReturn = @{completionDate.value.plusDays(30L).isAfter(TimeUtils.today)}
->>>>>>> 14b81c5a
+@isLateReturn = @{completionDate.value.plusDays(30L).isBefore(TimeUtils.today)}
 
 @mainTemplate(title = title, userType = request.userType) {
 
@@ -212,13 +208,8 @@
               @warning(messages(s"$key.capacitor.warning", TimeUtils.govDisplayFormat(charge.dueDate)))
 
                 @if(isLateReturn){
-<<<<<<< HEAD
                     <p>@messages(s"$key$userKey.penalty.warning")</p>
-=======
-                    <p>messages(s"$key$userKey.penalty.warning"))</p>
->>>>>>> 14b81c5a
-                }
-
+                }
 
               <h3 class="heading-medium">@messages(s"$key.howToPay.heading")</h3>
 
@@ -242,7 +233,6 @@
 
               @if(isAgent){
                 @if(isLateReturn){
-<<<<<<< HEAD
                   <p>@messages(s"$key.agent.penalty.warning")</p>
                 }
               }else if (isATrust) {
@@ -252,17 +242,6 @@
               }else{
                 @if(isLateReturn){
                     <p>@messages(s"$key$userKey.penalty.warning")</p>
-=======
-                  <p>@messages(s"$key.agent.penalty.warning"))</p>
-                }
-              }else if (isATrust) {
-                @if(isLateReturn){
-                    <p>@messages(s"$key.trust.penalty.warning"))</p>
-                }
-              }else{
-                @if(isLateReturn){
-                    <p>@messages(s"$key$userKey.penalty.warning"))</p>
->>>>>>> 14b81c5a
                 }
               }
 
