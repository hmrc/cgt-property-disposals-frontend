--- conflicted
+++ resolved
@@ -116,13 +116,8 @@
             content = Html(
               s"""
                 | <p>${messages(s"$key$userKey.details.p1", LocalDateUtils.govDisplayFormat(rebaseCutOffDate))}</p>
-<<<<<<< HEAD
-                | <p>${messages(s"$key$userKey.details.p2")}</p>
-                | <p>${messages(s"$key${if(!wasUkResident)".non-resident"}.details.p3", appConfig.nonResidentsRebasingUrl)}</p>
-=======
                 | <p>${messages(s"$key.details.p2")}</p>
                 | <p>${messages(s"$key${if(!wasUkResident) ".non-resident" else ""}.details.p3", appConfig.nonResidentsRebasingUrl)}</p>
->>>>>>> ebcaeec8
                 |""".stripMargin
             )
           )
