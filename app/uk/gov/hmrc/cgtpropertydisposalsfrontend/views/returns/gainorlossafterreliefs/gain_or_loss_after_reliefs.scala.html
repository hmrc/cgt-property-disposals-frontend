--- conflicted
+++ resolved
@@ -142,24 +142,6 @@
 @title = @{
     messages(s"$key$userKey$multipleDisposalKey.title")
 }
-<<<<<<< HEAD
-  @glar = @{
-      glarCalulatorInput match {
-          case Some(value) =>  MoneyUtils.formatAmountOfMoneyWithoutPoundSign(value.gainOrLossAfterReliefs.inPounds())
-          case None => ""
-      }}
-@label = @{if(glarCalulatorInput.isEmpty) {
-    Html(s"""<h2 class="heading-medium" id="subheading">${messages(s"$key$userKey$multipleDisposalKey.h2")}</h2>""")
-} else {
-    Html(
-        s"""
-           |<div>
-           |<h2 class="heading-medium" id="subheading">${messages(s"$key$userKey$multipleDisposalKey.h2")}</h2>
-           |<p>${messages(s"$key.calculated.prompt", glar)}</p>
-           |</div>"""
-           .stripMargin)
-}}
-=======
 
 @label = @{
     glarCalulatorInput match {
@@ -185,7 +167,6 @@
             Html(s"""<h2 class="heading-medium" id="subheading">${messages(s"$key$userKey$multipleDisposalKey.h2")}</h2>""")
     }
 }
->>>>>>> e45f3b7d
 
     @mainTemplate(title = title, userType = request.userType) {
 
@@ -199,19 +180,6 @@
 
     @pageHeading(title)
 
-<<<<<<< HEAD
-  @{glarCalulatorInput match {
-      case Some(value) => messages(
-          s"$key.calculatorHeading",
-          if(value.isGain) messages("generic.gain") else messages("generic.loss"),
-          MoneyUtils.formatAmountOfMoneyWithPoundSign(value.gainOrLossAfterReliefs.inPounds().abs)
-      )
-
-      case _ => ""
-  }}
-
-=======
->>>>>>> e45f3b7d
     <div>
     @glarCalulatorInput match {
           case Some(calculatedValues) =>  {
