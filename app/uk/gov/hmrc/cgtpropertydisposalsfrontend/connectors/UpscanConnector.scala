--- conflicted
+++ resolved
@@ -15,12 +15,8 @@
  */
 
 package uk.gov.hmrc.cgtpropertydisposalsfrontend.connectors
-<<<<<<< HEAD
-import akka.NotUsed
 import akka.actor.ActorSystem
 import akka.stream.ActorMaterializer
-=======
->>>>>>> 66eeb0a3
 import akka.stream.scaladsl.Source
 import akka.util.ByteString
 import cats.data.EitherT
@@ -308,17 +304,8 @@
 
     EitherT[Future, Error, Unit](
       wsClient
-<<<<<<< HEAD
         .url(url)
         .post[Source[MultipartFormData.Part[Source[ByteString, _]], _]](Source(parts))(multipartBodyWriter)
-=======
-        .url(href)
-        .withHttpHeaders(
-          CONTENT_LENGTH -> filesize.toString,
-          CONTENT_TYPE   -> "multipart/form-data; boundary=---WebKitFormBoundary7MA4YWxkTrZu0gW"
-        )
-        .post(parts)
->>>>>>> 66eeb0a3
         .map { response =>
           response.status match {
             case 204 => Right(())
