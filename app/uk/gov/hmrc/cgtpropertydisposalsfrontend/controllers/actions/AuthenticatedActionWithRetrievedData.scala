--- conflicted
+++ resolved
@@ -76,76 +76,8 @@
           withGGCredentials(creds, request) { ggCredId =>
             affinityGroup match {
               case Some(AffinityGroup.Agent) =>
-<<<<<<< HEAD
-                Future.successful(handleAgent(request, ggCredId, allEnrolments))
-
-              case _ =>
-                hasSubscribed(allEnrolments, request) map {
-                  case Left(errorResult) => Left(errorResult)
-                  case Right(Some(cgtReference)) =>
-                    Right(
-                      AuthenticatedRequestWithRetrievedData(
-                        RetrievedUserType.Subscribed(CgtReference(cgtReference.value), ggCredId),
-                        None,
-                        request
-                      )
-=======
-                Future.successful(
-                  Right(
-                    AuthenticatedRequestWithRetrievedData(
-                      RetrievedUserType.Agent(ggCredId),
-                      Some(UserType.Agent),
-                      request
->>>>>>> 46459d48
-                    )
-                  )
-                )
-
-<<<<<<< HEAD
-                  case Right(None) =>
-                    val result = retrievedData match {
-                      case cl ~ Some(AffinityGroup.Individual) ~ maybeNino ~ maybeSautr ~ maybeEmail ~ _ ~ _
-                          if cl < ConfidenceLevel.L200 =>
-                        Right(
-                          AuthenticatedRequestWithRetrievedData(
-                            RetrievedUserType.IndividualWithInsufficientConfidenceLevel(
-                              maybeNino.map(NINO(_)),
-                              maybeSautr.map(SAUTR(_)),
-                              maybeEmail.filter(_.nonEmpty).map(Email(_)),
-                              ggCredId
-                            ),
-                            Some(Individual),
-                            request
-                          )
-                        )
-
-                      case individual @ _ ~ Some(AffinityGroup.Individual) ~ _ ~ _ ~ _ ~ _ ~ _ =>
-                        individual match {
-                          case _ ~ _ ~ Some(nino) ~ _ ~ maybeEmail ~ _ ~ _ =>
-                            Right(
-                              AuthenticatedRequestWithRetrievedData(
-                                RetrievedUserType.Individual(
-                                  Right(NINO(nino)),
-                                  maybeEmail.filter(_.nonEmpty).map(Email(_)),
-                                  ggCredId
-                                ),
-                                Some(Individual),
-                                request
-                              )
-                            )
-                        }
-
-                      case _ @_ ~ Some(AffinityGroup.Organisation) ~ _ ~ _ ~ maybeEmail ~ enrolments ~ _ =>
-                        handleOrganisation(request, enrolments, maybeEmail, ggCredId)
-
-                      case _ @_ ~ otherAffinityGroup ~ _ ~ _ ~ _ ~ _ ~ _ =>
-                        logger.warn(s"Got request for unsupported affinity group $otherAffinityGroup")
-                        Left(errorHandler.errorResult(None)(request))
-                    }
-                    result
-                }
-
-=======
+                Future.successful(handleAgent(request, ggCredId, enrolments))
+
               case Some(AffinityGroup.Individual) =>
                 handleIndividualOrOrganisation(
                   Right(AffinityGroup.Individual),
@@ -173,7 +105,6 @@
               case other =>
                 logger.warn(s"User has usupported affinity group type $other")
                 Future.successful(Left(errorHandler.errorResult(None)(request)))
->>>>>>> 46459d48
             }
           }
       }
