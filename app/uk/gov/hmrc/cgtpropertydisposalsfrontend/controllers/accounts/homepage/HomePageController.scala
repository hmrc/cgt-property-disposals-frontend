--- conflicted
+++ resolved
@@ -28,18 +28,14 @@
 import uk.gov.hmrc.cgtpropertydisposalsfrontend.config.{ErrorHandler, ViewConfig}
 import uk.gov.hmrc.cgtpropertydisposalsfrontend.controllers.actions.{AuthenticatedAction, RequestWithSessionData, SessionDataAction, WithAuthAndSessionDataAction}
 import uk.gov.hmrc.cgtpropertydisposalsfrontend.controllers.returns.triage
-<<<<<<< HEAD
 import uk.gov.hmrc.cgtpropertydisposalsfrontend.models.JourneyStatus.{FillingOutReturn, JustSubmittedReturn, StartingNewDraftReturn, Subscribed}
 import uk.gov.hmrc.cgtpropertydisposalsfrontend.controllers.{SessionUpdates, returns}
 import uk.gov.hmrc.cgtpropertydisposalsfrontend.models.JourneyStatus.{FillingOutReturn, StartingNewDraftReturn, Subscribed}
-import uk.gov.hmrc.cgtpropertydisposalsfrontend.models.ids.CgtReference
-import uk.gov.hmrc.cgtpropertydisposalsfrontend.models.onboarding.homepage.{FinancialDataRequest, FinancialTransaction}
-import uk.gov.hmrc.cgtpropertydisposalsfrontend.models.returns.DraftReturn
-=======
 import uk.gov.hmrc.cgtpropertydisposalsfrontend.models.JourneyStatus.{FillingOutReturn, JustSubmittedReturn, StartingNewDraftReturn, Subscribed, ViewingReturn}
 import uk.gov.hmrc.cgtpropertydisposalsfrontend.models.ids.CgtReference
+import uk.gov.hmrc.cgtpropertydisposalsfrontend.models.onboarding.homepage.{FinancialDataRequest, FinancialDataResponse, FinancialTransaction}
+import uk.gov.hmrc.cgtpropertydisposalsfrontend.models.returns.DraftReturn
 import uk.gov.hmrc.cgtpropertydisposalsfrontend.models.returns.{DraftReturn, ReturnSummary}
->>>>>>> fcc28d27
 import uk.gov.hmrc.cgtpropertydisposalsfrontend.models.returns.SingleDisposalTriageAnswers.IncompleteSingleDisposalTriageAnswers
 import uk.gov.hmrc.cgtpropertydisposalsfrontend.models.{LocalDateUtils, SessionData, TaxYear, UserType}
 import uk.gov.hmrc.cgtpropertydisposalsfrontend.repos.SessionStore
@@ -76,17 +72,14 @@
   def homepage(): Action[AnyContent] = authenticatedActionWithSessionData.async {
     implicit request: RequestWithSessionData[AnyContent] =>
       withSubscribedUser { (_, subscribed) =>
-<<<<<<< HEAD
         Ok(
           homePage(
             subscribed.subscribedDetails,
             subscribed.draftReturns,
+            subscribed.sentReturns,
             subscribed.financialTransactions.map(_.outstandingAmount).sum
           )
         )
-=======
-        Ok(homePage(subscribed.subscribedDetails, subscribed.draftReturns, subscribed.sentReturns))
->>>>>>> fcc28d27
       }(withUplift = true)
   }
 
@@ -155,11 +148,6 @@
     }(withUplift = false)
   }
 
-<<<<<<< HEAD
-  def g(
-    sessionData: Option[SessionData],
-    financialTransactions: List[FinancialTransaction],
-=======
   def viewSentReturn(submissionId: String): Action[AnyContent] = authenticatedActionWithSessionData.async {
     implicit request =>
       withSubscribedUser {
@@ -200,59 +188,59 @@
   }
 
   private def withSubscribedUser(
->>>>>>> fcc28d27
     f: (SessionData, Subscribed) => Future[Result]
-  )(withUplift: Boolean)(implicit request: RequestWithSessionData[_]): Future[Result] =
-    sessionData.flatMap(s => s.journeyStatus.map(s -> _)) match {
+  )(withUplift: Boolean)(implicit hc: HeaderCarrier, request: RequestWithSessionData[_]): Future[Result] =
+    request.sessionData.flatMap(s => s.journeyStatus.map(s -> _)) match {
       case Some((s: SessionData, r: StartingNewDraftReturn)) if withUplift =>
         upliftToSubscribedAndThen(r, r.subscribedDetails.cgtReference) {
-<<<<<<< HEAD
-          case (r, draftReturns) =>
-            Subscribed(
-              r.subscribedDetails,
-              r.ggCredId,
-              r.agentReferenceNumber,
-              draftReturns,
-              List.empty
-            )
-=======
-          case (r, draftReturns, sentReturns) =>
-            Subscribed(r.subscribedDetails, r.ggCredId, r.agentReferenceNumber, draftReturns, sentReturns)
->>>>>>> fcc28d27
+          case (r, draftReturns, sentReturns, financialData) =>
+            Subscribed(
+              r.subscribedDetails,
+              r.ggCredId,
+              r.agentReferenceNumber,
+              draftReturns,
+              sentReturns,
+              financialData.financialTransactions
+            )
         }(f(s, _))
 
       case Some((s: SessionData, r: FillingOutReturn)) if withUplift =>
         upliftToSubscribedAndThen(r, r.subscribedDetails.cgtReference) {
-<<<<<<< HEAD
-          case (r, draftReturns) =>
-            Subscribed(
-              r.subscribedDetails,
-              r.ggCredId,
-              r.agentReferenceNumber,
-              draftReturns,
-              List.empty
-            )
-=======
-          case (r, draftReturns, sentReturns) =>
-            Subscribed(r.subscribedDetails, r.ggCredId, r.agentReferenceNumber, draftReturns, sentReturns)
->>>>>>> fcc28d27
+          case (r, draftReturns, sentReturns, financialData) =>
+            Subscribed(
+              r.subscribedDetails,
+              r.ggCredId,
+              r.agentReferenceNumber,
+              draftReturns,
+              sentReturns,
+              financialData.financialTransactions
+            )
         }(f(s, _))
 
       case Some((s: SessionData, r: JustSubmittedReturn)) if withUplift =>
         upliftToSubscribedAndThen(r, r.subscribedDetails.cgtReference) {
-<<<<<<< HEAD
-          case (r, draftReturns) =>
-            Subscribed(r.subscribedDetails, r.ggCredId, r.agentReferenceNumber, draftReturns, List.empty)
-=======
-          case (r, draftReturns, sentReturns) =>
-            Subscribed(r.subscribedDetails, r.ggCredId, r.agentReferenceNumber, draftReturns, sentReturns)
+          case (r, draftReturns, sentReturns, financialData) =>
+            Subscribed(
+              r.subscribedDetails,
+              r.ggCredId,
+              r.agentReferenceNumber,
+              draftReturns,
+              sentReturns,
+              financialData.financialTransactions
+            )
         }(f(s, _))
 
       case Some((s: SessionData, r: ViewingReturn)) if withUplift =>
         upliftToSubscribedAndThen(r, r.subscribedDetails.cgtReference) {
-          case (r, draftReturns, sentReturns) =>
-            Subscribed(r.subscribedDetails, r.ggCredId, r.agentReferenceNumber, draftReturns, sentReturns)
->>>>>>> fcc28d27
+          case (r, draftReturns, sentReturns, financialData) =>
+            Subscribed(
+              r.subscribedDetails,
+              r.ggCredId,
+              r.agentReferenceNumber,
+              draftReturns,
+              sentReturns,
+              financialData.financialTransactions
+            )
         }(f(s, _))
 
       case Some((s: SessionData, r: Subscribed)) =>
@@ -262,34 +250,16 @@
         Redirect(controllers.routes.StartController.start().url)
     }
 
-  private def withSubscribedUser(
-    f: (SessionData, Subscribed) => Future[Result]
-  )(withUplift: Boolean)(implicit hc: HeaderCarrier, request: RequestWithSessionData[_]): Future[Result] = {
-
-    val result: EitherT[Future, models.Error, Result] = for {
-      //fd <- financialDataService.getFinancialData()
-      r <- EitherT.liftF(
-            //g(request.sessionData, fd.financialTransactions, f)(withUplift)
-            g(request.sessionData, List.empty, f)(withUplift)
-          )
-    } yield r
-
-    result.leftMap { e =>
-      logger.warn("Could not do stuff", e)
-      errorHandler.errorResult()
-    }.merge
-
-  }
-
   private def upliftToSubscribedAndThen[J](journey: J, cgtReference: CgtReference)(
-    uplift: (J, List[DraftReturn], List[ReturnSummary]) => Subscribed
+    uplift: (J, List[DraftReturn], List[ReturnSummary], FinancialDataResponse) => Subscribed
   )(
     f: Subscribed => Future[Result]
   )()(implicit hc: HeaderCarrier, request: RequestWithSessionData[_]): Future[Result] = {
     val result = for {
-      draftReturns <- returnsService.getDraftReturns(cgtReference)
-      sentReturns  <- returnsService.listReturns(cgtReference, TaxYear.thisTaxYearStartDate(), LocalDateUtils.today())
-      subscribed = uplift(journey, draftReturns, sentReturns)
+      draftReturns  <- returnsService.getDraftReturns(cgtReference)
+      sentReturns   <- returnsService.listReturns(cgtReference, TaxYear.thisTaxYearStartDate(), LocalDateUtils.today())
+      financialData <- financialDataService.getFinancialData(cgtReference.value)
+      subscribed = uplift(journey, draftReturns, sentReturns, financialData)
       _ <- EitherT(updateSession(sessionStore, request)(_.copy(journeyStatus = Some(subscribed))))
     } yield subscribed
 
