--- conflicted
+++ resolved
@@ -221,23 +221,8 @@
                                             )
                                           )
                                         )
-<<<<<<< HEAD
                                       )
             } yield ()
-=======
-              } yield ()
-
-              result.fold(
-                { e =>
-                  logger.warn("Could not get sent return", e)
-                  errorHandler.errorResult()
-                },
-                _ => Redirect(returns.routes.ViewReturnController.displayReturn())
-              )
-            }
-      }(withUplift = true)
-    }
->>>>>>> ffc80cda
 
             result.fold(
               { e =>
@@ -247,7 +232,7 @@
               _ => Redirect(returns.routes.ViewReturnController.displayReturn())
             )
           }
-      }(withUplift = false)
+      }(withUplift = true)
     }
 
   def payTotalAmountLeftToPay(): Action[AnyContent] =
