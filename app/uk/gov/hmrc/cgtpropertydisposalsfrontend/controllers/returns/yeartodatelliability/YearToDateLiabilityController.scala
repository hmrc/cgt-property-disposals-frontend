--- conflicted
+++ resolved
@@ -94,6 +94,7 @@
       case Some((s, r @ FillingOutReturn(_, _, _, d: SingleDisposalDraftReturn))) =>
         d.yearToDateLiabilityAnswers match {
           case Some(y) => f(s, r, y)
+
           case None =>
             d.reliefDetailsAnswers match {
               case Some(CompleteReliefDetailsAnswers(_, _, Some(_: OtherReliefsOption.OtherReliefs))) =>
@@ -356,16 +357,6 @@
     }
 
   def estimatedIncome(): Action[AnyContent] = authenticatedActionWithSessionData.async { implicit request =>
-<<<<<<< HEAD
-    withFillingOutReturnAndYTDLiabilityAnswers(request) { (_, fillingOutReturn, answers) =>
-      (answers, fillingOutReturn.draftReturn) match {
-        case (calculatedAnswers: CalculatedYearToDateLiabilityAnswers, draftReturn: SingleDisposalDraftReturn) =>
-          withDisposalDate(draftReturn) { disposalDate =>
-            commonDisplayBehaviour(calculatedAnswers)(
-              form = _.fold(
-                _.estimatedIncome.fold(estimatedIncomeForm)(a => estimatedIncomeForm.fill(a.inPounds())),
-                c => estimatedIncomeForm.fill(c.estimatedIncome.inPounds())
-=======
     withFillingOutReturnAndYTDLiabilityAnswers(request) {
       case (_, fillingOutReturn, answers) =>
         (answers, fillingOutReturn.draftReturn) match {
@@ -381,19 +372,12 @@
               )(
                 requiredPreviousAnswer = _ => Some(()),
                 controllers.returns.routes.TaskListController.taskList()
->>>>>>> 54e20747
               )
-            )(
-              page = estimatedIncomePage(_, _, disposalDate)
-            )(
-              requiredPreviousAnswer = _ => Some(()),
-              controllers.returns.routes.TaskListController.taskList()
-            )
-          }
-
-        case _ =>
-          Redirect(routes.YearToDateLiabilityController.checkYourAnswers())
-      }
+            }
+
+          case _ =>
+            Redirect(routes.YearToDateLiabilityController.checkYourAnswers())
+        }
     }
   }
 
@@ -423,7 +407,7 @@
                           .contains(estimatedIncome)) {
                       draftReturn
                     } else {
-                      val newAnswers: IncompleteCalculatedYearToDateLiabilityAnswers =
+                      val newAnswers =
                         calculatedAnswers.fold(
                           { incomplete =>
                             val hadRequiredPersonalAllowance = incomplete.estimatedIncome.exists(_.value > 0L)
@@ -1053,6 +1037,7 @@
             errorHandler.errorResult()
 
         }
+
     }
   }
 
