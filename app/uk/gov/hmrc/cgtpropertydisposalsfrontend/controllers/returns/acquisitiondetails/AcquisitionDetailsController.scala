/*
 * Copyright 2020 HM Revenue & Customs
 *
 * Licensed under the Apache License, Version 2.0 (the "License");
 * you may not use this file except in compliance with the License.
 * You may obtain a copy of the License at
 *
 *     http://www.apache.org/licenses/LICENSE-2.0
 *
 * Unless required by applicable law or agreed to in writing, software
 * distributed under the License is distributed on an "AS IS" BASIS,
 * WITHOUT WARRANTIES OR CONDITIONS OF ANY KIND, either express or implied.
 * See the License for the specific language governing permissions and
 * limitations under the License.
 */

package uk.gov.hmrc.cgtpropertydisposalsfrontend.controllers.returns.acquisitiondetails

import java.time.LocalDate

import cats.data.EitherT
import cats.instances.future._
import cats.syntax.either._
import cats.syntax.eq._
import com.google.inject.{Inject, Singleton}
import play.api.Configuration
import play.api.data.Forms.{mapping, of}
import play.api.data.format.Formatter
import play.api.data.{Form, FormError}
import play.api.http.Writeable
import play.api.i18n.Messages
import play.api.mvc._
import uk.gov.hmrc.cgtpropertydisposalsfrontend.config.{ErrorHandler, RebasingCutoffDates, ViewConfig}
import uk.gov.hmrc.cgtpropertydisposalsfrontend.controllers
import uk.gov.hmrc.cgtpropertydisposalsfrontend.controllers.SessionUpdates
import uk.gov.hmrc.cgtpropertydisposalsfrontend.controllers.actions.{AuthenticatedAction, RequestWithSessionData, SessionDataAction, WithAuthAndSessionDataAction}
import uk.gov.hmrc.cgtpropertydisposalsfrontend.controllers.returns.StartingToAmendToFillingOutReturnBehaviour
import uk.gov.hmrc.cgtpropertydisposalsfrontend.controllers.returns.acquisitiondetails.AcquisitionDetailsController._
import uk.gov.hmrc.cgtpropertydisposalsfrontend.models.ConditionalRadioUtils.InnerOption
import uk.gov.hmrc.cgtpropertydisposalsfrontend.models.JourneyStatus.{FillingOutReturn, StartingToAmendReturn}
import uk.gov.hmrc.cgtpropertydisposalsfrontend.models._
import uk.gov.hmrc.cgtpropertydisposalsfrontend.models.finance.{AmountInPence, MoneyUtils}
import uk.gov.hmrc.cgtpropertydisposalsfrontend.models.ids.UUIDGenerator
import uk.gov.hmrc.cgtpropertydisposalsfrontend.models.returns.AcquisitionDetailsAnswers.{CompleteAcquisitionDetailsAnswers, IncompleteAcquisitionDetailsAnswers}
import uk.gov.hmrc.cgtpropertydisposalsfrontend.models.returns.IndividualUserType.PersonalRepresentativeInPeriodOfAdmin
import uk.gov.hmrc.cgtpropertydisposalsfrontend.models.returns.RepresenteeAnswers.CompleteRepresenteeAnswers
import uk.gov.hmrc.cgtpropertydisposalsfrontend.models.returns._
import uk.gov.hmrc.cgtpropertydisposalsfrontend.repos.SessionStore
import uk.gov.hmrc.cgtpropertydisposalsfrontend.services.returns.ReturnsService
import uk.gov.hmrc.cgtpropertydisposalsfrontend.util.Logging.LoggerOps
import uk.gov.hmrc.cgtpropertydisposalsfrontend.util.{Logging, toFuture}
import uk.gov.hmrc.cgtpropertydisposalsfrontend.views.html.returns.{acquisitiondetails => pages}
import uk.gov.hmrc.play.bootstrap.frontend.controller.FrontendController

import scala.concurrent.{ExecutionContext, Future}

@Singleton
class AcquisitionDetailsController @Inject() (
  val authenticatedAction: AuthenticatedAction,
  val sessionDataAction: SessionDataAction,
  val sessionStore: SessionStore,
  val errorHandler: ErrorHandler,
  returnsService: ReturnsService,
  uuidGenerator: UUIDGenerator,
  cc: MessagesControllerComponents,
  val config: Configuration,
  val rebasingEligibilityUtil: RebasingEligibilityUtil,
  acquisitionMethodPage: pages.acquisition_method,
  acquisitionDatePage: pages.acquisition_date,
  acquisitionPricePage: pages.acquisition_price,
  improvementCostsPage: pages.improvement_costs,
  acquisitionFeesPage: pages.acquisition_fees,
  rebasedAcquisitionPricePage: pages.rebased_acquisition_price,
  checkYouAnswersPage: pages.check_your_answers,
  shouldUseRebasePage: pages.should_use_rebase,
  periodOfAdminMarketValuePage: pages.period_of_admin_market_value
)(implicit viewConfig: ViewConfig, ec: ExecutionContext)
    extends FrontendController(cc)
    with WithAuthAndSessionDataAction
    with Logging
    with SessionUpdates
    with StartingToAmendToFillingOutReturnBehaviour {

  type JourneyState =
    Either[DraftSingleIndirectDisposalReturn, DraftSingleDisposalReturn]

  private def representativeType(state: JourneyState): Option[RepresentativeType] =
    state.fold(_.triageAnswers.representativeType(), _.triageAnswers.representativeType())

  private def withFillingOutReturnAndAcquisitionDetailsAnswers(
    f: (
      SessionData,
      FillingOutReturn,
      JourneyState,
      AcquisitionDetailsAnswers
    ) => Future[Result]
  )(implicit request: RequestWithSessionData[_]): Future[Result] = {
    def defaultAnswers(
      triageAnswers: SingleDisposalTriageAnswers,
      representeeAnswers: Option[RepresenteeAnswers],
      isIndirectDisposal: Boolean
    ): Option[IncompleteAcquisitionDetailsAnswers] = {
      val answers =
        triageAnswers.fold(_.individualUserType, _.individualUserType) match {
          case Some(PersonalRepresentativeInPeriodOfAdmin) =>
            representeeAnswers.collect { case CompleteRepresenteeAnswers(_, _, Some(dateOfDeath), _, _) =>
              IncompleteAcquisitionDetailsAnswers.empty.copy(
                acquisitionDate = Some(AcquisitionDate(dateOfDeath.value)),
                acquisitionMethod = Some(AcquisitionMethod.Other("period of admin"))
              )
            }

          case _ =>
            Some(IncompleteAcquisitionDetailsAnswers.empty)
        }

      if (isIndirectDisposal) answers.map(_.copy(improvementCosts = Some(AmountInPence.zero)))
      else answers
    }

    request.sessionData.flatMap(s => s.journeyStatus.map(s -> _)) match {
      case Some((_, s: StartingToAmendReturn)) =>
        convertFromStartingAmendToFillingOutReturn(s, sessionStore, errorHandler, uuidGenerator)

      case Some(
            (s, r @ FillingOutReturn(_, _, _, d: DraftSingleDisposalReturn, _, _))
          ) =>
        d.acquisitionDetailsAnswers.fold[Future[Result]](
          defaultAnswers(d.triageAnswers, d.representeeAnswers, isIndirectDisposal = false).fold[Future[Result]](
            Redirect(controllers.routes.StartController.start())
          )(answers => f(s, r, Right(d), answers))
        )(f(s, r, Right(d), _))

      case Some(
            (
              s,
              r @ FillingOutReturn(
                _,
                _,
                _,
                d: DraftSingleIndirectDisposalReturn,
                _,
                _
              )
            )
          ) =>
        d.acquisitionDetailsAnswers.fold[Future[Result]](
          defaultAnswers(d.triageAnswers, d.representeeAnswers, isIndirectDisposal = true).fold[Future[Result]](
            Redirect(controllers.routes.StartController.start())
          )(answers => f(s, r, Left(d), answers))
        )(f(s, r, Left(d), _))

      case _ => Redirect(controllers.routes.StartController.start())
    }
  }

  private def withAssetTypeAndResidentialStatus(
    state: JourneyState
  )(f: (AssetType, Boolean) => Future[Result]): Future[Result] =
    state
      .fold(_.triageAnswers, _.triageAnswers)
      .fold(
        i => i.assetType -> i.wasAUKResident,
        c => Some(c.assetType) -> Some(c.countryOfResidence.isUk())
      ) match {
      case (Some(a), Some(w)) => f(a, w)
      case _                  =>
        Redirect(controllers.returns.routes.TaskListController.taskList())
    }

  private def withAssetType(
    state: JourneyState
  )(f: AssetType => Future[Result]): Future[Result] =
    state
      .fold(_.triageAnswers, _.triageAnswers)
      .fold(
        i => i.assetType,
        c => Some(c.assetType)
      ) match {
      case Some(a) => f(a)
      case _       =>
        Redirect(controllers.returns.routes.TaskListController.taskList())
    }

  private def withDisposalDate(
    state: JourneyState
  )(f: DisposalDate => Future[Result]): Future[Result] =
    state
      .fold(_.triageAnswers, _.triageAnswers)
      .fold(_.disposalDate, c => Some(c.disposalDate))
      .fold[Future[Result]](
        Redirect(controllers.returns.routes.TaskListController.taskList())
      )(f)

  private def withAcquisitionDate(
    answers: AcquisitionDetailsAnswers
  )(f: AcquisitionDate => Future[Result]): Future[Result] =
    answers
      .fold(_.acquisitionDate, c => Some(c.acquisitionDate))
      .fold[Future[Result]](
        Redirect(routes.AcquisitionDetailsController.checkYourAnswers())
      )(f)

  private def withPeriodOfAdmin(
    state: JourneyState
  )(f: DateOfDeath => Future[Result]): Future[Result] = {
    val triageAnswers      = state.fold(_.triageAnswers, _.triageAnswers)
    val representeeAnswers = state.fold(_.representeeAnswers, _.representeeAnswers)
    (triageAnswers.representativeType(), representeeAnswers.flatMap(_.fold(_.dateOfDeath, _.dateOfDeath))) match {
      case (Some(PersonalRepresentativeInPeriodOfAdmin), Some(dateOfDeath)) => f(dateOfDeath)
      case _                                                                => Redirect(routes.AcquisitionDetailsController.checkYourAnswers())
    }
  }

  private def withAcquisitionMethod(
    answers: AcquisitionDetailsAnswers
  )(f: AcquisitionMethod => Future[Result]): Future[Result] =
    answers
      .fold(_.acquisitionMethod, c => Some(c.acquisitionMethod))
      .fold[Future[Result]](
        Redirect(routes.AcquisitionDetailsController.checkYourAnswers())
      )(f)

  private def commonDisplayBehaviour[A, P : Writeable, R](
    currentAnswers: AcquisitionDetailsAnswers
  )(form: AcquisitionDetailsAnswers => Form[A])(
    page: (Form[A], Call) => P
  )(
    requiredPreviousAnswer: AcquisitionDetailsAnswers => Boolean,
    redirectToIfNoRequiredPreviousAnswer: Call
  ): Future[Result] =
    if (requiredPreviousAnswer(currentAnswers)) {
      val backLink = currentAnswers.fold(
        _ => redirectToIfNoRequiredPreviousAnswer,
        _ => routes.AcquisitionDetailsController.checkYourAnswers()
      )

      Ok(page(form(currentAnswers), backLink))
    } else
      Redirect(redirectToIfNoRequiredPreviousAnswer)

  private def commonSubmitBehaviour[A, P : Writeable, R](
    currentFillingOutReturn: FillingOutReturn,
    currentState: JourneyState,
    currentAnswers: AcquisitionDetailsAnswers
  )(form: Form[A])(
    page: (Form[A], Call) => P
  )(
    requiredPreviousAnswer: AcquisitionDetailsAnswers => Boolean,
    redirectToIfNoRequiredPreviousAnswer: Call
  )(
    updateState: (A, AcquisitionDetailsAnswers, JourneyState) => JourneyState
  )(implicit
    request: RequestWithSessionData[_]
  ): Future[Result] =
    if (requiredPreviousAnswer(currentAnswers)) {
      lazy val backLink = currentAnswers.fold(
        _ => redirectToIfNoRequiredPreviousAnswer,
        _ => routes.AcquisitionDetailsController.checkYourAnswers()
      )
      form
        .bindFromRequest()
        .fold(
          formWithErrors => BadRequest(page(formWithErrors, backLink)),
          { value =>
            val newDraftReturn = updateState(value, currentAnswers, currentState)
            val newJourney     = currentFillingOutReturn
              .copy(draftReturn = newDraftReturn.merge)
              .withForceDisplayGainOrLossAfterReliefsForAmends

            val result = for {
              _ <- if (newDraftReturn.merge === currentState.merge)
                     EitherT.pure(())
                   else
                     returnsService.storeDraftReturn(newJourney)
              _ <- EitherT(
                     updateSession(sessionStore, request)(
                       _.copy(journeyStatus = Some(newJourney))
                     )
                   )
            } yield ()

            result.fold(
              { e =>
                logger.warn("Could not update draft return", e)
                errorHandler.errorResult()
              },
              _ => Redirect(routes.AcquisitionDetailsController.checkYourAnswers())
            )
          }
        )
    } else
      Redirect(redirectToIfNoRequiredPreviousAnswer)

  private def commonUpdateDraftReturn(
    d: JourneyState,
    newAnswers: AcquisitionDetailsAnswers,
    fillingOutReturn: FillingOutReturn
  ): Either[DraftSingleIndirectDisposalReturn, DraftSingleDisposalReturn] = {
    val isFurtherOrAmendReturn = fillingOutReturn.isFurtherOrAmendReturn.contains(true)

    d.bimap(
      i =>
        i.copy(
          acquisitionDetailsAnswers = Some(newAnswers),
          exemptionAndLossesAnswers = if (isFurtherOrAmendReturn) None else i.exemptionAndLossesAnswers,
          yearToDateLiabilityAnswers = i.yearToDateLiabilityAnswers.flatMap(_.unsetAllButIncomeDetails()),
          gainOrLossAfterReliefs = None
        ),
      s => {

        val reliefDetailsAnswers =
          s.reliefDetailsAnswers.map(_.unsetPrrAndLettingRelief(s.triageAnswers.isPeriodOfAdmin))

        s.copy(
          acquisitionDetailsAnswers = Some(newAnswers),
          initialGainOrLoss = None,
          reliefDetailsAnswers = reliefDetailsAnswers,
          exemptionAndLossesAnswers = if (isFurtherOrAmendReturn) None else s.exemptionAndLossesAnswers,
          yearToDateLiabilityAnswers = s.yearToDateLiabilityAnswers.flatMap(_.unsetAllButIncomeDetails()),
          gainOrLossAfterReliefs = None
        )
      }
    )
  }

  def acquisitionMethod(): Action[AnyContent] =
    authenticatedActionWithSessionData.async { implicit request =>
      withFillingOutReturnAndAcquisitionDetailsAnswers { case (_, fillingOutReturn, state, answers) =>
        withAssetType(state) { assetType =>
          commonDisplayBehaviour(answers)(
            form = _.fold(
              _.acquisitionMethod
                .fold(acquisitionMethodForm)(acquisitionMethodForm.fill),
              c => acquisitionMethodForm.fill(c.acquisitionMethod)
            )
          )(
            page = acquisitionMethodPage(
              _,
              _,
              fillingOutReturn.subscribedDetails.isATrust,
              representativeType(state),
              assetType,
              fillingOutReturn.isAmendReturn
            )
          )(
            requiredPreviousAnswer = _ => true,
            controllers.returns.routes.TaskListController.taskList()
          )
        }
      }
    }

  def acquisitionMethodSubmit(): Action[AnyContent] =
    authenticatedActionWithSessionData.async { implicit request =>
      withFillingOutReturnAndAcquisitionDetailsAnswers { case (_, fillingOutReturn, state, answers) =>
        withAssetType(state) { assetType =>
          commonSubmitBehaviour(
            fillingOutReturn,
            state,
            answers
          )(
            acquisitionMethodForm
          )(
            acquisitionMethodPage(
              _,
              _,
              fillingOutReturn.subscribedDetails.isATrust,
              representativeType(state),
              assetType,
              fillingOutReturn.isAmendReturn
            )
          )(
            requiredPreviousAnswer = _ => noAnswersRequired,
            controllers.returns.routes.TaskListController.taskList()
          )(
            updateState = { case (m, answers, draftReturn) =>
              if (
                answers
                  .fold(_.acquisitionMethod, c => Some(c.acquisitionMethod))
                  .contains(m)
              )
                draftReturn
              else {
                val newAnswers = answers
                  .unset(_.acquisitionPrice)
                  .unset(_.rebasedAcquisitionPrice)
                  .unset(_.shouldUseRebase)
                  .unset(_.acquisitionFees)
                  .copy(acquisitionMethod = Some(m))
                commonUpdateDraftReturn(draftReturn, newAnswers)
              }
            }
          )
        }
      }
    }

  def acquisitionDate(): Action[AnyContent] =
    authenticatedActionWithSessionData.async { implicit request =>
      withFillingOutReturnAndAcquisitionDetailsAnswers { case (_, fillingOutReturn, state, answers) =>
        withDisposalDate(state) { case (disposalDate) =>
          withAssetType(state) { assetType =>
            val form = acquisitionDateForm(disposalDate.value)

            commonDisplayBehaviour(answers)(
              form = _.fold(
                _.acquisitionDate.fold(form)(form.fill),
                c => form.fill(c.acquisitionDate)
              )
            )(
              page = acquisitionDatePage(
                _,
                _,
                fillingOutReturn.subscribedDetails.isATrust,
                representativeType(state),
                assetType,
                fillingOutReturn.isAmendReturn
              )
            )(
              requiredPreviousAnswer = _.fold(
                _.acquisitionMethod,
                c => Some(c.acquisitionMethod)
              ).isDefined,
              redirectToIfNoRequiredPreviousAnswer = routes.AcquisitionDetailsController.acquisitionMethod()
            )
          }
        }
      }
    }

  def acquisitionDateSubmit(): Action[AnyContent] =
    authenticatedActionWithSessionData.async { implicit request =>
      withFillingOutReturnAndAcquisitionDetailsAnswers { case (_, fillingOutReturn, state, answers) =>
        withDisposalDate(state) { case (disposalDate) =>
          withAssetType(state) { assetType =>
            commonSubmitBehaviour(
              fillingOutReturn,
              state,
              answers
            )(
              form = acquisitionDateForm(disposalDate.value)
            )(
              acquisitionDatePage(
                _,
                _,
                fillingOutReturn.subscribedDetails.isATrust,
                representativeType(state),
                assetType,
                fillingOutReturn.isAmendReturn
              )
            )(
              requiredPreviousAnswer = _.fold(
                _.acquisitionMethod,
                c => Some(c.acquisitionMethod)
              ).isDefined,
              redirectToIfNoRequiredPreviousAnswer = routes.AcquisitionDetailsController.acquisitionMethod()
            )(
<<<<<<< HEAD
              updateState = { case (d, answers, draftReturn) =>
                val existingAcquisitionDate =
=======
              updateState = {
                case (m, answers, draftReturn) =>
                  if (
                    answers
                      .fold(_.acquisitionMethod, c => Some(c.acquisitionMethod))
                      .contains(m)
                  )
                    draftReturn
                  else {
                    val newAnswers = answers
                      .unset(_.acquisitionPrice)
                      .unset(_.rebasedAcquisitionPrice)
                      .unset(_.shouldUseRebase)
                      .unset(_.acquisitionFees)
                      .copy(acquisitionMethod = Some(m))
                    commonUpdateDraftReturn(draftReturn, newAnswers, fillingOutReturn)
                  }
              }
            )
          }
      }
    }

  def acquisitionDate(): Action[AnyContent] =
    authenticatedActionWithSessionData.async { implicit request =>
      withFillingOutReturnAndAcquisitionDetailsAnswers {
        case (_, fillingOutReturn, state, answers) =>
          withDisposalDate(state) {
            case (disposalDate) =>
              withAssetType(state) { assetType =>
                val form = acquisitionDateForm(disposalDate.value)

                commonDisplayBehaviour(answers)(
                  form = _.fold(
                    _.acquisitionDate.fold(form)(form.fill),
                    c => form.fill(c.acquisitionDate)
                  )
                )(
                  page = acquisitionDatePage(
                    _,
                    _,
                    fillingOutReturn.subscribedDetails.isATrust,
                    representativeType(state),
                    assetType,
                    fillingOutReturn.isAmendReturn
                  )
                )(
                  requiredPreviousAnswer = _.fold(
                    _.acquisitionMethod,
                    c => Some(c.acquisitionMethod)
                  ).isDefined,
                  redirectToIfNoRequiredPreviousAnswer = routes.AcquisitionDetailsController.acquisitionMethod()
                )
              }
          }
      }
    }

  def acquisitionDateSubmit(): Action[AnyContent] =
    authenticatedActionWithSessionData.async { implicit request =>
      withFillingOutReturnAndAcquisitionDetailsAnswers {
        case (_, fillingOutReturn, state, answers) =>
          withDisposalDate(state) {
            case (disposalDate) =>
              withAssetType(state) { assetType =>
                commonSubmitBehaviour(
                  fillingOutReturn,
                  state,
>>>>>>> ffc80cda
                  answers
                    .fold(_.acquisitionDate, c => Some(c.acquisitionDate))

                if (existingAcquisitionDate.contains(d))
                  draftReturn
                else {
                  val newAnswers = answers
                    .unset(_.acquisitionPrice)
                    .unset(_.rebasedAcquisitionPrice)
                    .unset(_.shouldUseRebase)
                    .unset(_.acquisitionFees)
                    .copy(acquisitionDate = Some(d))

                  commonUpdateDraftReturn(
                    draftReturn,
                    if (assetType === AssetType.IndirectDisposal) newAnswers
                    else newAnswers.unset(_.improvementCosts)
                  )
<<<<<<< HEAD
                }
=======
                )(
                  requiredPreviousAnswer = _.fold(
                    _.acquisitionMethod,
                    c => Some(c.acquisitionMethod)
                  ).isDefined,
                  redirectToIfNoRequiredPreviousAnswer = routes.AcquisitionDetailsController.acquisitionMethod()
                )(
                  updateState = {
                    case (d, answers, draftReturn) =>
                      val existingAcquisitionDate =
                        answers
                          .fold(_.acquisitionDate, c => Some(c.acquisitionDate))

                      if (existingAcquisitionDate.contains(d))
                        draftReturn
                      else {
                        val newAnswers = answers
                          .unset(_.acquisitionPrice)
                          .unset(_.rebasedAcquisitionPrice)
                          .unset(_.shouldUseRebase)
                          .unset(_.acquisitionFees)
                          .copy(acquisitionDate = Some(d))

                        commonUpdateDraftReturn(
                          draftReturn,
                          if (assetType === AssetType.IndirectDisposal) newAnswers
                          else newAnswers.unset(_.improvementCosts),
                          fillingOutReturn
                        )
                      }
                  }
                )
>>>>>>> ffc80cda
              }
            )
          }
        }
      }
    }

  def acquisitionPrice(): Action[AnyContent] =
    authenticatedActionWithSessionData.async { implicit request =>
      withFillingOutReturnAndAcquisitionDetailsAnswers { (_, fillingOutReturn, state, answers) =>
        withAcquisitionDate(answers) { acquisitionDate =>
          withAcquisitionMethod(answers) { acquisitionMethod =>
            withAssetType(state) { assetType =>
              commonDisplayBehaviour(answers)(
                form = _.fold(
                  _.acquisitionPrice.fold(acquisitionPriceForm)(p => acquisitionPriceForm.fill(p.inPounds)),
                  c => acquisitionPriceForm.fill(c.acquisitionPrice.inPounds())
                )
              )(
                page = acquisitionPricePage(
                  _,
                  _,
                  acquisitionMethod,
                  acquisitionDate,
                  fillingOutReturn.subscribedDetails.isATrust,
                  representativeType(state),
                  assetType,
                  fillingOutReturn.isAmendReturn
                )
              )(
                requiredPreviousAnswer = _.fold(
                  _.acquisitionDate,
                  c => Some(c.acquisitionDate)
                ).isDefined,
                redirectToIfNoRequiredPreviousAnswer = routes.AcquisitionDetailsController.acquisitionDate()
              )
            }
          }
        }
      }
    }

  def acquisitionPriceSubmit(): Action[AnyContent] =
    authenticatedActionWithSessionData.async { implicit request =>
      withFillingOutReturnAndAcquisitionDetailsAnswers { (_, fillingOutReturn, state, answers) =>
        withAcquisitionDate(answers) { acquisitionDate =>
          withAcquisitionMethod(answers) { acquisitionMethod =>
            withAssetType(state) { assetType =>
              commonSubmitBehaviour(
                fillingOutReturn,
                state,
                answers
              )(
                acquisitionPriceForm
              )(page =
                acquisitionPricePage(
                  _,
                  _,
                  acquisitionMethod,
                  acquisitionDate,
                  fillingOutReturn.subscribedDetails.isATrust,
                  representativeType(state),
                  assetType,
                  fillingOutReturn.isAmendReturn
                )
              )(
                requiredPreviousAnswer = _.fold(
                  _.acquisitionDate,
                  c => Some(c.acquisitionDate)
                ).isDefined,
                redirectToIfNoRequiredPreviousAnswer = routes.AcquisitionDetailsController.acquisitionDate()
              )(
                updateState = { (p, answers, draftReturn) =>
                  if (
                    answers
                      .fold(_.acquisitionPrice, c => Some(c.acquisitionPrice))
                      .map(_.inPounds())
                      .contains(p)
                  )
                    draftReturn
                  else {
                    val newAnswers = answers.fold(
                      _.copy(acquisitionPrice = Some(AmountInPence.fromPounds(p))),
                      _.copy(acquisitionPrice = AmountInPence.fromPounds(p))
                    )
                    commonUpdateDraftReturn(draftReturn, newAnswers, fillingOutReturn)
                  }
                }
              )
            }
          }
        }
      }
    }

  def periodOfAdminMarketValue(): Action[AnyContent] =
    authenticatedActionWithSessionData.async { implicit request =>
      withFillingOutReturnAndAcquisitionDetailsAnswers { (_, fillingOutReturn, state, answers) =>
        withPeriodOfAdmin(state) { dateOfDeath =>
          withAssetType(state) { assetType =>
            commonDisplayBehaviour(answers)(
              form = _.fold(
                _.acquisitionPrice.fold(periodOfAdminMarketValueForm(dateOfDeath))(p =>
                  periodOfAdminMarketValueForm(dateOfDeath).fill(p.inPounds())
                ),
                c => periodOfAdminMarketValueForm(dateOfDeath).fill(c.acquisitionPrice.inPounds())
              )
            )(
              page = periodOfAdminMarketValuePage(
                _,
                _,
                dateOfDeath,
                assetType,
                state.fold(_.representativeType(), _.representativeType()),
                fillingOutReturn.isAmendReturn
              )
            )(
              requiredPreviousAnswer = _ => true,
              redirectToIfNoRequiredPreviousAnswer = controllers.returns.routes.TaskListController.taskList()
            )
          }
        }
      }
    }

  def periodOfAdminMarketValueSubmit(): Action[AnyContent] =
    authenticatedActionWithSessionData.async { implicit request =>
      withFillingOutReturnAndAcquisitionDetailsAnswers { (_, fillingOutReturn, state, answers) =>
        withPeriodOfAdmin(state) { dateOfDeath =>
          withAssetType(state) { assetType =>
            commonSubmitBehaviour(
              fillingOutReturn,
              state,
              answers
            )(
              periodOfAdminMarketValueForm(dateOfDeath)
            )(page =
              periodOfAdminMarketValuePage(
                _,
                _,
                dateOfDeath,
                assetType,
                state.fold(_.representativeType(), _.representativeType()),
                fillingOutReturn.isAmendReturn
              )
            )(
              requiredPreviousAnswer = _ => true,
              redirectToIfNoRequiredPreviousAnswer = controllers.returns.routes.TaskListController.taskList()
            )(
              updateState = { (p, answers, draftReturn) =>
                if (
                  answers
                    .fold(_.acquisitionPrice, c => Some(c.acquisitionPrice))
                    .map(_.inPounds())
                    .contains(p)
                )
                  draftReturn
                else {
                  val newAnswers = answers.fold(
                    _.copy(acquisitionPrice = Some(AmountInPence.fromPounds(p))),
                    _.copy(acquisitionPrice = AmountInPence.fromPounds(p))
                  )
                  commonUpdateDraftReturn(draftReturn, newAnswers, fillingOutReturn)
                }
              }
            )
          }
        }
      }
    }

  def rebasedAcquisitionPrice(): Action[AnyContent] =
    authenticatedActionWithSessionData.async { implicit request =>
      withFillingOutReturnAndAcquisitionDetailsAnswers { (_, fillingOutReturn, state, answers) =>
        withAssetTypeAndResidentialStatus(state) { (assetType, wasUkResident) =>
          withAcquisitionDate(answers) { acquisitionDate =>
            if (
              !rebasingEligibilityUtil.isEligibleForRebase(
                wasUkResident,
                assetType,
                acquisitionDate,
                representativeType(state)
              )
            )
              Redirect(routes.AcquisitionDetailsController.checkYourAnswers())
            else
              commonDisplayBehaviour(answers)(
                form = _.fold(
                  _.rebasedAcquisitionPrice
                    .fold(rebasedAcquisitionPriceForm)(a => rebasedAcquisitionPriceForm.fill(a.inPounds())),
                  _.rebasedAcquisitionPrice
                    .fold(rebasedAcquisitionPriceForm)(a => rebasedAcquisitionPriceForm.fill(a.inPounds()))
                )
              )(
                page = rebasedAcquisitionPricePage(
                  _,
                  _,
                  rebasingEligibilityUtil
                    .getRebasingCutOffDate(
                      assetType,
                      wasUkResident
                    ),
                  fillingOutReturn.subscribedDetails.isATrust,
                  representativeType(state),
                  assetType,
                  fillingOutReturn.isAmendReturn
                )
              )(
                requiredPreviousAnswer = answers =>
                  shouldRedirectFromRebaseAcquisitionQuestions(
                    wasUkResident,
                    answers,
                    acquisitionDate
                  ),
                redirectToIfNoRequiredPreviousAnswer =
                  if (wasUkResident)
                    routes.AcquisitionDetailsController.acquisitionDate()
                  else
                    routes.AcquisitionDetailsController.acquisitionPrice()
              )
          }
        }
      }
    }

  def rebasedAcquisitionPriceSubmit(): Action[AnyContent] =
    authenticatedActionWithSessionData.async { implicit request =>
      withFillingOutReturnAndAcquisitionDetailsAnswers { (_, fillingOutReturn, state, answers) =>
        withAssetTypeAndResidentialStatus(state) { (assetType, wasUkResident) =>
          withAcquisitionDate(answers) { acquisitionDate =>
            rebasingEligibilityUtil
              .rebasingCutOffDateIfEligibleForRebase(
                acquisitionDate,
                assetType,
                wasUkResident,
                representativeType(state)
              )
              .fold[Future[Result]](
                Redirect(routes.AcquisitionDetailsController.checkYourAnswers())
              ) { rebaseDate =>
                commonSubmitBehaviour(fillingOutReturn, state, answers)(
                  form = rebasedAcquisitionPriceForm
                )(
                  page = { (form, backLink) =>
                    val p = form.copy(errors =
                      form.errors
                        .map(
                          _.copy(args = Seq(TimeUtils.govDisplayFormat(rebaseDate)))
                        )
                    )
                    rebasedAcquisitionPricePage(
                      p,
                      backLink,
                      rebaseDate,
                      fillingOutReturn.subscribedDetails.isATrust,
                      representativeType(state),
                      assetType,
                      fillingOutReturn.isAmendReturn
                    )
                  }
                )(
                  requiredPreviousAnswer = answers => {
                    if (wasUkResident) noAnswersRequired
                    else
                      answers
                        .fold(
                          _.acquisitionPrice,
                          c => Some(c.acquisitionPrice)
                        )
                        .isDefined
                  },
                  redirectToIfNoRequiredPreviousAnswer = routes.AcquisitionDetailsController.acquisitionPrice()
                )(
                  updateState = { (p, answers, draftReturn) =>
                    if (
                      answers
                        .fold(
                          _.rebasedAcquisitionPrice,
                          _.rebasedAcquisitionPrice
                        )
                        .map(_.inPounds())
                        .contains(p)
                    )
                      draftReturn
                    else {
                      val newAnswers =
                        if (wasUkResident)
                          answers.fold(
                            _.copy(
                              rebasedAcquisitionPrice = Some(AmountInPence.fromPounds(p)),
                              shouldUseRebase = Some(true),
                              acquisitionPrice = Some(AmountInPence.fromPounds(p))
                            ),
                            _.copy(
                              rebasedAcquisitionPrice = Some(AmountInPence.fromPounds(p)),
                              shouldUseRebase = true,
                              acquisitionPrice = AmountInPence.fromPounds(p)
                            )
                          )
                        else
                          answers.fold(
                            _.copy(rebasedAcquisitionPrice = Some(AmountInPence.fromPounds(p))),
                            _.copy(rebasedAcquisitionPrice = Some(AmountInPence.fromPounds(p)))
                          )

                      commonUpdateDraftReturn(draftReturn, newAnswers, fillingOutReturn)
                    }
                  }
                )
              }
          }
        }
      }
    }

  def improvementCosts(): Action[AnyContent] =
    authenticatedActionWithSessionData.async { implicit request =>
      withFillingOutReturnAndAcquisitionDetailsAnswers { (_, fillingOutReturn, state, answers) =>
        withAssetTypeAndResidentialStatus(state) { (assetType, wasUkResident) =>
          withAcquisitionDate(answers) { acquisitionDate =>
            val rebaseDate = rebasingEligibilityUtil
              .rebasingCutOffDateIfEligibleForRebase(
                acquisitionDate,
                assetType,
                wasUkResident,
                representativeType(state)
              )
            commonDisplayBehaviour(answers)(
              form = _.fold(
                _.improvementCosts.fold(improvementCostsForm)(p => improvementCostsForm.fill(p.inPounds())),
                c => improvementCostsForm.fill(c.improvementCosts.inPounds())
              )
            )(
              page = improvementCostsPage(
                _,
                _,
                fillingOutReturn.subscribedDetails.isATrust,
                answers
                  .fold(_.shouldUseRebase, r => Some(r.shouldUseRebase)),
                rebasingEligibilityUtil
                  .getRebasingCutOffDate(assetType, wasUkResident),
                representativeType(state),
                fillingOutReturn.isAmendReturn
              )
            )(
              requiredPreviousAnswer = { a =>
                if (rebaseDate.isDefined)
                  a.fold(
                    _.rebasedAcquisitionPrice,
                    _.rebasedAcquisitionPrice
                  ).isDefined
                else
                  a.fold(_.acquisitionPrice, c => Some(c.acquisitionPrice)).isDefined
              },
              redirectToIfNoRequiredPreviousAnswer =
                if (rebaseDate.isDefined)
                  routes.AcquisitionDetailsController
                    .rebasedAcquisitionPrice()
                else if (isPeriodOfAdmin(state))
                  routes.AcquisitionDetailsController.periodOfAdminMarketValue()
                else
                  routes.AcquisitionDetailsController.acquisitionPrice()
            )
          }
        }
      }
    }

  def improvementCostsSubmit(): Action[AnyContent] =
    authenticatedActionWithSessionData.async { implicit request =>
      withFillingOutReturnAndAcquisitionDetailsAnswers { (_, fillingOutReturn, state, answers) =>
        withAssetTypeAndResidentialStatus(state) { (assetType, wasUkResident) =>
          withAcquisitionDate(answers) { acquisitionDate =>
            val rebaseDate = rebasingEligibilityUtil
              .rebasingCutOffDateIfEligibleForRebase(
                acquisitionDate,
                assetType,
                wasUkResident,
                representativeType(state)
              )
            commonSubmitBehaviour(
              fillingOutReturn,
              state,
              answers
            )(
              improvementCostsForm
            )(page =
              improvementCostsPage(
                _,
                _,
                fillingOutReturn.subscribedDetails.isATrust,
                answers
                  .fold(_.shouldUseRebase, r => Some(r.shouldUseRebase)),
                rebasingEligibilityUtil
                  .getRebasingCutOffDate(assetType, wasUkResident),
                representativeType(state),
                fillingOutReturn.isAmendReturn
              )
            )(
              requiredPreviousAnswer = { answers =>
                if (rebaseDate.isDefined)
                  answers
                    .fold(
                      _.rebasedAcquisitionPrice,
                      _.rebasedAcquisitionPrice
                    )
                    .isDefined
                else
                  answers
                    .fold(_.acquisitionPrice, c => Some(c.acquisitionPrice))
                    .isDefined
              },
              redirectToIfNoRequiredPreviousAnswer =
                if (rebaseDate.isDefined)
                  routes.AcquisitionDetailsController
                    .rebasedAcquisitionPrice()
                else if (isPeriodOfAdmin(state))
                  routes.AcquisitionDetailsController.periodOfAdminMarketValue()
                else
                  routes.AcquisitionDetailsController.acquisitionPrice()
            )(
              updateState = { (p, answers, draftReturn) =>
                if (
                  answers
                    .fold(_.improvementCosts, c => Some(c.improvementCosts))
                    .map(_.inPounds())
                    .contains(p)
                )
                  draftReturn
                else {
                  val newAnswers = answers.fold(
                    _.copy(improvementCosts = Some(AmountInPence.fromPounds(p))),
                    _.copy(improvementCosts = AmountInPence.fromPounds(p))
                  )

                  commonUpdateDraftReturn(draftReturn, newAnswers, fillingOutReturn)
                }
              }
            )
          }
        }
      }
    }

  def shouldUseRebase(): Action[AnyContent] =
    authenticatedActionWithSessionData.async { implicit request =>
      withFillingOutReturnAndAcquisitionDetailsAnswers { (_, fillingOutReturn, state, answers) =>
        withAssetTypeAndResidentialStatus(state) { (assetType, wasAUkResident) =>
          if (wasAUkResident)
            Redirect(routes.AcquisitionDetailsController.checkYourAnswers())
          else
            Ok(
              shouldUseRebasePage(
                answers
                  .fold(_.shouldUseRebase, c => Some(c.shouldUseRebase))
                  .fold(shouldUseRebaseForm)(shouldUseRebaseForm.fill),
                routes.AcquisitionDetailsController
                  .rebasedAcquisitionPrice(),
                rebasingEligibilityUtil
                  .getRebasingCutOffDate(assetType, wasAUkResident),
                assetType,
                fillingOutReturn.isAmendReturn
              )
            )
        }
      }
    }

  def shouldUseRebaseSubmit(): Action[AnyContent] =
    authenticatedActionWithSessionData.async { implicit request =>
      withFillingOutReturnAndAcquisitionDetailsAnswers { (_, fillingOutReturn, state, answers) =>
        withAssetTypeAndResidentialStatus(state) { (assetType, wasUkResident) =>
          withAcquisitionDate(answers) { acquisitionDate =>
            if (
              !rebasingEligibilityUtil.isEligibleForRebase(
                wasUkResident,
                assetType,
                acquisitionDate,
                representativeType(state)
              )
            )
              Redirect(
                routes.AcquisitionDetailsController.checkYourAnswers()
              )
            else
              commonSubmitBehaviour(
                fillingOutReturn,
                state,
                answers
              )(
                shouldUseRebaseForm
              )(page =
                shouldUseRebasePage(
                  _,
                  _,
                  rebasingEligibilityUtil
                    .getRebasingCutOffDate(
                      assetType,
                      wasUkResident
                    ),
                  assetType,
                  fillingOutReturn.isAmendReturn
                )
              )(
                requiredPreviousAnswer = _ => noAnswersRequired,
                redirectToIfNoRequiredPreviousAnswer = routes.AcquisitionDetailsController.shouldUseRebase()
              )(
                updateState = { (p, answers, draftReturn) =>
                  if (
                    answers
                      .fold(
                        _.shouldUseRebase,
                        c => Some(c.shouldUseRebase)
                      )
                      .contains(p)
                  )
                    draftReturn
                  else {
                    val newAnswers = answers.fold(
                      _.copy(shouldUseRebase = Some(p)),
                      _.copy(shouldUseRebase = p)
                    )

                    commonUpdateDraftReturn(draftReturn, newAnswers, fillingOutReturn)
                  }
                }
              )
          }
        }
      }
    }

  def acquisitionFees(): Action[AnyContent] =
    authenticatedActionWithSessionData.async { implicit request =>
      withFillingOutReturnAndAcquisitionDetailsAnswers { (_, fillingOutReturn, state, answers) =>
        withAssetTypeAndResidentialStatus(state) { (assetType, wasUkResident) =>
          withAcquisitionDate(answers) { acquisitionDate =>
            commonDisplayBehaviour(answers)(
              form = _.fold(
                _.acquisitionFees.fold(acquisitionFeesForm())(p => acquisitionFeesForm().fill(p.inPounds())),
                c => acquisitionFeesForm().fill(c.acquisitionFees.inPounds())
              )
            )(
              page = acquisitionFeesPage(
                _,
                _,
                fillingOutReturn.subscribedDetails.isATrust,
                answers.fold(_.shouldUseRebase, r => Some(r.shouldUseRebase)),
                rebasingEligibilityUtil
                  .getRebasingCutOffDate(assetType, wasUkResident),
                wasUkResident,
                representativeType(state),
                assetType,
                fillingOutReturn.isAmendReturn
              )
            )(
              requiredPreviousAnswer = _.fold(
                _.improvementCosts,
                c => Some(c.improvementCosts)
              ).isDefined,
              redirectToIfNoRequiredPreviousAnswer =
                acquisitionFeeBacklink(fillingOutReturn, wasUkResident, assetType, acquisitionDate)
            )
          }
        }
      }
    }

  def acquisitionFeesSubmit(): Action[AnyContent] =
    authenticatedActionWithSessionData.async { implicit request =>
      withFillingOutReturnAndAcquisitionDetailsAnswers { (_, fillingOutReturn, state, answers) =>
        withAssetTypeAndResidentialStatus(state) { (assetType, wasUkResident) =>
          withAcquisitionDate(answers) { acquisitionDate =>
            commonSubmitBehaviour(
              fillingOutReturn,
              state,
              answers
            )(
              acquisitionFeesForm(
                Seq(
                  TimeUtils
                    .govDisplayFormat(rebasingEligibilityUtil.getRebasingCutOffDate(assetType, wasUkResident))
                )
              )
            )(page =
              acquisitionFeesPage(
                _,
                _,
                fillingOutReturn.subscribedDetails.isATrust,
                answers.fold(_.shouldUseRebase, r => Some(r.shouldUseRebase)),
                rebasingEligibilityUtil
                  .getRebasingCutOffDate(assetType, wasUkResident),
                wasUkResident,
                representativeType(state),
                assetType,
                fillingOutReturn.isAmendReturn
              )
            )(
              requiredPreviousAnswer = _.fold(
                _.improvementCosts,
                c => Some(c.improvementCosts)
              ).isDefined,
              redirectToIfNoRequiredPreviousAnswer =
                acquisitionFeeBacklink(fillingOutReturn, wasUkResident, assetType, acquisitionDate)
            )(
              updateState = { (p, answers, draftReturn) =>
                if (
                  answers
                    .fold(_.acquisitionFees, c => Some(c.acquisitionFees))
                    .map(_.inPounds())
                    .contains(p)
                )
                  draftReturn
                else {
                  val newAnswers = answers.fold(
                    _.copy(acquisitionFees = Some(AmountInPence.fromPounds(p))),
                    _.copy(acquisitionFees = AmountInPence.fromPounds(p))
                  )
                  commonUpdateDraftReturn(draftReturn, newAnswers, fillingOutReturn)
                }
              }
            )
          }
        }
      }
    }

  private def acquisitionFeeBacklink(
    fillingOutReturn: FillingOutReturn,
    wasUkResident: Boolean,
    assetType: AssetType,
    acquisitionDate: AcquisitionDate
  ): Call =
    fillingOutReturn.draftReturn match {
      case d: DraftSingleIndirectDisposalReturn
          if rebasingEligibilityUtil.isEligibleForRebase(
            wasUkResident,
            assetType,
            acquisitionDate,
            d.triageAnswers.representativeType()
          ) =>
        routes.AcquisitionDetailsController.rebasedAcquisitionPrice()
      case _: DraftSingleIndirectDisposalReturn => routes.AcquisitionDetailsController.acquisitionPrice()
      case _                                    => routes.AcquisitionDetailsController.improvementCosts()
    }

  private def isPeriodOfAdmin(state: JourneyState): Boolean =
    state
      .fold(_.triageAnswers, _.triageAnswers)
      .representativeType()
      .contains(PersonalRepresentativeInPeriodOfAdmin)

  def checkYourAnswers(): Action[AnyContent] =
    authenticatedActionWithSessionData.async { implicit request =>
      withFillingOutReturnAndAcquisitionDetailsAnswers { (_, fillingOutReturn, state, answers) =>
        withAssetTypeAndResidentialStatus(state) { (assetType, wasAUkResident) =>
          answers match {
            case c: CompleteAcquisitionDetailsAnswers =>
              Ok(
                checkYouAnswersPage(
                  c,
                  rebasingEligibilityUtil
                    .getRebasingCutOffDate(assetType, wasAUkResident),
                  wasAUkResident,
                  rebasingEligibilityUtil.isEligibleForRebase(
                    wasAUkResident,
                    assetType,
                    c.acquisitionDate,
                    representativeType(state)
                  ),
                  fillingOutReturn.subscribedDetails.isATrust,
                  representativeType(state),
                  assetType
                )
              )

            case IncompleteAcquisitionDetailsAnswers(
                  None,
                  _,
                  _,
                  _,
                  _,
                  _,
                  _
                ) =>
              Redirect(
                routes.AcquisitionDetailsController.acquisitionMethod()
              )

            case IncompleteAcquisitionDetailsAnswers(
                  _,
                  None,
                  _,
                  _,
                  _,
                  _,
                  _
                ) =>
              Redirect(
                routes.AcquisitionDetailsController.acquisitionDate()
              )

            case IncompleteAcquisitionDetailsAnswers(
                  _,
                  Some(_),
                  None,
                  _,
                  _,
                  _,
                  _
                ) if isPeriodOfAdmin(state) =>
              Redirect(
                routes.AcquisitionDetailsController.periodOfAdminMarketValue()
              )

            case IncompleteAcquisitionDetailsAnswers(
                  _,
                  Some(acquisitionDate),
                  None,
                  _,
                  _,
                  _,
                  _
                )
                if rebasingEligibilityUtil.isEligibleForAcquisitionPrice(
                  wasAUkResident,
                  acquisitionDate.value
                ) =>
              Redirect(
                routes.AcquisitionDetailsController.acquisitionPrice()
              )

            case IncompleteAcquisitionDetailsAnswers(
                  _,
                  Some(acquisitionDate),
                  _,
                  None,
                  _,
                  _,
                  _
                )
                if rebasingEligibilityUtil
                  .isEligibleForRebase(
                    wasAUkResident,
                    assetType,
                    acquisitionDate,
                    representativeType(state)
                  ) =>
              Redirect(
                routes.AcquisitionDetailsController
                  .rebasedAcquisitionPrice()
              )

            case IncompleteAcquisitionDetailsAnswers(
                  _,
                  Some(acquisitionDate),
                  _,
                  _,
                  _,
                  _,
                  None
                )
                if !wasAUkResident && rebasingEligibilityUtil
                  .isEligibleForRebase(
                    wasAUkResident,
                    assetType,
                    acquisitionDate,
                    representativeType(state)
                  ) =>
              Redirect(
                routes.AcquisitionDetailsController.shouldUseRebase()
              )

            case IncompleteAcquisitionDetailsAnswers(
                  _,
                  _,
                  _,
                  _,
                  None,
                  _,
                  _
                ) =>
              Redirect(
                routes.AcquisitionDetailsController.improvementCosts()
              )

            case IncompleteAcquisitionDetailsAnswers(
                  _,
                  _,
                  _,
                  _,
                  _,
                  None,
                  _
                ) =>
              Redirect(
                routes.AcquisitionDetailsController.acquisitionFees()
              )

            case IncompleteAcquisitionDetailsAnswers(
                  Some(m),
                  Some(d),
                  p,
                  r,
                  Some(i),
                  Some(f),
                  b
                ) =>
              p.orElse(r)
                .fold[Future[Result]] {
                  logger.debug(
                    "Could not find acquisition price or rebased acquisition price. Redirecting to task list"
                  )
                  Redirect(controllers.returns.routes.TaskListController.taskList())
                } { acquisitionPrice =>
                  val completeAnswers = CompleteAcquisitionDetailsAnswers(
                    m,
                    d,
                    acquisitionPrice,
                    r,
                    i,
                    f,
                    b.getOrElse(false)
                  )
                  storeCompleteAnswersAndShowCyaPage(
                    completeAnswers,
                    state,
                    fillingOutReturn,
                    assetType,
                    wasAUkResident
                  )
                }
          }
        }
      }
    }

  private def storeCompleteAnswersAndShowCyaPage(
    completeAnswers: CompleteAcquisitionDetailsAnswers,
    state: JourneyState,
    fillingOutReturn: FillingOutReturn,
    assetType: AssetType,
    wasAUkResident: Boolean
  )(implicit request: RequestWithSessionData[_]): Future[Result] = {
    val newDraftReturn =
      state.fold(
        _.copy(acquisitionDetailsAnswers = Some(completeAnswers)),
        _.copy(acquisitionDetailsAnswers = Some(completeAnswers))
      )

    val newJourney = fillingOutReturn.copy(draftReturn = newDraftReturn)

    val result = for {
      _ <- returnsService.storeDraftReturn(newJourney)
      _ <- EitherT(
             updateSession(sessionStore, request)(
               _.copy(journeyStatus = Some(newJourney))
             )
           )
    } yield ()

    result.fold(
      { e =>
        logger.warn("Could not update session", e)
        errorHandler.errorResult()
      },
      _ =>
        Ok(
          checkYouAnswersPage(
            completeAnswers,
            rebasingEligibilityUtil
              .getRebasingCutOffDate(assetType, wasAUkResident),
            wasAUkResident,
            rebasingEligibilityUtil
              .isEligibleForRebase(
                wasAUkResident,
                assetType,
                completeAnswers.acquisitionDate,
                representativeType(state)
              ),
            fillingOutReturn.subscribedDetails.isATrust,
            representativeType(state),
            assetType
          )
        )
    )
  }

  def checkYourAnswersSubmit(): Action[AnyContent] =
    authenticatedActionWithSessionData { _ =>
      Redirect(controllers.returns.routes.TaskListController.taskList())
    }

  private def shouldRedirectFromRebaseAcquisitionQuestions(
    wasUkResident: Boolean,
    acquisitionDetailsAnswers: AcquisitionDetailsAnswers,
    acquisitionDate: AcquisitionDate
  ): Boolean =
    if (
      wasUkResident && RebasingCutoffDates.ukResidents.isAfter(
        acquisitionDate.value
      )
    )
      acquisitionDetailsAnswers
        .fold(_.acquisitionMethod, c => Some(c.acquisitionMethod))
        .isDefined
    else if (!wasUkResident)
      acquisitionDetailsAnswers
        .fold(_.acquisitionPrice, c => Some(c.acquisitionPrice))
        .isDefined
    else true

}

object AcquisitionDetailsController {

  val noAnswersRequired = true

  val acquisitionMethodForm: Form[AcquisitionMethod] = {
    val formatter: Formatter[AcquisitionMethod] = {
      val (acquisitionMethodKey, otherAcquisitionMethodKey) =
        "acquisitionMethod" -> "otherAcquisitionMethod"
      val otherAcquisitionMethodPredicate =
        "^[a-zA-Z0-9 ]{1,35}$".r.pattern.asPredicate()

      def validateOtherAcquisitionMethod(
        s: String
      ): Either[FormError, AcquisitionMethod] =
        if (s.length > 35)
          Left(FormError(otherAcquisitionMethodKey, "error.tooLong"))
        else if (!otherAcquisitionMethodPredicate.test(s))
          Left(FormError(otherAcquisitionMethodKey, "error.invalid"))
        else Right(AcquisitionMethod.Other(s))

      val innerOption = InnerOption { data =>
        FormUtils
          .readValue(otherAcquisitionMethodKey, data, identity)
          .flatMap(validateOtherAcquisitionMethod)
          .leftMap(Seq(_))
      }

      ConditionalRadioUtils.formatter(acquisitionMethodKey)(
        List(
          Right(AcquisitionMethod.Bought),
          Right(AcquisitionMethod.Inherited),
          Right(AcquisitionMethod.Gifted),
          Left(innerOption)
        )
      ) {
        case AcquisitionMethod.Bought       => Map(acquisitionMethodKey -> "0")
        case AcquisitionMethod.Inherited    => Map(acquisitionMethodKey -> "1")
        case AcquisitionMethod.Gifted       => Map(acquisitionMethodKey -> "2")
        case AcquisitionMethod.Other(value) =>
          Map(acquisitionMethodKey -> "3", otherAcquisitionMethodKey -> value)
      }
    }

    Form(
      mapping(
        "" -> of(formatter)
      )(identity)(Some(_))
    )
  }

  def acquisitionDateForm(today: LocalDate): Form[AcquisitionDate] =
    Form(
      mapping(
        "" -> of(
          TimeUtils.dateFormatter(
            Some(today),
            None,
            "acquisitionDate-day",
            "acquisitionDate-month",
            "acquisitionDate-year",
            "acquisitionDate"
          )
        )
      )(AcquisitionDate(_))(d => Some(d.value))
    )

  val acquisitionPriceForm: Form[BigDecimal] =
    Form(
      mapping(
        "acquisitionPrice" -> of(
          MoneyUtils
            .amountInPoundsFormatter(_ <= 0, _ > MoneyUtils.maxAmountOfPounds)
        )
      )(identity)(Some(_))
    )

  val rebasedAcquisitionPriceForm: Form[BigDecimal] =
    Form(
      mapping(
        "rebaseAcquisitionPrice" -> of(
          MoneyUtils
            .amountInPoundsFormatter(_ <= 0, _ > MoneyUtils.maxAmountOfPounds)
        )
      )(identity)(Some(_))
    )

  def periodOfAdminMarketValueForm(dateOfDeath: DateOfDeath)(implicit m: Messages): Form[BigDecimal] =
    Form(
      mapping(
        "periodOfAdminMarketValue" -> of(
          MoneyUtils
            .amountInPoundsFormatter(
              _ <= 0,
              _ > MoneyUtils.maxAmountOfPounds,
              requiredErrorArgs = List(TimeUtils.govDisplayFormat(dateOfDeath.value))
            )
        )
      )(identity)(Some(_))
    )

  val shouldUseRebaseForm: Form[Boolean] = Form(
    mapping(
      "shouldUseRebase" -> of(BooleanFormatter.formatter)
    )(identity)(Some(_))
  )

  val improvementCostsForm: Form[BigDecimal] =
    MoneyUtils
      .amountInPoundsYesNoForm("improvementCosts", "improvementCostsValue")

  def acquisitionFeesForm(errorArgs: Seq[String] = Seq.empty): Form[BigDecimal] =
    MoneyUtils
      .amountInPoundsYesNoForm("acquisitionFees", "acquisitionFeesValue", None, errorArgs)

}<|MERGE_RESOLUTION|>--- conflicted
+++ resolved
@@ -388,7 +388,7 @@
                   .unset(_.shouldUseRebase)
                   .unset(_.acquisitionFees)
                   .copy(acquisitionMethod = Some(m))
-                commonUpdateDraftReturn(draftReturn, newAnswers)
+                commonUpdateDraftReturn(draftReturn, newAnswers, fillingOutReturn)
               }
             }
           )
@@ -456,79 +456,8 @@
               ).isDefined,
               redirectToIfNoRequiredPreviousAnswer = routes.AcquisitionDetailsController.acquisitionMethod()
             )(
-<<<<<<< HEAD
               updateState = { case (d, answers, draftReturn) =>
                 val existingAcquisitionDate =
-=======
-              updateState = {
-                case (m, answers, draftReturn) =>
-                  if (
-                    answers
-                      .fold(_.acquisitionMethod, c => Some(c.acquisitionMethod))
-                      .contains(m)
-                  )
-                    draftReturn
-                  else {
-                    val newAnswers = answers
-                      .unset(_.acquisitionPrice)
-                      .unset(_.rebasedAcquisitionPrice)
-                      .unset(_.shouldUseRebase)
-                      .unset(_.acquisitionFees)
-                      .copy(acquisitionMethod = Some(m))
-                    commonUpdateDraftReturn(draftReturn, newAnswers, fillingOutReturn)
-                  }
-              }
-            )
-          }
-      }
-    }
-
-  def acquisitionDate(): Action[AnyContent] =
-    authenticatedActionWithSessionData.async { implicit request =>
-      withFillingOutReturnAndAcquisitionDetailsAnswers {
-        case (_, fillingOutReturn, state, answers) =>
-          withDisposalDate(state) {
-            case (disposalDate) =>
-              withAssetType(state) { assetType =>
-                val form = acquisitionDateForm(disposalDate.value)
-
-                commonDisplayBehaviour(answers)(
-                  form = _.fold(
-                    _.acquisitionDate.fold(form)(form.fill),
-                    c => form.fill(c.acquisitionDate)
-                  )
-                )(
-                  page = acquisitionDatePage(
-                    _,
-                    _,
-                    fillingOutReturn.subscribedDetails.isATrust,
-                    representativeType(state),
-                    assetType,
-                    fillingOutReturn.isAmendReturn
-                  )
-                )(
-                  requiredPreviousAnswer = _.fold(
-                    _.acquisitionMethod,
-                    c => Some(c.acquisitionMethod)
-                  ).isDefined,
-                  redirectToIfNoRequiredPreviousAnswer = routes.AcquisitionDetailsController.acquisitionMethod()
-                )
-              }
-          }
-      }
-    }
-
-  def acquisitionDateSubmit(): Action[AnyContent] =
-    authenticatedActionWithSessionData.async { implicit request =>
-      withFillingOutReturnAndAcquisitionDetailsAnswers {
-        case (_, fillingOutReturn, state, answers) =>
-          withDisposalDate(state) {
-            case (disposalDate) =>
-              withAssetType(state) { assetType =>
-                commonSubmitBehaviour(
-                  fillingOutReturn,
-                  state,
->>>>>>> ffc80cda
                   answers
                     .fold(_.acquisitionDate, c => Some(c.acquisitionDate))
 
@@ -545,44 +474,10 @@
                   commonUpdateDraftReturn(
                     draftReturn,
                     if (assetType === AssetType.IndirectDisposal) newAnswers
-                    else newAnswers.unset(_.improvementCosts)
+                    else newAnswers.unset(_.improvementCosts),
+                    fillingOutReturn
                   )
-<<<<<<< HEAD
                 }
-=======
-                )(
-                  requiredPreviousAnswer = _.fold(
-                    _.acquisitionMethod,
-                    c => Some(c.acquisitionMethod)
-                  ).isDefined,
-                  redirectToIfNoRequiredPreviousAnswer = routes.AcquisitionDetailsController.acquisitionMethod()
-                )(
-                  updateState = {
-                    case (d, answers, draftReturn) =>
-                      val existingAcquisitionDate =
-                        answers
-                          .fold(_.acquisitionDate, c => Some(c.acquisitionDate))
-
-                      if (existingAcquisitionDate.contains(d))
-                        draftReturn
-                      else {
-                        val newAnswers = answers
-                          .unset(_.acquisitionPrice)
-                          .unset(_.rebasedAcquisitionPrice)
-                          .unset(_.shouldUseRebase)
-                          .unset(_.acquisitionFees)
-                          .copy(acquisitionDate = Some(d))
-
-                        commonUpdateDraftReturn(
-                          draftReturn,
-                          if (assetType === AssetType.IndirectDisposal) newAnswers
-                          else newAnswers.unset(_.improvementCosts),
-                          fillingOutReturn
-                        )
-                      }
-                  }
-                )
->>>>>>> ffc80cda
               }
             )
           }
