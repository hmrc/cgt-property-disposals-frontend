--- conflicted
+++ resolved
@@ -86,15 +86,6 @@
             (s, r @ FillingOutReturn(_, _, _, d: DraftSingleDisposalReturn))
           ) =>
         d.disposalDetailsAnswers
-<<<<<<< HEAD
-          .fold[Future[Result]](f(s, r, Right(d), IncompleteDisposalDetailsAnswers.empty))(f(s, r, Right(d), _))
-
-      case Some((s, r @ FillingOutReturn(_, _, _, d: DraftSingleIndirectDisposalReturn))) =>
-        val answers = IncompleteDisposalDetailsAnswers.empty.copy(
-          shareOfProperty = Some(ShareOfProperty.Full)
-        )
-        d.disposalDetailsAnswers.fold[Future[Result]](f(s, r, Left(d), answers))(f(s, r, Left(d), _))
-=======
           .fold[Future[Result]](
             f(s, r, Right(d), IncompleteDisposalDetailsAnswers.empty)
           )(f(s, r, Right(d), _))
@@ -110,11 +101,13 @@
               )
             )
           ) =>
+        val answers = IncompleteDisposalDetailsAnswers.empty.copy(
+          shareOfProperty = Some(ShareOfProperty.Full)
+        )
         d.disposalDetailsAnswers
           .fold[Future[Result]](
-            f(s, r, Left(d), IncompleteDisposalDetailsAnswers.empty)
+            f(s, r, Left(d), answers)
           )(f(s, r, Left(d), _))
->>>>>>> e47e164a
 
       case _ => Redirect(controllers.routes.StartController.start())
     }
@@ -231,27 +224,12 @@
       _.triageAnswers.representativeType()
     )
 
-<<<<<<< HEAD
-  private def isIndirectDisposal(state: JourneyState): Boolean = state match {
-    case Right(_) => false
-    case Left(_)  => true
-  }
-
-  def howMuchDidYouOwn(): Action[AnyContent] = authenticatedActionWithSessionData.async { implicit request =>
-    withFillingOutReturnAndDisposalDetailsAnswers(request) {
-      case (_, fillingOutReturn, state, answers) =>
-        displayPage(answers)(
-          form = _.fold(
-            _.shareOfProperty.fold(shareOfPropertyForm)(shareOfPropertyForm.fill),
-            c => shareOfPropertyForm.fill(c.shareOfProperty)
-          )
-        )(
-          page = howMuchDidYouOwnPage(
-            _,
-            _,
-            fillingOutReturn.subscribedDetails.isATrust,
-            representativeType(state)
-=======
+  private def isIndirectDisposal(state: JourneyState): Boolean =
+    state match {
+      case Right(_) => false
+      case Left(_)  => true
+    }
+
   def howMuchDidYouOwn(): Action[AnyContent] =
     authenticatedActionWithSessionData.async { implicit request =>
       withFillingOutReturnAndDisposalDetailsAnswers(request) {
@@ -272,7 +250,6 @@
           )(
             requiredPreviousAnswer = _ => Some(()),
             redirectToIfNoRequiredPreviousAnswer = controllers.returns.routes.TaskListController.taskList()
->>>>>>> e47e164a
           )
       }
     }
@@ -346,27 +323,6 @@
       }
     }
 
-<<<<<<< HEAD
-  def whatWasDisposalPrice(): Action[AnyContent] = authenticatedActionWithSessionData.async { implicit request =>
-    withFillingOutReturnAndDisposalDetailsAnswers(request) {
-      case (_, fillingOutReturn, state, answers) =>
-        withDisposalMethodAndShareOfProperty(state, answers) {
-          case (disposalMethod, shareOfProperty) =>
-            displayPage(answers)(
-              form = _.fold(
-                _.disposalPrice.fold(disposalPriceForm)(a => disposalPriceForm.fill(a.inPounds())),
-                c => disposalPriceForm.fill(c.disposalPrice.inPounds())
-              )
-            )(
-              page = disposalPricePage(
-                _,
-                _,
-                disposalMethod,
-                shareOfProperty,
-                fillingOutReturn.subscribedDetails.isATrust,
-                representativeType(state),
-                isIndirectDisposal(state)
-=======
   def whatWasDisposalPrice(): Action[AnyContent] =
     authenticatedActionWithSessionData.async { implicit request =>
       withFillingOutReturnAndDisposalDetailsAnswers(request) {
@@ -385,50 +341,19 @@
                   disposalMethod,
                   shareOfProperty,
                   fillingOutReturn.subscribedDetails.isATrust,
-                  representativeType(state)
+                  representativeType(state),
+                  isIndirectDisposal(state)
                 )
               )(
                 requiredPreviousAnswer = _.fold(_.shareOfProperty, c => Some(c.shareOfProperty)),
                 redirectToIfNoRequiredPreviousAnswer =
                   controllers.returns.disposaldetails.routes.DisposalDetailsController
                     .howMuchDidYouOwn()
->>>>>>> e47e164a
               )
           }
       }
     }
 
-<<<<<<< HEAD
-  def whatWasDisposalPriceSubmit(): Action[AnyContent] = authenticatedActionWithSessionData.async { implicit request =>
-    withFillingOutReturnAndDisposalDetailsAnswers(request) {
-      case (_, fillingOutReturn, state, answers) =>
-        withDisposalMethodAndShareOfProperty(state, answers) {
-          case (disposalMethod, shareOfProperty) =>
-            submitBehaviour(fillingOutReturn, state, answers)(
-              form = disposalPriceForm
-            )(
-              page = disposalPricePage(
-                _,
-                _,
-                disposalMethod,
-                shareOfProperty,
-                fillingOutReturn.subscribedDetails.isATrust,
-                representativeType(state),
-                isIndirectDisposal(state)
-              )
-            )(
-              requiredPreviousAnswer = _.fold(_.shareOfProperty, c => Some(c.shareOfProperty)),
-              redirectToIfNoRequiredPreviousAnswer =
-                controllers.returns.disposaldetails.routes.DisposalDetailsController.howMuchDidYouOwn()
-            )(
-              updateAnswers = { (price, answers, draftReturn) =>
-                if (answers.fold(_.disposalPrice, c => Some(c.disposalPrice)).exists(_.inPounds() === price))
-                  draftReturn
-                else {
-                  val newAnswers = answers.fold(
-                    _.copy(disposalPrice = Some(fromPounds(price))),
-                    _.copy(disposalPrice = fromPounds(price))
-=======
   def whatWasDisposalPriceSubmit(): Action[AnyContent] =
     authenticatedActionWithSessionData.async { implicit request =>
       withFillingOutReturnAndDisposalDetailsAnswers(request) {
@@ -444,7 +369,8 @@
                   disposalMethod,
                   shareOfProperty,
                   fillingOutReturn.subscribedDetails.isATrust,
-                  representativeType(state)
+                  representativeType(state),
+                  isIndirectDisposal(state)
                 )
               )(
                 requiredPreviousAnswer = _.fold(_.shareOfProperty, c => Some(c.shareOfProperty)),
@@ -457,7 +383,6 @@
                     answers
                       .fold(_.disposalPrice, c => Some(c.disposalPrice))
                       .exists(_.inPounds() === price)
->>>>>>> e47e164a
                   )
                     draftReturn
                   else {
@@ -583,32 +508,6 @@
       }
     }
 
-<<<<<<< HEAD
-  def checkYourAnswers(): Action[AnyContent] = authenticatedActionWithSessionData.async { implicit request =>
-    withFillingOutReturnAndDisposalDetailsAnswers(request) {
-      case (_, fillingOutReturn, state, answers) =>
-        withDisposalMethod(state) {
-          case (disposalMethod) =>
-            answers match {
-              case IncompleteDisposalDetailsAnswers(None, _, _) if isIndirectDisposal(state) =>
-                Redirect(routes.DisposalDetailsController.whatWasDisposalPrice())
-
-              case IncompleteDisposalDetailsAnswers(None, _, _) =>
-                Redirect(routes.DisposalDetailsController.howMuchDidYouOwn())
-
-              case IncompleteDisposalDetailsAnswers(_, None, _) =>
-                Redirect(routes.DisposalDetailsController.whatWasDisposalPrice())
-
-              case IncompleteDisposalDetailsAnswers(_, _, None) =>
-                Redirect(routes.DisposalDetailsController.whatWereDisposalFees())
-
-              case IncompleteDisposalDetailsAnswers(Some(share), Some(price), Some(fees)) =>
-                val completeAnswers = CompleteDisposalDetailsAnswers(share, price, fees)
-                val updatedDraftReturn =
-                  state.fold(
-                    _.copy(disposalDetailsAnswers = Some(completeAnswers)),
-                    _.copy(disposalDetailsAnswers = Some(completeAnswers))
-=======
   def checkYourAnswers(): Action[AnyContent] =
     authenticatedActionWithSessionData.async { implicit request =>
       withFillingOutReturnAndDisposalDetailsAnswers(request) {
@@ -616,16 +515,18 @@
           withDisposalMethod(state) {
             case (disposalMethod) =>
               answers match {
-                case IncompleteDisposalDetailsAnswers(None, _, _) =>
+                case IncompleteDisposalDetailsAnswers(None, _, _) if isIndirectDisposal(state) =>
+                  Redirect(routes.DisposalDetailsController.whatWasDisposalPrice())
+
+                case IncompleteDisposalDetailsAnswers(None, _, _)                              =>
                   Redirect(routes.DisposalDetailsController.howMuchDidYouOwn())
 
-                case IncompleteDisposalDetailsAnswers(_, None, _) =>
+                case IncompleteDisposalDetailsAnswers(_, None, _)                              =>
                   Redirect(
                     routes.DisposalDetailsController.whatWasDisposalPrice()
->>>>>>> e47e164a
                   )
 
-                case IncompleteDisposalDetailsAnswers(_, _, None) =>
+                case IncompleteDisposalDetailsAnswers(_, _, None)                              =>
                   Redirect(
                     routes.DisposalDetailsController.whatWereDisposalFees()
                   )
@@ -677,7 +578,7 @@
                       )
                   )
 
-                case answers: CompleteDisposalDetailsAnswers      =>
+                case answers: CompleteDisposalDetailsAnswers                                   =>
                   Ok(
                     checkYouAnswers(
                       answers,
