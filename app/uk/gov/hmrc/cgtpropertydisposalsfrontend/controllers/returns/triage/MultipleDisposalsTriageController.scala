/*
 * Copyright 2020 HM Revenue & Customs
 *
 * Licensed under the Apache License, Version 2.0 (the "License");
 * you may not use this file except in compliance with the License.
 * You may obtain a copy of the License at
 *
 *     http://www.apache.org/licenses/LICENSE-2.0
 *
 * Unless required by applicable law or agreed to in writing, software
 * distributed under the License is distributed on an "AS IS" BASIS,
 * WITHOUT WARRANTIES OR CONDITIONS OF ANY KIND, either express or implied.
 * See the License for the specific language governing permissions and
 * limitations under the License.
 */

package uk.gov.hmrc.cgtpropertydisposalsfrontend.controllers.returns.triage

import cats.data.EitherT
import cats.instances.boolean._
import cats.instances.future._
import cats.syntax.either._
import com.google.inject.{Inject, Singleton}
import play.api.Configuration
import play.api.data.Forms.{mapping, of}
import play.api.data.format.Formatter
import play.api.data.{Form, FormError}
import play.api.mvc.{Action, AnyContent, MessagesControllerComponents, Result}
import uk.gov.hmrc.cgtpropertydisposalsfrontend.config.{ErrorHandler, ViewConfig}
import uk.gov.hmrc.cgtpropertydisposalsfrontend.controllers.SessionUpdates
import uk.gov.hmrc.cgtpropertydisposalsfrontend.controllers.actions.{AuthenticatedAction, RequestWithSessionData, SessionDataAction, WithAuthAndSessionDataAction}
import uk.gov.hmrc.cgtpropertydisposalsfrontend.controllers.returns.triage.MultipleDisposalsTriageController._
import uk.gov.hmrc.cgtpropertydisposalsfrontend.models.JourneyStatus.StartingNewDraftReturn
import uk.gov.hmrc.cgtpropertydisposalsfrontend.models.address.Country
import uk.gov.hmrc.cgtpropertydisposalsfrontend.models.{BooleanFormatter, Error, FormUtils, LocalDateUtils, SessionData, TaxYear}
import uk.gov.hmrc.cgtpropertydisposalsfrontend.models.ids.UUIDGenerator
import uk.gov.hmrc.cgtpropertydisposalsfrontend.models.returns.{AssetType, MultipleDisposalsTriageAnswers}
import uk.gov.hmrc.cgtpropertydisposalsfrontend.models.returns.MultipleDisposalsTriageAnswers.{CompleteMultipleDisposalsAnswers, IncompleteMultipleDisposalsAnswers}
import uk.gov.hmrc.cgtpropertydisposalsfrontend.models.returns.SingleDisposalTriageAnswers.IncompleteSingleDisposalTriageAnswers
import uk.gov.hmrc.cgtpropertydisposalsfrontend.models.{BooleanFormatter, FormUtils, SessionData}
import uk.gov.hmrc.cgtpropertydisposalsfrontend.repos.SessionStore
import uk.gov.hmrc.cgtpropertydisposalsfrontend.services.returns.{ReturnsService, TaxYearService}
import uk.gov.hmrc.cgtpropertydisposalsfrontend.util.Logging.LoggerOps
import uk.gov.hmrc.cgtpropertydisposalsfrontend.util.{Logging, toFuture}
import uk.gov.hmrc.cgtpropertydisposalsfrontend.views.html.returns.triage.{multipledisposals => triagePages}
import uk.gov.hmrc.play.bootstrap.controller.FrontendController

import scala.concurrent.{ExecutionContext, Future}

@Singleton
class MultipleDisposalsTriageController @Inject() (
  val authenticatedAction: AuthenticatedAction,
  val sessionDataAction: SessionDataAction,
  val sessionStore: SessionStore,
  val errorHandler: ErrorHandler,
  returnsService: ReturnsService,
  taxYearService: TaxYearService,
  uuidGenerator: UUIDGenerator,
  cc: MessagesControllerComponents,
  val config: Configuration,
  guidancePage: triagePages.guidance,
  howManyPropertiesPage: triagePages.how_many_properties,
  wereYouAUKResidentPage: triagePages.were_you_a_uk_resident,
  wereAllPropertiesResidentialPage: triagePages.were_all_properties_residential,
<<<<<<< HEAD
  taxYearExchangedPage: triagePages.tax_year_exchanged
=======
  countryOfResidencePage: triagePages.country_of_residence
>>>>>>> d2b8ef2f
)(implicit viewConfig: ViewConfig, ec: ExecutionContext)
    extends FrontendController(cc)
    with WithAuthAndSessionDataAction
    with Logging
    with SessionUpdates {

  def guidance(): Action[AnyContent] = authenticatedActionWithSessionData.async { implicit request =>
    withMultipleDisposalTriageAnswers(request) {
      case (_, _, _) =>
        Ok(guidancePage())
    }
  }

  def guidanceSubmit(): Action[AnyContent] = authenticatedActionWithSessionData.async { implicit request =>
    withMultipleDisposalTriageAnswers(request) {
      case (_, _, _) =>
        Redirect(routes.MultipleDisposalsTriageController.howManyDisposals())
    }
  }

  def howManyDisposals(): Action[AnyContent] = authenticatedActionWithSessionData.async { implicit request =>
    withMultipleDisposalTriageAnswers(request) {
      case (_, _, answers) =>
        val numberOfDisposals = answers.fold(_.numberOfProperties, c => Some(c.numberOfProperties))
        val form              = numberOfDisposals.fold(numberOfPropertiesForm)(numberOfPropertiesForm.fill)
        Ok(howManyPropertiesPage(form, routes.MultipleDisposalsTriageController.guidance()))
    }
  }

  def howManyDisposalsSubmit(): Action[AnyContent] = authenticatedActionWithSessionData.async { implicit request =>
    withMultipleDisposalTriageAnswers(request) {
      case (_, state, answers) =>
        numberOfPropertiesForm
          .bindFromRequest()
          .fold(
            formWithErrors =>
              BadRequest(
                howManyPropertiesPage(formWithErrors, routes.MultipleDisposalsTriageController.guidance())
              ), { numberOfProperties =>
              if (answers.fold(_.numberOfProperties, c => Some(c.numberOfProperties)).contains(numberOfProperties)) {
                Redirect(routes.MultipleDisposalsTriageController.checkYourAnswers())
              } else {
                val newAnswersWithRedirectTo =
                  if (numberOfProperties > 1)
                    Left[MultipleDisposalsTriageAnswers, IncompleteSingleDisposalTriageAnswers](
                      answers.fold[MultipleDisposalsTriageAnswers](
                        _.copy(numberOfProperties = Some(numberOfProperties)),
                        _.copy(numberOfProperties = numberOfProperties)
                      )
                    ) -> routes.MultipleDisposalsTriageController.checkYourAnswers()
                  else
                    Right[MultipleDisposalsTriageAnswers, IncompleteSingleDisposalTriageAnswers](
                      IncompleteSingleDisposalTriageAnswers.empty.copy(
                        individualUserType         = answers.fold(_.individualUserType, _.individualUserType),
                        hasConfirmedSingleDisposal = true
                      )
                    ) -> routes.SingleDisposalsTriageController.checkYourAnswers()

                val newState = state.copy(newReturnTriageAnswers = newAnswersWithRedirectTo._1)

                updateSession(sessionStore, request)(_.copy(journeyStatus = Some(newState))).map {
                  case Left(e) =>
                    logger.warn("Could not update session", e)
                    errorHandler.errorResult()

                  case Right(_) =>
                    Redirect(newAnswersWithRedirectTo._2)
                }

              }

            }
          )
    }
  }

  def wereYouAUKResident(): Action[AnyContent] = authenticatedActionWithSessionData.async { implicit request =>
    withMultipleDisposalTriageAnswers(request) {
      case (_, _, answers) =>
        val wereYouUKResident = answers.fold(_.wasAUKResident, c => Some(c.countryOfResidence.isUk()))
        val form              = wereYouUKResident.fold(wasAUkResidentForm)(wasAUkResidentForm.fill)
        Ok(wereYouAUKResidentPage(form, routes.MultipleDisposalsTriageController.howManyDisposals()))
    }
  }

  def wereYouAUKResidentSubmit(): Action[AnyContent] = authenticatedActionWithSessionData.async { implicit request =>
    withMultipleDisposalTriageAnswers(request) {
      case (_, state, answers) =>
        wasAUkResidentForm
          .bindFromRequest()
          .fold(
            formWithErrors =>
              BadRequest(
                wereYouAUKResidentPage(formWithErrors, routes.MultipleDisposalsTriageController.howManyDisposals())
              ), { wereUKResident =>
              if (answers.fold(_.wasAUKResident, c => Some(c.countryOfResidence.isUk())).contains(wereUKResident)) {
                Redirect(routes.MultipleDisposalsTriageController.checkYourAnswers())
              } else {
                val updatedAnswers = answers.fold[MultipleDisposalsTriageAnswers](
                  incomplete =>
                    incomplete.copy(
                      wasAUKResident               = Some(wereUKResident),
                      countryOfResidence           = None,
                      wereAllPropertiesResidential = None,
                      assetType                    = None
                    ),
                  complete =>
                    IncompleteMultipleDisposalsAnswers(
                      individualUserType           = complete.individualUserType,
                      numberOfProperties           = Some(complete.numberOfProperties),
                      wasAUKResident               = Some(wereUKResident),
                      countryOfResidence           = None,
                      wereAllPropertiesResidential = None,
                      assetType                    = None,
                      taxYearAfter6April2020       = None,
                      taxYear                      = None
                    )
                )

                val newState = state.copy(newReturnTriageAnswers = Left(updatedAnswers))

                updateSession(sessionStore, request)(_.copy(journeyStatus = Some(newState))).map {
                  case Left(e) =>
                    logger.warn("Could not update session", e)
                    errorHandler.errorResult()

                  case Right(_) =>
                    Redirect(routes.MultipleDisposalsTriageController.checkYourAnswers())
                }
              }
            }
          )
    }
  }

  def wereAllPropertiesResidential(): Action[AnyContent] = authenticatedActionWithSessionData.async {
    implicit request =>
      withMultipleDisposalTriageAnswers(request) {
        case (_, _, answers) =>
          val werePropertiesResidential =
            answers.fold(_.wereAllPropertiesResidential, c => Some(c.assetType == AssetType.Residential))
          val form =
            werePropertiesResidential.fold(wereAllPropertiesResidentialForm)(wereAllPropertiesResidentialForm.fill)
          Ok(wereAllPropertiesResidentialPage(form, routes.MultipleDisposalsTriageController.wereYouAUKResident()))
      }
  }

  def wereAllPropertiesResidentialSubmit(): Action[AnyContent] = authenticatedActionWithSessionData.async {
    implicit request =>
      withMultipleDisposalTriageAnswers(request) {
        case (_, state, answers) =>
          wereAllPropertiesResidentialForm
            .bindFromRequest()
            .fold(
              formWithErrors =>
                BadRequest(
                  wereAllPropertiesResidentialPage(
                    formWithErrors,
                    routes.MultipleDisposalsTriageController.wereYouAUKResident()
                  )
                ), { wereAllPropertiesResidential =>
                if (answers
                      .fold(_.wereAllPropertiesResidential, c => Some(c.assetType.isResidential()))
                      .contains(wereAllPropertiesResidential)) {
                  Redirect(routes.MultipleDisposalsTriageController.checkYourAnswers())
                } else {
                  val updatedAnswers = answers.fold[MultipleDisposalsTriageAnswers](
                    incomplete =>
                      incomplete.copy(
                        wereAllPropertiesResidential = Some(wereAllPropertiesResidential),
                        assetType                    = Some(assetType(wereAllPropertiesResidential))
                      ),
                    complete =>
                      IncompleteMultipleDisposalsAnswers(
                        individualUserType           = complete.individualUserType,
                        numberOfProperties           = Some(complete.numberOfProperties),
                        wasAUKResident               = Some(true),
                        countryOfResidence           = Some(Country.uk),
                        wereAllPropertiesResidential = Some(wereAllPropertiesResidential),
                        assetType                    = Some(assetType(wereAllPropertiesResidential)),
                        taxYearAfter6April2020       = None,
                        taxYear                      = None
                      )
                  )

                  val newState = state.copy(newReturnTriageAnswers = Left(updatedAnswers))

                  updateSession(sessionStore, request)(_.copy(journeyStatus = Some(newState))).map {
                    case Left(e) =>
                      logger.warn("Could not update session", e)
                      errorHandler.errorResult()

                    case Right(_) =>
                      Redirect(routes.MultipleDisposalsTriageController.checkYourAnswers())
                  }
                }
              }
            )
      }
  }

<<<<<<< HEAD
  def whenWereContractsExchanged(): Action[AnyContent] = authenticatedActionWithSessionData.async { implicit request =>
    withMultipleDisposalTriageAnswers(request) {
      case (_, _, answers) =>
        val taxYearExchanged = answers.fold(_.taxYearAfter6April2020, _ => Some(true))
        val form             = taxYearExchanged.fold(taxYearExchangedForm)(taxYearExchangedForm.fill)
        Ok(taxYearExchangedPage(form, routes.MultipleDisposalsTriageController.wereAllPropertiesResidential()))
    }
  }

  def whenWereContractsExchangedSubmit(): Action[AnyContent] = authenticatedActionWithSessionData.async {
    implicit request =>
      withMultipleDisposalTriageAnswers(request) {
        case (_, state, answers) =>
          taxYearExchangedForm
            .bindFromRequest()
            .fold(
              formWithErrors =>
                BadRequest(
                  taxYearExchangedPage(
                    formWithErrors,
                    routes.MultipleDisposalsTriageController.wereAllPropertiesResidential()
                  )
                ), { taxYearAfter6April2020 =>
                if (answers.fold(_.taxYearAfter6April2020, _ => Some(true)).contains(taxYearAfter6April2020)) {
                  Redirect(routes.MultipleDisposalsTriageController.checkYourAnswers())
                } else {

                  val result =
                    for {
                      taxYear <- if (taxYearAfter6April2020) taxYearService.taxYear(LocalDateUtils.today())
                                else EitherT.pure(None)
                      answers <- EitherT.fromEither[Future](
                                  updateTaxYearToAnswers(taxYearAfter6April2020, taxYear, answers)
                                )
                      newState = state.copy(newReturnTriageAnswers = Left(answers))
                      _ <- EitherT(
                            updateSession(sessionStore, request)(_.copy(journeyStatus = Some(newState)))
                          )
                    } yield ()

                  result.fold(
                    { e =>
                      logger.warn("Could not find tax year or update session", e)
                      errorHandler.errorResult()
                    },
                    _ => Redirect(routes.MultipleDisposalsTriageController.checkYourAnswers())
                  )

                }
              }
            )
      }
  }

  private def updateTaxYearToAnswers(
    taxYearAfter6April2020: Boolean,
    taxYear: Option[TaxYear],
    answers: MultipleDisposalsTriageAnswers
  ): Either[Error, MultipleDisposalsTriageAnswers] =
    taxYear match {
      case None if taxYearAfter6April2020 =>
        Left(Error("You cannot use this service"))
      case _ =>
        Right(
          answers.fold[MultipleDisposalsTriageAnswers](
            incomplete =>
              incomplete.copy(
                taxYearAfter6April2020 = Some(taxYearAfter6April2020),
                taxYear                = taxYear
              ),
            complete =>
              IncompleteMultipleDisposalsAnswers(
                individualUserType           = Some(complete.individualUserType),
                numberOfProperties           = Some(complete.numberOfProperties),
                wasAUKResident               = Some(complete.countryOfResidence.isUk()),
                countryOfResidence           = Some(complete.countryOfResidence),
                wereAllPropertiesResidential = Some(complete.assetType.isResidential()),
                assetType                    = Some(complete.assetType),
                taxYearAfter6April2020       = Some(taxYearAfter6April2020),
                taxYear                      = taxYear
              )
          )
        )
    }
=======
  def countryOfResidence(): Action[AnyContent] = authenticatedActionWithSessionData.async { implicit request =>
    withMultipleDisposalTriageAnswers(request) {
      case (_, _, answers) =>
        val wasUkResident = answers.fold(_.wasAUKResident, c => Some(c.countryOfResidence.isUk()))

        if (!wasUkResident.contains(false)) {
          Redirect(routes.MultipleDisposalsTriageController.checkYourAnswers())
        } else {
          val countryOfResidence =
            answers.fold(_.countryOfResidence, c => Some(c.countryOfResidence))
          val form =
            countryOfResidence.fold(countryOfResidenceForm)(countryOfResidenceForm.fill)
          Ok(countryOfResidencePage(form, routes.MultipleDisposalsTriageController.wereYouAUKResident()))
        }
    }
  }

  def countryOfResidenceSubmit(): Action[AnyContent] = authenticatedActionWithSessionData.async { implicit request =>
    withMultipleDisposalTriageAnswers(request) {
      case (_, state, answers) =>
        countryOfResidenceForm
          .bindFromRequest()
          .fold(
            formWithErrors =>
              BadRequest(
                countryOfResidencePage(
                  formWithErrors,
                  routes.MultipleDisposalsTriageController.wereYouAUKResident()
                )
              ), { countryOfResidence =>
              if (answers
                    .fold(_.countryOfResidence, c => Some(c.countryOfResidence))
                    .contains(countryOfResidence)) {
                Redirect(routes.MultipleDisposalsTriageController.checkYourAnswers())
              } else {
                val updatedAnswers =
                  answers.fold[MultipleDisposalsTriageAnswers](
                    _.copy(countryOfResidence = Some(countryOfResidence)),
                    _.copy(countryOfResidence = countryOfResidence)
                  )

                val newState = state.copy(newReturnTriageAnswers = Left(updatedAnswers))

                updateSession(sessionStore, request)(_.copy(journeyStatus = Some(newState))).map {
                  case Left(e) =>
                    logger.warn("Could not update session", e)
                    errorHandler.errorResult()

                  case Right(_) =>
                    Redirect(routes.MultipleDisposalsTriageController.checkYourAnswers())
                }
              }

            }
          )
    }
  }
>>>>>>> d2b8ef2f

  def checkYourAnswers(): Action[AnyContent] = authenticatedActionWithSessionData.async { implicit request =>
    withMultipleDisposalTriageAnswers(request) {
      case (_, state, triageAnswers) =>
        val isIndividual = state.subscribedDetails.userType().isRight

        triageAnswers match {
<<<<<<< HEAD
          case IncompleteMultipleDisposalsAnswers(None, _, _, _, _, _, _, _) =>
            Redirect(routes.InitialTriageQuestionsController.howManyProperties())

          case IncompleteMultipleDisposalsAnswers(Some(_), None, _, _, _, _, _, _) =>
=======
          case IncompleteMultipleDisposalsAnswers(None, _, _, _, _, _) if isIndividual =>
            Redirect(routes.InitialTriageQuestionsController.whoIsIndividualRepresenting())

          case IncompleteMultipleDisposalsAnswers(_, None, _, _, _, _) =>
>>>>>>> d2b8ef2f
            Redirect(routes.MultipleDisposalsTriageController.guidance())

          case IncompleteMultipleDisposalsAnswers(_, None, _, _, _, _, _, _) =>
            Redirect(routes.MultipleDisposalsTriageController.howManyDisposals())

          case IncompleteMultipleDisposalsAnswers(_, _, None, _, _, _, _, _) =>
            Redirect(routes.MultipleDisposalsTriageController.wereYouAUKResident())

          case IncompleteMultipleDisposalsAnswers(_, _, Some(true), _, None, _, _, _) =>
            Redirect(routes.MultipleDisposalsTriageController.wereAllPropertiesResidential())

<<<<<<< HEAD
          case IncompleteMultipleDisposalsAnswers(_, _, Some(false), _, _, _, _, _) =>
            Ok("Non-UK Residents not handled yet")
=======
          case IncompleteMultipleDisposalsAnswers(_, _, Some(false), None, _, _) =>
            Redirect(routes.MultipleDisposalsTriageController.countryOfResidence())

          case IncompleteMultipleDisposalsAnswers(_, _, Some(false), Some(country), _, _) =>
            Ok(s"Country of residence: $country")
>>>>>>> d2b8ef2f

          case IncompleteMultipleDisposalsAnswers(_, _, _, _, _, _, None, _) =>
            Redirect(routes.MultipleDisposalsTriageController.whenWereContractsExchanged())

          case IncompleteMultipleDisposalsAnswers(_, _, _, _, _, _, Some(true), _) =>
            Ok(s"All properties contracts were exchanged after 06th April, 2020")

          case IncompleteMultipleDisposalsAnswers(_, _, _, _, _, _, Some(false), _) =>
            Ok(s"All properties contracts were exchanged before 06th April, 2020")

          case c: CompleteMultipleDisposalsAnswers =>
            Ok(s"Got $c")
        }
    }
  }

  private def assetType(isResidential: Boolean): AssetType =
    if (isResidential) AssetType.Residential else AssetType.NonResidential

  private def withMultipleDisposalTriageAnswers(request: RequestWithSessionData[_])(
    f: (SessionData, StartingNewDraftReturn, MultipleDisposalsTriageAnswers) => Future[Result]
  ): Future[Result] =
    request.sessionData.flatMap(s => s.journeyStatus.map(s -> _)) match {
      case Some((session, s @ StartingNewDraftReturn(_, _, _, Left(t)))) =>
        f(session, s, t)

      case _ =>
        Redirect(uk.gov.hmrc.cgtpropertydisposalsfrontend.controllers.routes.StartController.start())
    }

}

object MultipleDisposalsTriageController {

  val numberOfPropertiesForm: Form[Int] = {
    val numberOfDisposalsKey = "multipleDisposalsNumberOfProperties"

    val numberOfPropertiesFormatter: Formatter[Int] = {
      def validateNumberOfProperties(i: Int): Either[FormError, Int] =
        if (i <= 0) Left(FormError(numberOfDisposalsKey, "error.tooSmall"))
        else if (i > 999) Left(FormError(numberOfDisposalsKey, "error.tooLong"))
        else Right(i)

      new Formatter[Int] {
        override def bind(key: String, data: Map[String, String]): Either[Seq[FormError], Int] = {
          val result =
            FormUtils.readValue(key, data, _.toInt).flatMap(validateNumberOfProperties)
          result.leftMap(Seq(_))
        }
        override def unbind(key: String, value: Int): Map[String, String] =
          Map(key -> value.toString)
      }
    }

    Form(
      mapping(
        numberOfDisposalsKey -> of(numberOfPropertiesFormatter)
      )(identity)(Some(_))
    )
  }

  val wasAUkResidentForm: Form[Boolean] = Form(
    mapping(
      "multipleDisposalsWereYouAUKResident" -> of(BooleanFormatter.formatter)
    )(identity)(Some(_))
  )

  val wereAllPropertiesResidentialForm: Form[Boolean] = Form(
    mapping(
      "multipleDisposalsWereAllPropertiesResidential" -> of(BooleanFormatter.formatter)
    )(identity)(Some(_))
  )

<<<<<<< HEAD
  val taxYearExchangedForm: Form[Boolean] =
    Form(
      mapping(
        "multipleDisposalsTaxYear" -> of(
          FormUtils.radioFormFormatter("multipleDisposalsTaxYear", List(true, false))
        )
      )(identity)(Some(_))
    )
=======
  val countryOfResidenceForm: Form[Country] = Form(
    mapping(
      "countryCode" -> of(Country.formatter)
    )(identity)(Some(_))
  )
>>>>>>> d2b8ef2f

}<|MERGE_RESOLUTION|>--- conflicted
+++ resolved
@@ -62,11 +62,8 @@
   howManyPropertiesPage: triagePages.how_many_properties,
   wereYouAUKResidentPage: triagePages.were_you_a_uk_resident,
   wereAllPropertiesResidentialPage: triagePages.were_all_properties_residential,
-<<<<<<< HEAD
+  countryOfResidencePage: triagePages.country_of_residence,
   taxYearExchangedPage: triagePages.tax_year_exchanged
-=======
-  countryOfResidencePage: triagePages.country_of_residence
->>>>>>> d2b8ef2f
 )(implicit viewConfig: ViewConfig, ec: ExecutionContext)
     extends FrontendController(cc)
     with WithAuthAndSessionDataAction
@@ -268,92 +265,6 @@
       }
   }
 
-<<<<<<< HEAD
-  def whenWereContractsExchanged(): Action[AnyContent] = authenticatedActionWithSessionData.async { implicit request =>
-    withMultipleDisposalTriageAnswers(request) {
-      case (_, _, answers) =>
-        val taxYearExchanged = answers.fold(_.taxYearAfter6April2020, _ => Some(true))
-        val form             = taxYearExchanged.fold(taxYearExchangedForm)(taxYearExchangedForm.fill)
-        Ok(taxYearExchangedPage(form, routes.MultipleDisposalsTriageController.wereAllPropertiesResidential()))
-    }
-  }
-
-  def whenWereContractsExchangedSubmit(): Action[AnyContent] = authenticatedActionWithSessionData.async {
-    implicit request =>
-      withMultipleDisposalTriageAnswers(request) {
-        case (_, state, answers) =>
-          taxYearExchangedForm
-            .bindFromRequest()
-            .fold(
-              formWithErrors =>
-                BadRequest(
-                  taxYearExchangedPage(
-                    formWithErrors,
-                    routes.MultipleDisposalsTriageController.wereAllPropertiesResidential()
-                  )
-                ), { taxYearAfter6April2020 =>
-                if (answers.fold(_.taxYearAfter6April2020, _ => Some(true)).contains(taxYearAfter6April2020)) {
-                  Redirect(routes.MultipleDisposalsTriageController.checkYourAnswers())
-                } else {
-
-                  val result =
-                    for {
-                      taxYear <- if (taxYearAfter6April2020) taxYearService.taxYear(LocalDateUtils.today())
-                                else EitherT.pure(None)
-                      answers <- EitherT.fromEither[Future](
-                                  updateTaxYearToAnswers(taxYearAfter6April2020, taxYear, answers)
-                                )
-                      newState = state.copy(newReturnTriageAnswers = Left(answers))
-                      _ <- EitherT(
-                            updateSession(sessionStore, request)(_.copy(journeyStatus = Some(newState)))
-                          )
-                    } yield ()
-
-                  result.fold(
-                    { e =>
-                      logger.warn("Could not find tax year or update session", e)
-                      errorHandler.errorResult()
-                    },
-                    _ => Redirect(routes.MultipleDisposalsTriageController.checkYourAnswers())
-                  )
-
-                }
-              }
-            )
-      }
-  }
-
-  private def updateTaxYearToAnswers(
-    taxYearAfter6April2020: Boolean,
-    taxYear: Option[TaxYear],
-    answers: MultipleDisposalsTriageAnswers
-  ): Either[Error, MultipleDisposalsTriageAnswers] =
-    taxYear match {
-      case None if taxYearAfter6April2020 =>
-        Left(Error("You cannot use this service"))
-      case _ =>
-        Right(
-          answers.fold[MultipleDisposalsTriageAnswers](
-            incomplete =>
-              incomplete.copy(
-                taxYearAfter6April2020 = Some(taxYearAfter6April2020),
-                taxYear                = taxYear
-              ),
-            complete =>
-              IncompleteMultipleDisposalsAnswers(
-                individualUserType           = Some(complete.individualUserType),
-                numberOfProperties           = Some(complete.numberOfProperties),
-                wasAUKResident               = Some(complete.countryOfResidence.isUk()),
-                countryOfResidence           = Some(complete.countryOfResidence),
-                wereAllPropertiesResidential = Some(complete.assetType.isResidential()),
-                assetType                    = Some(complete.assetType),
-                taxYearAfter6April2020       = Some(taxYearAfter6April2020),
-                taxYear                      = taxYear
-              )
-          )
-        )
-    }
-=======
   def countryOfResidence(): Action[AnyContent] = authenticatedActionWithSessionData.async { implicit request =>
     withMultipleDisposalTriageAnswers(request) {
       case (_, _, answers) =>
@@ -411,7 +322,91 @@
           )
     }
   }
->>>>>>> d2b8ef2f
+
+  def whenWereContractsExchanged(): Action[AnyContent] = authenticatedActionWithSessionData.async { implicit request =>
+    withMultipleDisposalTriageAnswers(request) {
+      case (_, _, answers) =>
+        val taxYearExchanged = answers.fold(_.taxYearAfter6April2020, _ => Some(true))
+        val form             = taxYearExchanged.fold(taxYearExchangedForm)(taxYearExchangedForm.fill)
+        Ok(taxYearExchangedPage(form, routes.MultipleDisposalsTriageController.wereAllPropertiesResidential()))
+    }
+  }
+
+  def whenWereContractsExchangedSubmit(): Action[AnyContent] = authenticatedActionWithSessionData.async {
+    implicit request =>
+      withMultipleDisposalTriageAnswers(request) {
+        case (_, state, answers) =>
+          taxYearExchangedForm
+            .bindFromRequest()
+            .fold(
+              formWithErrors =>
+                BadRequest(
+                  taxYearExchangedPage(
+                    formWithErrors,
+                    routes.MultipleDisposalsTriageController.wereAllPropertiesResidential()
+                  )
+                ), { taxYearAfter6April2020 =>
+                if (answers.fold(_.taxYearAfter6April2020, _ => Some(true)).contains(taxYearAfter6April2020)) {
+                  Redirect(routes.MultipleDisposalsTriageController.checkYourAnswers())
+                } else {
+
+                  val result =
+                    for {
+                      taxYear <- if (taxYearAfter6April2020) taxYearService.taxYear(LocalDateUtils.today())
+                                else EitherT.pure(None)
+                      answers <- EitherT.fromEither[Future](
+                                  updateTaxYearToAnswers(taxYearAfter6April2020, taxYear, answers)
+                                )
+                      newState = state.copy(newReturnTriageAnswers = Left(answers))
+                      _ <- EitherT(
+                            updateSession(sessionStore, request)(_.copy(journeyStatus = Some(newState)))
+                          )
+                    } yield ()
+
+                  result.fold(
+                    { e =>
+                      logger.warn("Could not find tax year or update session", e)
+                      errorHandler.errorResult()
+                    },
+                    _ => Redirect(routes.MultipleDisposalsTriageController.checkYourAnswers())
+                  )
+
+                }
+              }
+            )
+      }
+  }
+
+  private def updateTaxYearToAnswers(
+    taxYearAfter6April2020: Boolean,
+    taxYear: Option[TaxYear],
+    answers: MultipleDisposalsTriageAnswers
+  ): Either[Error, MultipleDisposalsTriageAnswers] =
+    taxYear match {
+      case None if taxYearAfter6April2020 =>
+        Left(Error("You cannot use this service"))
+      case _ =>
+        Right(
+          answers.fold[MultipleDisposalsTriageAnswers](
+            incomplete =>
+              incomplete.copy(
+                taxYearAfter6April2020 = Some(taxYearAfter6April2020),
+                taxYear                = taxYear
+              ),
+            complete =>
+              IncompleteMultipleDisposalsAnswers(
+                individualUserType           = complete.individualUserType,
+                numberOfProperties           = Some(complete.numberOfProperties),
+                wasAUKResident               = Some(complete.countryOfResidence.isUk()),
+                countryOfResidence           = Some(complete.countryOfResidence),
+                wereAllPropertiesResidential = Some(complete.assetType.isResidential()),
+                assetType                    = Some(complete.assetType),
+                taxYearAfter6April2020       = Some(taxYearAfter6April2020),
+                taxYear                      = taxYear
+              )
+          )
+        )
+    }
 
   def checkYourAnswers(): Action[AnyContent] = authenticatedActionWithSessionData.async { implicit request =>
     withMultipleDisposalTriageAnswers(request) {
@@ -419,17 +414,10 @@
         val isIndividual = state.subscribedDetails.userType().isRight
 
         triageAnswers match {
-<<<<<<< HEAD
-          case IncompleteMultipleDisposalsAnswers(None, _, _, _, _, _, _, _) =>
-            Redirect(routes.InitialTriageQuestionsController.howManyProperties())
-
-          case IncompleteMultipleDisposalsAnswers(Some(_), None, _, _, _, _, _, _) =>
-=======
-          case IncompleteMultipleDisposalsAnswers(None, _, _, _, _, _) if isIndividual =>
+          case IncompleteMultipleDisposalsAnswers(None, _, _, _, _, _, _, _) if isIndividual =>
             Redirect(routes.InitialTriageQuestionsController.whoIsIndividualRepresenting())
 
-          case IncompleteMultipleDisposalsAnswers(_, None, _, _, _, _) =>
->>>>>>> d2b8ef2f
+          case IncompleteMultipleDisposalsAnswers(_, None, _, _, _, _, _, _) =>
             Redirect(routes.MultipleDisposalsTriageController.guidance())
 
           case IncompleteMultipleDisposalsAnswers(_, None, _, _, _, _, _, _) =>
@@ -441,16 +429,11 @@
           case IncompleteMultipleDisposalsAnswers(_, _, Some(true), _, None, _, _, _) =>
             Redirect(routes.MultipleDisposalsTriageController.wereAllPropertiesResidential())
 
-<<<<<<< HEAD
-          case IncompleteMultipleDisposalsAnswers(_, _, Some(false), _, _, _, _, _) =>
+          case IncompleteMultipleDisposalsAnswers(_, _, Some(false), None, _, _, _, _) =>
+            Redirect(routes.MultipleDisposalsTriageController.countryOfResidence())
+
+          case IncompleteMultipleDisposalsAnswers(_, _, Some(false), Some(_), _, _, _, _) =>
             Ok("Non-UK Residents not handled yet")
-=======
-          case IncompleteMultipleDisposalsAnswers(_, _, Some(false), None, _, _) =>
-            Redirect(routes.MultipleDisposalsTriageController.countryOfResidence())
-
-          case IncompleteMultipleDisposalsAnswers(_, _, Some(false), Some(country), _, _) =>
-            Ok(s"Country of residence: $country")
->>>>>>> d2b8ef2f
 
           case IncompleteMultipleDisposalsAnswers(_, _, _, _, _, _, None, _) =>
             Redirect(routes.MultipleDisposalsTriageController.whenWereContractsExchanged())
@@ -524,7 +507,12 @@
     )(identity)(Some(_))
   )
 
-<<<<<<< HEAD
+  val countryOfResidenceForm: Form[Country] = Form(
+    mapping(
+      "countryCode" -> of(Country.formatter)
+    )(identity)(Some(_))
+  )
+
   val taxYearExchangedForm: Form[Boolean] =
     Form(
       mapping(
@@ -533,12 +521,5 @@
         )
       )(identity)(Some(_))
     )
-=======
-  val countryOfResidenceForm: Form[Country] = Form(
-    mapping(
-      "countryCode" -> of(Country.formatter)
-    )(identity)(Some(_))
-  )
->>>>>>> d2b8ef2f
 
 }