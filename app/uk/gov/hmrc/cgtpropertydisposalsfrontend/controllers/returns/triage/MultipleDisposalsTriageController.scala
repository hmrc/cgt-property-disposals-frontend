/*
 * Copyright 2021 HM Revenue & Customs
 *
 * Licensed under the Apache License, Version 2.0 (the "License");
 * you may not use this file except in compliance with the License.
 * You may obtain a copy of the License at
 *
 *     http://www.apache.org/licenses/LICENSE-2.0
 *
 * Unless required by applicable law or agreed to in writing, software
 * distributed under the License is distributed on an "AS IS" BASIS,
 * WITHOUT WARRANTIES OR CONDITIONS OF ANY KIND, either express or implied.
 * See the License for the specific language governing permissions and
 * limitations under the License.
 */

package uk.gov.hmrc.cgtpropertydisposalsfrontend.controllers.returns.triage

import java.time.LocalDate
import cats.syntax.order._
import cats.data.EitherT
import cats.instances.boolean._
import cats.instances.future._
import cats.instances.list._
import cats.instances.int._
import cats.syntax.either._
import com.google.inject.{Inject, Singleton}
import play.api.Configuration
import play.api.data.Forms.{mapping, of}
import play.api.data.format.Formatter
import play.api.data.{Form, FormError, Forms}
import play.api.mvc._
import uk.gov.hmrc.cgtpropertydisposalsfrontend.config.{ErrorHandler, ViewConfig}
import uk.gov.hmrc.cgtpropertydisposalsfrontend.controllers
import uk.gov.hmrc.cgtpropertydisposalsfrontend.controllers.returns.{StartingToAmendToFillingOutReturnBehaviour, representee}
import uk.gov.hmrc.cgtpropertydisposalsfrontend.controllers.SessionUpdates
import uk.gov.hmrc.cgtpropertydisposalsfrontend.controllers.actions.{AuthenticatedAction, RequestWithSessionData, SessionDataAction, WithAuthAndSessionDataAction}
import uk.gov.hmrc.cgtpropertydisposalsfrontend.controllers.returns.triage.MultipleDisposalsTriageController._
import uk.gov.hmrc.cgtpropertydisposalsfrontend.models.FormUtils.readValue
import uk.gov.hmrc.cgtpropertydisposalsfrontend.models.JourneyStatus.{FillingOutReturn, StartingNewDraftReturn, StartingToAmendReturn}
import uk.gov.hmrc.cgtpropertydisposalsfrontend.models.address.Country
import uk.gov.hmrc.cgtpropertydisposalsfrontend.models.ids.UUIDGenerator
import uk.gov.hmrc.cgtpropertydisposalsfrontend.models.returns.AssetType.IndirectDisposal
import uk.gov.hmrc.cgtpropertydisposalsfrontend.models.returns.MultipleDisposalsTriageAnswers._
import uk.gov.hmrc.cgtpropertydisposalsfrontend.models.returns.SingleDisposalTriageAnswers.IncompleteSingleDisposalTriageAnswers
import uk.gov.hmrc.cgtpropertydisposalsfrontend.models.returns.YearToDateLiabilityAnswers.{CalculatedYTDAnswers, NonCalculatedYTDAnswers}
import uk.gov.hmrc.cgtpropertydisposalsfrontend.models.returns._
import uk.gov.hmrc.cgtpropertydisposalsfrontend.models.returns.IndividualUserType.{PersonalRepresentative, PersonalRepresentativeInPeriodOfAdmin}
import uk.gov.hmrc.cgtpropertydisposalsfrontend.models.{BooleanFormatter, Error, FormUtils, SessionData, TaxYear, TimeUtils}
import uk.gov.hmrc.cgtpropertydisposalsfrontend.repos.SessionStore
import uk.gov.hmrc.cgtpropertydisposalsfrontend.services.returns.{ReturnsService, TaxYearService}
import uk.gov.hmrc.cgtpropertydisposalsfrontend.util.Logging.LoggerOps
import uk.gov.hmrc.cgtpropertydisposalsfrontend.util.{Logging, toFuture}
import uk.gov.hmrc.cgtpropertydisposalsfrontend.views.html.returns.triage.{disposal_date_of_shares, multipledisposals => triagePages}
import uk.gov.hmrc.cgtpropertydisposalsfrontend.controllers.returns.triage.CommonTriageQuestionsController.sharesDisposalDateForm
import uk.gov.hmrc.cgtpropertydisposalsfrontend.models.TimeUtils.localDateOrder
import uk.gov.hmrc.http.HeaderCarrier
import uk.gov.hmrc.play.bootstrap.frontend.controller.FrontendController

import scala.concurrent.{ExecutionContext, Future}

@Singleton
class MultipleDisposalsTriageController @Inject() (
  val authenticatedAction: AuthenticatedAction,
  val sessionDataAction: SessionDataAction,
  val sessionStore: SessionStore,
  val errorHandler: ErrorHandler,
  returnsService: ReturnsService,
  taxYearService: TaxYearService,
  uuidGenerator: UUIDGenerator,
  cc: MessagesControllerComponents,
  val config: Configuration,
  guidancePage: triagePages.guidance,
  howManyPropertiesPage: triagePages.how_many_properties,
  wereYouAUKResidentPage: triagePages.were_you_a_uk_resident,
  wereAllPropertiesResidentialPage: triagePages.were_all_properties_residential,
  countryOfResidencePage: triagePages.country_of_residence,
  taxYearExchangedPage: triagePages.tax_year_exchanged,
  exchangedInDifferentTaxYearsPage: triagePages.exchanged_different_tax_years,
  assetTypeForNonUkResidentsPage: triagePages.asset_type_for_non_uk_residents,
  completionDatePage: triagePages.completion_date,
  disposalDateOfSharesForNonUk: disposal_date_of_shares,
  checkYourAnswersPage: triagePages.check_you_answers
)(implicit viewConfig: ViewConfig, ec: ExecutionContext)
    extends FrontendController(cc)
    with WithAuthAndSessionDataAction
    with Logging
    with SessionUpdates
    with StartingToAmendToFillingOutReturnBehaviour {

  type JourneyState = Either[
    StartingNewDraftReturn,
    (FillingOutReturn, Either[DraftMultipleIndirectDisposalsReturn, DraftMultipleDisposalsReturn])
  ]

  def guidance(): Action[AnyContent] =
    authenticatedActionWithSessionData.async { implicit request =>
      withMultipleDisposalTriageAnswers { (_, state, answers) =>
        val backLink = answers.fold(
          _ => routes.CommonTriageQuestionsController.howManyProperties(),
          _ => routes.MultipleDisposalsTriageController.checkYourAnswers()
        )
        Ok(
          guidancePage(
            backLink,
            state.isRight,
            state.fold(
              _.subscribedDetails.isATrust,
              _._1.subscribedDetails.isATrust
            ),
            answers.representativeType()
          )
        )
      }

    }

  def guidanceSubmit(): Action[AnyContent] =
    authenticatedActionWithSessionData.async { implicit request =>
      withMultipleDisposalTriageAnswers { (_, _, answers) =>
        answers.fold(
          _ =>
            Redirect(
              routes.MultipleDisposalsTriageController.howManyDisposals()
            ),
          _ =>
            Redirect(
              routes.MultipleDisposalsTriageController.checkYourAnswers()
            )
        )
      }
    }

  def howManyDisposals(): Action[AnyContent] =
    authenticatedActionWithSessionData.async { implicit request =>
      withMultipleDisposalTriageAnswers { (_, state, answers) =>
        val numberOfDisposals =
          answers.fold(_.numberOfProperties, c => Some(c.numberOfProperties))
        val form              = numberOfDisposals.fold(numberOfPropertiesForm)(
          numberOfPropertiesForm.fill
        )
        val backLink          = answers.fold(
          _ => routes.MultipleDisposalsTriageController.guidance(),
          _ => routes.MultipleDisposalsTriageController.checkYourAnswers()
        )
        Ok(howManyPropertiesPage(form, backLink, state.isRight, isAmendReturn(state)))
      }
    }

  def howManyDisposalsSubmit(): Action[AnyContent] =
    authenticatedActionWithSessionData.async { implicit request =>
      withMultipleDisposalTriageAnswers { (_, state, answers) =>
        numberOfPropertiesForm
          .bindFromRequest()
          .fold(
            { formWithErrors =>
              val backLink = answers.fold(
                _ => routes.MultipleDisposalsTriageController.guidance(),
                _ => routes.MultipleDisposalsTriageController.checkYourAnswers()
              )
              BadRequest(
                howManyPropertiesPage(
                  formWithErrors,
                  backLink,
                  state.isRight,
                  isAmendReturn(state)
                )
              )
            },
            numberOfProperties =>
              if (
                answers
                  .fold(_.numberOfProperties, c => Some(c.numberOfProperties))
                  .contains(numberOfProperties)
              )
                Redirect(
                  routes.MultipleDisposalsTriageController.checkYourAnswers()
                )
              else {
                val (newState, redirectTo) =
                  updateNumberOfPropertiesWithRedirect(
                    numberOfProperties,
                    answers,
                    state
                  )
                updateStateAndThen(newState, Redirect(redirectTo))
              }
          )
      }
    }

  private def updateNumberOfPropertiesWithRedirect(
    numberOfProperties: Int,
    currentAnswers: MultipleDisposalsTriageAnswers,
    currentState: JourneyState
  ): (Either[StartingNewDraftReturn, FillingOutReturn], Call) = {
    val newAnswersWithRedirectTo =
      if (numberOfProperties > 1)
        Left[
          MultipleDisposalsTriageAnswers,
          IncompleteSingleDisposalTriageAnswers
        ](
          IncompleteMultipleDisposalsTriageAnswers.empty.copy(
            individualUserType = currentAnswers.fold(_.individualUserType, _.individualUserType),
            numberOfProperties = Some(numberOfProperties)
          )
        ) -> routes.MultipleDisposalsTriageController.checkYourAnswers()
      else
        Right[
          MultipleDisposalsTriageAnswers,
          IncompleteSingleDisposalTriageAnswers
        ](
          IncompleteSingleDisposalTriageAnswers.empty.copy(
            individualUserType = currentAnswers.fold(_.individualUserType, _.individualUserType),
            hasConfirmedSingleDisposal = true
          )
        ) -> routes.SingleDisposalsTriageController.checkYourAnswers()

    val newState                 = currentState.bimap(
      _.copy(newReturnTriageAnswers = newAnswersWithRedirectTo._1),
      {
        case (r, Right(d)) =>
          val newDraftReturn = newAnswersWithRedirectTo._1.bimap(
            DraftMultipleDisposalsReturn
              .newDraftReturn(d.id, _, d.representeeAnswers),
            DraftSingleDisposalReturn
              .newDraftReturn(d.id, _, d.representeeAnswers)
          )

          r.copy(draftReturn = newDraftReturn.merge).withForceDisplayGainOrLossAfterReliefsForAmends
        case (r, Left(d))  =>
          val newDraftReturn = newAnswersWithRedirectTo._1.bimap(
            DraftMultipleIndirectDisposalsReturn
              .newDraftReturn(d.id, _, d.representeeAnswers),
            DraftSingleIndirectDisposalReturn
              .newDraftReturn(d.id, _, d.representeeAnswers)
          )

          r.copy(draftReturn = newDraftReturn.merge).withForceDisplayGainOrLossAfterReliefsForAmends

      }
    )
    newState -> newAnswersWithRedirectTo._2
  }

  def wereYouAUKResident(): Action[AnyContent] =
    authenticatedActionWithSessionData.async { implicit request =>
      withMultipleDisposalTriageAnswers { (_, state, answers) =>
        val wereYouUKResident =
          answers.fold(_.wasAUKResident, c => Some(c.countryOfResidence.isUk()))
        val form              =
          wereYouUKResident.fold(wasAUkResidentForm)(wasAUkResidentForm.fill)
        val backLink          = answers.fold(
          _ => routes.MultipleDisposalsTriageController.howManyDisposals(),
          _ => routes.MultipleDisposalsTriageController.checkYourAnswers()
        )

        Ok(
          wereYouAUKResidentPage(
            form,
            backLink,
            state.isRight,
            state.fold(
              _.subscribedDetails.isATrust,
              _._1.subscribedDetails.isATrust
            ),
            answers.representativeType(),
            isAmendReturn(state)
          )
        )
      }
    }

  def wereYouAUKResidentSubmit(): Action[AnyContent] =
    authenticatedActionWithSessionData.async { implicit request =>
      withMultipleDisposalTriageAnswers { (_, state, answers) =>
        wasAUkResidentForm
          .bindFromRequest()
          .fold(
            { formWithErrors =>
              val backLink = answers.fold(
                _ => routes.MultipleDisposalsTriageController.howManyDisposals(),
                _ => routes.MultipleDisposalsTriageController.checkYourAnswers()
              )

              BadRequest(
                wereYouAUKResidentPage(
                  formWithErrors,
                  backLink,
                  state.isRight,
                  state.fold(
                    _.subscribedDetails.isATrust,
                    _._1.subscribedDetails.isATrust
                  ),
                  answers.representativeType(),
                  isAmendReturn(state)
                )
              )
            },
            wereUKResident =>
              if (
                answers
                  .fold(
                    _.wasAUKResident,
                    c => Some(c.countryOfResidence.isUk())
                  )
                  .contains(wereUKResident)
              )
                Redirect(
                  routes.MultipleDisposalsTriageController.checkYourAnswers()
                )
              else {
                val updatedAnswers = answers
                  .unset(_.countryOfResidence)
                  .unset(_.assetTypes)
                  .unset(_.wereAllPropertiesResidential)
                  .copy(wasAUKResident = Some(wereUKResident))

                val newState = updateState(
                  state,
                  updatedAnswers,
                  d =>
                    d.bimap(
                      multipleIndirect =>
                        multipleIndirect.copy(
                          exampleCompanyDetailsAnswers = multipleIndirect.exampleCompanyDetailsAnswers.map(
                            _.unset(_.address)
                              .unset(_.disposalPrice)
                              .unset(_.acquisitionPrice)
                          ),
                          yearToDateLiabilityAnswers = None,
                          supportingEvidenceAnswers = None,
                          gainOrLossAfterReliefs = None
                        ),
                      multiple =>
                        multiple.copy(
                          examplePropertyDetailsAnswers = multiple.examplePropertyDetailsAnswers.map(
                            _.unset(_.address)
                              .unset(_.disposalPrice)
                              .unset(_.acquisitionPrice)
                          ),
                          yearToDateLiabilityAnswers = None,
                          supportingEvidenceAnswers = None,
                          gainOrLossAfterReliefs = None
                        )
                    ),
                  forceDisplayGainOrLossAfterReliefsForAmends = true
                )
                updateStateAndThen(
                  newState,
                  Redirect(
                    routes.MultipleDisposalsTriageController.checkYourAnswers()
                  )
                )
              }
          )
      }
    }

  def wereAllPropertiesResidential(): Action[AnyContent] =
    authenticatedActionWithSessionData.async { implicit request =>
      withMultipleDisposalTriageAnswers { (_, state, answers) =>
        val werePropertiesResidential =
          answers.fold(
            _.wereAllPropertiesResidential,
            c => Some(c.assetTypes === List(AssetType.Residential))
          )
        val form                      =
          werePropertiesResidential.fold(wereAllPropertiesResidentialForm)(
            wereAllPropertiesResidentialForm.fill
          )
        val backLink                  = answers.fold(
          _ => routes.MultipleDisposalsTriageController.wereYouAUKResident(),
          _ => routes.MultipleDisposalsTriageController.checkYourAnswers()
        )
        Ok(wereAllPropertiesResidentialPage(form, backLink, state.isRight, state.fold(_ => false, _._1.isAmendReturn)))
      }
    }

  def wereAllPropertiesResidentialSubmit(): Action[AnyContent] =
    authenticatedActionWithSessionData.async { implicit request =>
      withMultipleDisposalTriageAnswers { (_, state, answers) =>
        wereAllPropertiesResidentialForm
          .bindFromRequest()
          .fold(
            { formWithErrors =>
              val backLink = answers.fold(
                _ => routes.MultipleDisposalsTriageController.wereYouAUKResident(),
                _ => routes.MultipleDisposalsTriageController.checkYourAnswers()
              )
              BadRequest(
                wereAllPropertiesResidentialPage(
                  formWithErrors,
                  backLink,
                  state.isRight,
                  state.fold(_ => false, _._1.isAmendReturn)
                )
              )
            },
            wereAllPropertiesResidential =>
              if (
                answers
                  .fold(
                    _.wereAllPropertiesResidential,
                    c => Some(isResidentialAssetType(c.assetTypes))
                  )
                  .contains(wereAllPropertiesResidential)
              )
                Redirect(
                  routes.MultipleDisposalsTriageController.checkYourAnswers()
                )
              else {
                val updatedAnswers =
                  answers
                    .fold(
                      identity,
                      IncompleteMultipleDisposalsTriageAnswers.fromCompleteAnswers
                    )
                    .copy(
                      wereAllPropertiesResidential = Some(wereAllPropertiesResidential),
                      assetTypes = Some(assetType(wereAllPropertiesResidential))
                    )

                val newState =
                  updateState(
                    state,
                    updatedAnswers,
                    _.leftFlatMap(indirect =>
                      Right(
                        DraftMultipleDisposalsReturn
                          .newDraftReturn(indirect.id, updatedAnswers, indirect.representeeAnswers)
                      )
                    ),
                    forceDisplayGainOrLossAfterReliefsForAmends = false
                  )
                updateStateAndThen(
                  newState,
                  Redirect(
                    routes.MultipleDisposalsTriageController.checkYourAnswers()
                  )
                )
              }
          )
      }
    }

  def countryOfResidence(): Action[AnyContent] =
    authenticatedActionWithSessionData.async { implicit request =>
      withMultipleDisposalTriageAnswers { (_, state, answers) =>
        val wasUkResident =
          answers.fold(_.wasAUKResident, c => Some(c.countryOfResidence.isUk()))

        if (!wasUkResident.contains(false))
          Redirect(routes.MultipleDisposalsTriageController.checkYourAnswers())
        else {
          val countryOfResidence =
            answers.fold(_.countryOfResidence, c => Some(c.countryOfResidence))
          val form               =
            countryOfResidence.fold(countryOfResidenceForm)(
              countryOfResidenceForm.fill
            )
          val backLink           = answers.fold(
            _ => routes.MultipleDisposalsTriageController.wereYouAUKResident(),
            _ => routes.MultipleDisposalsTriageController.checkYourAnswers()
          )
          Ok(
            countryOfResidencePage(
              form,
              backLink,
              state.isRight,
              state.fold(
                _.subscribedDetails.isATrust,
                _._1.subscribedDetails.isATrust
              ),
              answers.representativeType(),
              state.fold(_.representeeAnswers, _._2.fold(_.representeeAnswers, _.representeeAnswers)),
              isAmendReturn(state)
            )
          )
        }
      }
    }

  def countryOfResidenceSubmit(): Action[AnyContent] =
    authenticatedActionWithSessionData.async { implicit request =>
      withMultipleDisposalTriageAnswers { (_, state, answers) =>
        countryOfResidenceForm
          .bindFromRequest()
          .fold(
            { formWithErrors =>
              val backLink = answers.fold(
                _ => routes.MultipleDisposalsTriageController.wereYouAUKResident(),
                _ => routes.MultipleDisposalsTriageController.checkYourAnswers()
              )

              BadRequest(
                countryOfResidencePage(
                  formWithErrors,
                  backLink,
                  state.isRight,
                  state.fold(
                    _.subscribedDetails.isATrust,
                    _._1.subscribedDetails.isATrust
                  ),
                  answers.representativeType(),
                  state.fold(_.representeeAnswers, _._2.fold(_.representeeAnswers, _.representeeAnswers)),
                  isAmendReturn(state)
                )
              )
            },
            countryOfResidence =>
              if (
                answers
                  .fold(_.countryOfResidence, c => Some(c.countryOfResidence))
                  .contains(countryOfResidence)
              )
                Redirect(
                  routes.MultipleDisposalsTriageController.checkYourAnswers()
                )
              else {
                val updatedAnswers =
                  answers.fold[MultipleDisposalsTriageAnswers](
                    _.copy(countryOfResidence = Some(countryOfResidence)),
                    _.copy(countryOfResidence = countryOfResidence)
                  )

                val newState = updateState(
                  state,
                  updatedAnswers,
                  d =>
                    d.bimap(
                      multipleIndirect => multipleIndirect.copy(yearToDateLiabilityAnswers = None),
                      multiple => multiple.copy(yearToDateLiabilityAnswers = None)
                    ),
                  forceDisplayGainOrLossAfterReliefsForAmends = false
                )
                updateStateAndThen(
                  newState,
                  Redirect(
                    routes.MultipleDisposalsTriageController.checkYourAnswers()
                  )
                )
              }
          )
      }
    }

  def whenWereContractsExchanged(): Action[AnyContent] =
    authenticatedActionWithSessionData.async { implicit request =>
      withMultipleDisposalTriageAnswers { (_, state, answers) =>
        if (answers.isIndirectDisposal())
          Redirect(routes.MultipleDisposalsTriageController.checkYourAnswers())
        else {
          val taxYearExchanged: Option[TaxYearExchanged] =
            answers.fold(i => getTaxYearExchanged(i.taxYear), c => getTaxYearExchanged(Some(c.taxYear)))

          val taxYearOfDateOfDeath = getDateOfDeath(state) match {
            case Some(date) => TimeUtils.getTaxYearExchangedOfADate(date.value)
            case _          => TaxYearExchanged.TaxYearBefore2020
          }

          val representativeType: Option[RepresentativeType] =
            state.fold(
              _.newReturnTriageAnswers.fold(_.representativeType(), _.representativeType()),
              _._1.draftReturn.representativeType()
            )

          val form     = taxYearExchanged.fold(taxYearExchangedForm(taxYearOfDateOfDeath, representativeType))(
            taxYearExchangedForm(taxYearOfDateOfDeath, representativeType).fill
          )
          val backLink = answers.fold(
            i => incompleteJourneyTaxYearBackLink(i.wasAUKResident.contains(true)),
            _ => routes.MultipleDisposalsTriageController.checkYourAnswers()
          )
          val taxYears =
            for {
              taxYears <- taxYearService.availableTaxYears()
            } yield taxYears

          taxYears.fold(
            { e =>
              logger.warn("Could not find available tax years", e)
              errorHandler.errorResult()
            },
            availableTaxYears =>
              Ok(
                taxYearExchangedPage(
                  form,
                  backLink,
                  state.isRight,
                  state.fold(_ => false, _._1.isAmendReturn),
                  availableTaxYears
                )
              )
          )
        }
      }
    }

  def whenWereContractsExchangedSubmit(): Action[AnyContent] =
    authenticatedActionWithSessionData.async { implicit request =>
      withMultipleDisposalTriageAnswers { (_, state, answers) =>
        if (answers.isIndirectDisposal())
          Redirect(routes.MultipleDisposalsTriageController.checkYourAnswers())
        else {
          val taxYears =
            for {
              taxYears <- taxYearService.availableTaxYears()
            } yield taxYears

          val taxYearOfDateOfDeath = getDateOfDeath(state) match {
            case Some(date) => TimeUtils.getTaxYearExchangedOfADate(date.value)
            case _          => TaxYearExchanged.TaxYearBefore2020
          }

          val representativeType: Option[RepresentativeType] =
            state.fold(
              _.newReturnTriageAnswers.fold(_.representativeType(), _.representativeType()),
              _._1.draftReturn.representativeType()
            )

          taxYearExchangedForm(taxYearOfDateOfDeath, representativeType)
            .bindFromRequest()
            .fold(
              { formWithErrors =>
                val backLink = answers.fold(
                  i =>
                    incompleteJourneyTaxYearBackLink(
                      i.wasAUKResident.contains(true)
                    ),
                  _ => routes.MultipleDisposalsTriageController.checkYourAnswers()
                )

                taxYears.fold(
                  { e =>
                    logger.warn("Could not find available tax years", e)
                    errorHandler.errorResult()
                  },
                  availableTaxYears =>
                    BadRequest(
                      taxYearExchangedPage(
                        formWithErrors,
                        backLink,
                        state.isRight,
                        state.fold(_ => false, _._1.isAmendReturn),
                        availableTaxYears
                      )
                    )
                )
              },
              taxYearExchanged =>
                if (
                  answers
                    .fold(_.taxYearExchanged, _.taxYearExchanged)
                    .contains(taxYearExchanged)
                )
                  Redirect(
                    routes.MultipleDisposalsTriageController.checkYourAnswers()
                  )
                else {
                  val result =
                    for {
                      taxYear <- taxYearExchanged match {
                                   case TaxYearExchanged.TaxYear2021 =>
                                     taxYearService.taxYear(TimeUtils.getTaxYearStartDate(2021))
                                   case TaxYearExchanged.TaxYear2020 =>
                                     taxYearService.taxYear(TimeUtils.getTaxYearStartDate(2020))
                                   case _                            => EitherT.pure[Future, Error](None)
                                 }

                      updatedAnswers <- EitherT.fromEither[Future](
                                          updateTaxYearToAnswers(
                                            taxYearExchanged,
                                            taxYear,
                                            answers
                                          )
                                        )
                      newState        = updateState(
                                          state,
                                          updatedAnswers,
                                          d =>
                                            d.bimap(
                                              mi => mi.copy(exampleCompanyDetailsAnswers = mi.exampleCompanyDetailsAnswers),
                                              m =>
                                                m.copy(examplePropertyDetailsAnswers =
                                                  m.examplePropertyDetailsAnswers
                                                    .map(_.unset(_.disposalDate))
                                                )
                                            ),
                                          forceDisplayGainOrLossAfterReliefsForAmends = true
                                        )
                      _              <- newState.fold(
                                          _ => EitherT.pure[Future, Error](()),
                                          returnsService.storeDraftReturn(_)
                                        )
                      _              <- EitherT(
                                          updateSession(sessionStore, request)(
                                            _.copy(journeyStatus = Some(newState.merge))
                                          )
                                        )
                    } yield ()

                  result.fold(
                    { e =>
                      logger.warn("Could not find tax year or update session", e)
                      errorHandler.errorResult()
                    },
                    _ =>
                      Redirect(
                        routes.MultipleDisposalsTriageController
                          .checkYourAnswers()
                      )
                  )

                }
            )
        }
      }
    }

  def exchangedInDifferentTaxYears(): Action[AnyContent] =
    authenticatedActionWithSessionData.async { implicit request =>
      Ok(
        exchangedInDifferentTaxYearsPage(
          routes.MultipleDisposalsTriageController.whenWereContractsExchanged()
        )
      )
    }

  def assetTypeForNonUkResidents(): Action[AnyContent] =
    authenticatedActionWithSessionData.async { implicit request =>
      withMultipleDisposalTriageAnswers { (_, state, answers) =>
        val assetType = answers.fold(_.assetTypes, c => Some(c.assetTypes))
        val form      = assetType.fold(assetTypeForNonUkResidentsForm)(
          assetTypeForNonUkResidentsForm.fill
        )
        val backLink  = answers.fold(
          _ => routes.MultipleDisposalsTriageController.countryOfResidence(),
          _ => routes.MultipleDisposalsTriageController.checkYourAnswers()
        )
        Ok(
          assetTypeForNonUkResidentsPage(
            form,
            backLink,
            state.isRight,
            state.fold(
              _.subscribedDetails.isATrust,
              _._1.subscribedDetails.isATrust
            ),
            answers.representativeType(),
            isAmendReturn(state)
          )
        )
      }
    }

  def assetTypeForNonUkResidentsSubmit(): Action[AnyContent] =
    authenticatedActionWithSessionData.async { implicit request =>
      withMultipleDisposalTriageAnswers { (_, state, answers) =>
        assetTypeForNonUkResidentsForm
          .bindFromRequest()
          .fold(
            { formWithErrors =>
              val backLink = answers.fold(
                _ => routes.MultipleDisposalsTriageController.countryOfResidence(),
                _ => routes.MultipleDisposalsTriageController.checkYourAnswers()
              )
              BadRequest(
                assetTypeForNonUkResidentsPage(
                  formWithErrors,
                  backLink,
                  state.isRight,
                  state.fold(
                    _.subscribedDetails.isATrust,
                    _._1.subscribedDetails.isATrust
                  ),
                  answers.representativeType(),
                  isAmendReturn(state)
                )
              )
            },
            assetTypes =>
              if (
                answers
                  .fold(_.assetTypes, c => Some(c.assetTypes))
                  .contains(assetTypes)
              )
                Redirect(
                  routes.MultipleDisposalsTriageController.checkYourAnswers()
                )
              else {
                val oldAssetTypes: Option[List[AssetType]] = answers.fold(_.assetTypes, c => Some(c.assetTypes))
                val wasIndirectDisposal                    = oldAssetTypes.contains(List(IndirectDisposal))
                val isNowIndirectDisposal                  = assetTypes === List(IndirectDisposal)

                val newAnswers =
                  if (!wasIndirectDisposal === !isNowIndirectDisposal)
                    answers.unset(_.assetTypes).copy(assetTypes = Some(assetTypes))
                  else
                    answers.unset(_.completionDate).copy(assetTypes = Some(assetTypes))

                val newState = updateState(
                  state,
                  newAnswers,
                  {
                    case Left(indirectDisposalsReturn) =>
                      Right(
                        DraftMultipleDisposalsReturn
                          .newDraftReturn(
                            indirectDisposalsReturn.id,
                            newAnswers,
                            indirectDisposalsReturn.representeeAnswers
                          )
                      )
                    case Right(draftReturn)            =>
                      if (isNowIndirectDisposal)
                        Left(
                          DraftMultipleIndirectDisposalsReturn
                            .newDraftReturn(
                              draftReturn.id,
                              newAnswers,
                              draftReturn.representeeAnswers
                            )
                        )
                      else
                        Right(
                          draftReturn.copy(
                            triageAnswers = newAnswers,
                            examplePropertyDetailsAnswers = None,
                            yearToDateLiabilityAnswers =
                              if (state.fold(_.isFurtherReturn, _._1.isFurtherReturn).contains(true))
                                draftReturn.yearToDateLiabilityAnswers.map {
                                  case answers: CalculatedYTDAnswers    => answers.unset(_.hasEstimatedDetails)
                                  case answers: NonCalculatedYTDAnswers => answers.unset(_.hasEstimatedDetails)
                                }
                              else None,
                            supportingEvidenceAnswers = None
                          )
                        )
                  },
                  forceDisplayGainOrLossAfterReliefsForAmends = true
                )

                updateStateAndThen(
                  newState,
                  Redirect(
                    routes.MultipleDisposalsTriageController.checkYourAnswers()
                  )
                )
              }
          )
      }
    }

  def completionDate(): Action[AnyContent] =
    authenticatedActionWithSessionData.async { implicit request =>
      withMultipleDisposalTriageAnswers { (_, state, answers) =>
        val completionDate =
          answers.fold(_.completionDate, c => Some(c.completionDate))

        val maxDateAllowed = TimeUtils.getMaximumDateForDisposalsAndCompletion(
          viewConfig.enableFutureDateForDisposalAndCompletion,
          viewConfig.maxYearForDisposalsAndCompletion
        )

<<<<<<< HEAD
        val form = completionDate.fold(completionDateForm(maxDateAllowed, getDateOfDeath(state)))(
          completionDateForm(maxDateAllowed, getDateOfDeath(state)).fill
        )

        Ok(
          completionDatePage(
            form,
            backLinkForCompletionDate(answers),
            state.isRight,
            state.fold(_ => false, _._1.isAmendReturn)
          )
=======
        val dateOfDeath                            = getDateOfDeath(state)
        val (dateOfDeathValue, isDateOfDeathValid) = dateOfDeath match {
          case Some(d) => (d.value, Some(true))
          case _       => (TaxYear.earliestTaxYearStartDate, Some(false))
        }
        val form                                   = completionDate.fold(completionDateForm(maxDateAllowed, dateOfDeathValue, isDateOfDeathValid))(
          completionDateForm(maxDateAllowed, dateOfDeathValue, isDateOfDeathValid).fill
        )
        val backLink                               = answers.fold(
          _ =>
            routes.MultipleDisposalsTriageController
              .whenWereContractsExchanged(),
          _ => routes.MultipleDisposalsTriageController.checkYourAnswers()
>>>>>>> 5bef4a66
        )
      }
    }

  def backLinkForCompletionDate(answers: MultipleDisposalsTriageAnswers): Call = {
    val alreadySentSA = answers.fold(_.alreadySentSelfAssessment, _.alreadySentSelfAssessment)

    answers.fold(
      _ =>
        if (alreadySentSA.contains(false))
          routes.CommonTriageQuestionsController.haveYouAlreadySentSelfAssessment()
        else
          routes.MultipleDisposalsTriageController.whenWereContractsExchanged(),
      _ => routes.MultipleDisposalsTriageController.checkYourAnswers()
    )
  }

  def completionDateSubmit(): Action[AnyContent] =
    authenticatedActionWithSessionData.async { implicit request =>
      withMultipleDisposalTriageAnswers { (_, state, answers) =>
        val maxDateAllowed = TimeUtils.getMaximumDateForDisposalsAndCompletion(
          viewConfig.enableFutureDateForDisposalAndCompletion,
          viewConfig.maxYearForDisposalsAndCompletion
        )

        val taxYearExchangedSelected: Option[TaxYearExchanged] =
          answers.fold(_.taxYearExchanged, c => c.taxYearExchanged)

        val taxYearAtStart: Option[Int] =
          getTaxYearByTaxYearExchanged(taxYearExchangedSelected.getOrElse(TaxYearExchanged.DifferentTaxYears))

        val dateOfDeath                            = getDateOfDeath(state)
        val (dateOfDeathValue, isDateOfDeathValid) = dateOfDeath match {
          case Some(d) => (d.value, Some(true))
          case _       => (TaxYear.earliestTaxYearStartDate, Some(false))
        }

        completionDateForm(maxDateAllowed, dateOfDeathValue, isDateOfDeathValid, taxYearAtStart)
          .bindFromRequest()
          .fold(
<<<<<<< HEAD
            formWithErrors =>
=======
            { formWithErrors =>
              val backLink = answers.fold(
                _ =>
                  routes.MultipleDisposalsTriageController
                    .whenWereContractsExchanged(),
                _ => routes.MultipleDisposalsTriageController.checkYourAnswers()
              )

>>>>>>> 5bef4a66
              BadRequest(
                completionDatePage(
                  formWithErrors,
                  backLinkForCompletionDate(answers),
                  state.isRight,
                  state.fold(_ => false, _._1.isAmendReturn)
                )
              ),
            completionDate =>
              if (
                answers
                  .fold(_.completionDate, c => Some(c.completionDate))
                  .contains(completionDate)
              )
                Redirect(
                  routes.MultipleDisposalsTriageController.checkYourAnswers()
                )
              else {
                val updatedAnswers =
                  answers.unset(_.completionDate).copy(completionDate = Some(completionDate))

                val newState = updateState(
                  state,
                  updatedAnswers,
                  d =>
                    d.bimap(
                      multipleIndirect =>
                        multipleIndirect.copy(
                          exampleCompanyDetailsAnswers = multipleIndirect.exampleCompanyDetailsAnswers.map(
                            _.unset(_.acquisitionPrice)
                          ),
                          yearToDateLiabilityAnswers = None,
                          gainOrLossAfterReliefs = None
                        ),
                      multiple =>
                        multiple.copy(
                          examplePropertyDetailsAnswers = multiple.examplePropertyDetailsAnswers.map(
                            _.unset(_.disposalDate).unset(_.acquisitionPrice)
                          ),
                          yearToDateLiabilityAnswers = None,
                          gainOrLossAfterReliefs = None
                        )
                    ),
                  forceDisplayGainOrLossAfterReliefsForAmends = true
                )
                updateStateAndThen(
                  newState,
                  Redirect(
                    routes.MultipleDisposalsTriageController.checkYourAnswers()
                  )
                )

              }
          )
      }
    }

  private def getTaxYearByTaxYearExchanged(taxYearExhanged: TaxYearExchanged): Option[Int] =
    taxYearExhanged match {
      case TaxYearExchanged.TaxYear2020 => Some(2020)
      case TaxYearExchanged.TaxYear2021 => Some(2021)
      case _                            => None
    }

  private def getDateOfDeath(state: JourneyState): Option[DateOfDeath] =
    state
      .fold(
        _.representeeAnswers,
        _._2.fold(_.representeeAnswers, _.representeeAnswers)
      )
      .flatMap(_.fold(_.dateOfDeath, _.dateOfDeath))

  private def updateTaxYearToAnswers(
    taxYearExchanged: TaxYearExchanged,
    taxYear: Option[TaxYear],
    answers: MultipleDisposalsTriageAnswers
  ): Either[Error, MultipleDisposalsTriageAnswers] =
    taxYear match {
      case None if isAValidCGTTaxTear(taxYearExchanged) =>
        Left(Error("Could not find tax year"))
      case _                                            =>
        Right(
          answers
            .unset(_.completionDate)
            .copy(
              taxYearExchanged = Some(taxYearExchanged),
              taxYear = taxYear
            )
        )
    }

  def disposalDateOfShares(): Action[AnyContent] =
    authenticatedActionWithSessionData.async { implicit request =>
      withMultipleDisposalTriageAnswers { (_, state, answers) =>
        withPersonalRepresentativeDetails(state) { personalRepDetails =>
          val backLink       = answers.fold(
            _ =>
              routes.MultipleDisposalsTriageController
                .assetTypeForNonUkResidents(),
            _ => routes.MultipleDisposalsTriageController.checkYourAnswers()
          )
          val maxDateAllowed = TimeUtils.getMaximumDateForDisposalsAndCompletion(
            viewConfig.enableFutureDateForDisposalAndCompletion,
            viewConfig.maxYearForDisposalsAndCompletion
          )
          val form = {
            val blankForm = sharesDisposalDateForm(personalRepDetails, maxDateAllowed)
            answers
              .fold(_.completionDate, e => Some(e.completionDate))
              .fold(blankForm)(c => blankForm.fill(ShareDisposalDate(c.value)))
          }
          Ok(
            disposalDateOfSharesForNonUk(
              form,
              backLink,
              state.isRight,
              routes.MultipleDisposalsTriageController
                .disposalDateOfSharesSubmit(),
              isAmendReturn(state)
            )
          )
        }
      }
    }

  def disposalDateOfSharesSubmit(): Action[AnyContent] =
    authenticatedActionWithSessionData.async { implicit request =>
      withMultipleDisposalTriageAnswers { (_, state, answers) =>
        withPersonalRepresentativeDetails(state) { personalRepDetails =>
          val maxDateAllowed = TimeUtils.getMaximumDateForDisposalsAndCompletion(
            viewConfig.enableFutureDateForDisposalAndCompletion,
            viewConfig.maxYearForDisposalsAndCompletion
          )
          sharesDisposalDateForm(personalRepDetails, maxDateAllowed)
            .bindFromRequest()
            .fold(
              { formWithErrors =>
                val backLink = answers.fold(
                  _ =>
                    routes.MultipleDisposalsTriageController
                      .assetTypeForNonUkResidents(),
                  _ => routes.MultipleDisposalsTriageController.checkYourAnswers()
                )
                BadRequest(
                  disposalDateOfSharesForNonUk(
                    formWithErrors,
                    backLink,
                    state.isRight,
                    routes.MultipleDisposalsTriageController.disposalDateOfSharesSubmit(),
                    isAmendReturn(state)
                  )
                )
              },
              { shareDisposalDate =>
                val existingDisposalDate = answers.fold(_.completionDate, c => Some(c.completionDate))

                existingDisposalDate match {
                  case Some(existingDate) if existingDate.value === shareDisposalDate.value =>
                    Redirect(routes.MultipleDisposalsTriageController.checkYourAnswers())

                  case _ =>
                    val result = for {
                      taxYear        <- taxYearService.taxYear(shareDisposalDate.value)
                      updatedAnswers <- EitherT
                                          .fromEither[Future](
                                            Right(
                                              answers
                                                .unset(_.completionDate)
                                                .copy(
                                                  taxYear = taxYear,
                                                  completionDate = Some(CompletionDate(shareDisposalDate.value)),
                                                  taxYearExchanged = getTaxYearExchanged(taxYear)
                                                )
                                            )
                                          )
                      newState        = updateState(
                                          state,
                                          updatedAnswers,
                                          d =>
                                            d.bimap(
                                              multipleIndirect =>
                                                multipleIndirect.copy(
                                                  exampleCompanyDetailsAnswers = multipleIndirect.exampleCompanyDetailsAnswers,
                                                  yearToDateLiabilityAnswers = None,
                                                  gainOrLossAfterReliefs = None
                                                ),
                                              multiple =>
                                                multiple.copy(
                                                  examplePropertyDetailsAnswers = multiple.examplePropertyDetailsAnswers
                                                    .map(_.unset(_.disposalDate)),
                                                  yearToDateLiabilityAnswers = None,
                                                  gainOrLossAfterReliefs = None
                                                )
                                            ),
                                          forceDisplayGainOrLossAfterReliefsForAmends = true
                                        )
                      _              <- newState.fold(
                                          _ => EitherT.pure[Future, Error](()),
                                          returnsService.storeDraftReturn(_)
                                        )
                      _              <- EitherT(
                                          updateSession(sessionStore, request)(
                                            _.copy(journeyStatus = Some(newState.merge))
                                          )
                                        )
                    } yield taxYear

                    result.fold(
                      { e =>
                        logger.warn("Could not find tax year or update session", e)
                        errorHandler.errorResult()
                      },
                      taxYear => {
                        val amendReturnOriginalTaxYear =
                          state.map(_._1.amendReturnData.map(_.originalReturn.completeReturn.taxYear)).toOption.flatten
                        taxYear match {
                          case None if isAmendReturn(state) =>
                            Redirect(
                              routes.CommonTriageQuestionsController.amendReturnDisposalDateDifferentTaxYear()
                            )
                          case Some(t)
                              if amendReturnOriginalTaxYear
                                .map(_.startDateInclusive)
                                .exists(_ =!= t.startDateInclusive) =>
                            Redirect(routes.CommonTriageQuestionsController.amendReturnDisposalDateDifferentTaxYear())
                          case _                            => Redirect(routes.MultipleDisposalsTriageController.checkYourAnswers())
                        }

                      }
                    )
                }
              }
            )
        }
      }
    }

  private def getTaxYearExchanged(taxYear: Option[TaxYear]): Option[TaxYearExchanged] =
    taxYear match {
      case Some(t) if t.startDateInclusive.getYear === 2020 => Some(TaxYearExchanged.TaxYear2020)
      case Some(t) if t.startDateInclusive.getYear === 2021 => Some(TaxYearExchanged.TaxYear2021)
      case _                                                => None
    }

  private def isAmendReturn(state: JourneyState): Boolean =
    state.fold(_ => false, _._1.isAmendReturn)

  def checkYourAnswers(): Action[AnyContent] =
    authenticatedActionWithSessionData.async { implicit request =>
      withMultipleDisposalTriageAnswers { (_, state, triageAnswers) =>
        val isIndividual = state
          .fold(_.subscribedDetails, _._1.subscribedDetails)
          .userType()
          .isRight

        val representeeAnswers: Option[RepresenteeAnswers] = state
          .fold(
            _.representeeAnswers,
            fb => fb._2.fold(_.representeeAnswers, _.representeeAnswers)
          )

        val representeeAnswersIncomplete = !representeeAnswers
          .map(_.fold(_ => false, _ => true))
          .getOrElse(false)

        val originalSubmissionYear: Option[String] =
          state.toOption.flatMap(_._1.amendReturnData.map(_.originalReturn.summary.taxYear))

        triageAnswers match {
          case IncompleteMultipleDisposalsTriageAnswers(
                None,
                _,
                _,
                _,
                _,
                _,
                _,
                _,
                _
              ) if isIndividual =>
            Redirect(
              routes.CommonTriageQuestionsController
                .whoIsIndividualRepresenting()
            )

          case IncompleteMultipleDisposalsTriageAnswers(
                Some(_: RepresentativeType),
                _,
                _,
                _,
                _,
                _,
                _,
                _,
                _
              ) if representeeAnswersIncomplete =>
            Redirect(
              representee.routes.RepresenteeController
                .checkYourAnswers()
            )

          case IncompleteMultipleDisposalsTriageAnswers(_, None, _, _, _, _, _, _, _) =>
            Redirect(routes.MultipleDisposalsTriageController.guidance())

          case IncompleteMultipleDisposalsTriageAnswers(
                _,
                _,
                None,
                _,
                _,
                _,
                _,
                _,
                _
              ) =>
            Redirect(
              routes.MultipleDisposalsTriageController.wereYouAUKResident()
            )

          case IncompleteMultipleDisposalsTriageAnswers(
                _,
                _,
                Some(false),
                None,
                _,
                _,
                _,
                _,
                _
              ) =>
            Redirect(
              routes.MultipleDisposalsTriageController.countryOfResidence()
            )

          case IncompleteMultipleDisposalsTriageAnswers(
                _,
                _,
                Some(false),
                _,
                _,
                None,
                _,
                _,
                _
              ) =>
            Redirect(
              routes.MultipleDisposalsTriageController
                .assetTypeForNonUkResidents()
            )
          case IncompleteMultipleDisposalsTriageAnswers(
                _,
                _,
                _,
                _,
                _,
                _,
                Some(taxYearExchanged),
                _,
                _
              )
              if isAmendReturn(state) && !isTaxYearWithinOriginalSubmissionTaxYear(
                taxYearExchanged,
                originalSubmissionYear
              ) =>
            Redirect(
              routes.CommonTriageQuestionsController.exchangedYearIncompatibleWithTaxYear()
            )

          case IncompleteMultipleDisposalsTriageAnswers(
                _,
                _,
                Some(true),
                _,
                None,
                _,
                _,
                _,
                _
              ) =>
            Redirect(
              routes.MultipleDisposalsTriageController
                .wereAllPropertiesResidential()
            )

          case IncompleteMultipleDisposalsTriageAnswers(
                _,
                _,
                Some(true),
                _,
                Some(false),
                _,
                _,
                _,
                _
              ) =>
            Redirect(
              routes.CommonTriageQuestionsController
                .ukResidentCanOnlyDisposeResidential()
            )

          case IncompleteMultipleDisposalsTriageAnswers(
                _,
                _,
                Some(false),
                _,
                _,
                Some(assetTypes),
                _,
                _,
                None
              )
              if assetTypes === List(
                IndirectDisposal
              ) =>
            Redirect(
              routes.MultipleDisposalsTriageController.disposalDateOfShares()
            )

          case IncompleteMultipleDisposalsTriageAnswers(
                _,
                _,
                _,
                _,
                _,
                _,
                None,
                _,
                _
              ) =>
            Redirect(
              routes.MultipleDisposalsTriageController
                .whenWereContractsExchanged()
            )

          case IncompleteMultipleDisposalsTriageAnswers(
                _,
                _,
                _,
                _,
                _,
                assetTypes,
                Some(taxYearExchanged),
                _,
                _
              ) if !isAValidCGTTaxTear(taxYearExchanged) =>
            val redirectPage =
              if (isAmendReturn(state))
                routes.CommonTriageQuestionsController.amendReturnDisposalDateDifferentTaxYear()
              else if (assetTypes.contains(List(IndirectDisposal)))
                routes.CommonTriageQuestionsController.disposalsOfSharesTooEarly()
              else if (taxYearExchanged === TaxYearExchanged.DifferentTaxYears)
                routes.MultipleDisposalsTriageController.exchangedInDifferentTaxYears()
              else
                routes.CommonTriageQuestionsController.disposalDateTooEarly()

            Redirect(redirectPage)

          case IncompleteMultipleDisposalsTriageAnswers(
                _,
                _,
                _,
                _,
                _,
                _,
                Some(taxYearExchanged),
                None,
                _
              ) if isAValidCGTTaxTear(taxYearExchanged) =>
            logger.warn("No tax year was found when we expected one")
            errorHandler.errorResult()

          case IncompleteMultipleDisposalsTriageAnswers(
                _,
                _,
                _,
                _,
                _,
                _,
                _,
                _,
                None
              ) =>
            Redirect(routes.MultipleDisposalsTriageController.completionDate())

          case IncompleteMultipleDisposalsTriageAnswers(
                individualUserType,
                _,
                _,
                _,
                _,
                _,
                _,
                _,
                Some(completionDate)
              ) if hasPreviousReturnWithSameCompletionDate(completionDate, individualUserType, state) =>
            Redirect(routes.CommonTriageQuestionsController.previousReturnExistsWithSameCompletionDate())

          case IncompleteMultipleDisposalsTriageAnswers(
                i,
                Some(n),
                Some(true),
                _,
                Some(true),
                Some(a),
                Some(taxYearExchanged),
                Some(t),
                Some(d)
              ) =>
            val completeAnswers =
              CompleteMultipleDisposalsTriageAnswers(i, n, Country.uk, a, Some(taxYearExchanged), t, d)
            updateStateAndThen(
              updateState(state, completeAnswers, identity, forceDisplayGainOrLossAfterReliefsForAmends = true),
              Ok(
                checkYourAnswersPage(
                  completeAnswers,
                  state.isRight,
                  state.fold(
                    _.subscribedDetails.isATrust,
                    _._1.subscribedDetails.isATrust
                  ),
                  representeeAnswers
                )
              )
            )

          case IncompleteMultipleDisposalsTriageAnswers(
                i,
                Some(n),
                Some(false),
                Some(c),
                _,
                Some(a),
                Some(taxYearExchanged),
                Some(t),
                Some(d)
              ) =>
            val completeAnswers =
              CompleteMultipleDisposalsTriageAnswers(i, n, c, a, Some(taxYearExchanged), t, d)
            updateStateAndThen(
              updateState(state, completeAnswers, identity, forceDisplayGainOrLossAfterReliefsForAmends = false),
              Ok(
                checkYourAnswersPage(
                  completeAnswers,
                  state.isRight,
                  state.fold(
                    _.subscribedDetails.isATrust,
                    _._1.subscribedDetails.isATrust
                  ),
                  representeeAnswers
                )
              )
            )

          case c: CompleteMultipleDisposalsTriageAnswers =>
            Ok(
              checkYourAnswersPage(
                c,
                state.isRight,
                state.fold(
                  _.subscribedDetails.isATrust,
                  _._1.subscribedDetails.isATrust
                ),
                representeeAnswers
              )
            )
        }
      }
    }

  def isAValidCGTTaxTear(taxYearExchanged: TaxYearExchanged): Boolean =
    !(taxYearExchanged === TaxYearExchanged.TaxYearBefore2020 || taxYearExchanged === TaxYearExchanged.DifferentTaxYears)

  def isTaxYearWithinOriginalSubmissionTaxYear(
    taxYearExchanged: TaxYearExchanged,
    originalSubmissionYear: Option[String]
  ): Boolean =
    getTaxYearByTaxYearExchanged(taxYearExchanged) match {
      case Some(tyExchanged) => originalSubmissionYear.exists(y => tyExchanged === y.toInt)
      case _                 => false
    }

  def checkYourAnswersSubmit(): Action[AnyContent] =
    authenticatedActionWithSessionData.async { implicit request =>
      withMultipleDisposalTriageAnswers { (_, journey, answers) =>
        journey match {
          case Right(_) =>
            Redirect(controllers.returns.routes.TaskListController.taskList())

          case Left(startingNewDraftReturn) =>
            answers match {
              case _: IncompleteMultipleDisposalsTriageAnswers =>
                Redirect(
                  routes.MultipleDisposalsTriageController.checkYourAnswers()
                )

              case complete: CompleteMultipleDisposalsTriageAnswers =>
                val newDraftReturn =
                  if (complete.assetTypes === List(IndirectDisposal))
                    DraftMultipleIndirectDisposalsReturn.newDraftReturn(
                      uuidGenerator.nextId(),
                      complete,
                      startingNewDraftReturn.representeeAnswers
                    )
                  else
                    DraftMultipleDisposalsReturn.newDraftReturn(
                      uuidGenerator.nextId(),
                      complete,
                      startingNewDraftReturn.representeeAnswers
                    )

                val newJourney = FillingOutReturn(
                  startingNewDraftReturn.subscribedDetails,
                  startingNewDraftReturn.ggCredId,
                  startingNewDraftReturn.agentReferenceNumber,
                  newDraftReturn,
                  startingNewDraftReturn.previousSentReturns,
                  None
                )

                updateStateAndThen(
                  Right(newJourney),
                  Redirect(
                    controllers.returns.routes.TaskListController.taskList()
                  )
                )
            }
        }

      }

    }

  private def incompleteJourneyTaxYearBackLink(wasAUKResident: Boolean): Call =
    if (wasAUKResident)
      routes.MultipleDisposalsTriageController.wereAllPropertiesResidential()
    else routes.MultipleDisposalsTriageController.assetTypeForNonUkResidents()

  private def isResidentialAssetType(assetType: List[AssetType]): Boolean =
    assetType match {
      case AssetType.Residential :: Nil => true
      case _                            => false
    }

  private def assetType(isResidential: Boolean): List[AssetType] =
    if (isResidential) List(AssetType.Residential)
    else List(AssetType.NonResidential)

  private def withMultipleDisposalTriageAnswers(
    f: (SessionData, JourneyState, MultipleDisposalsTriageAnswers) => Future[Result]
  )(implicit request: RequestWithSessionData[_]): Future[Result] =
    request.sessionData.flatMap(s => s.journeyStatus.map(s -> _)) match {
      case Some((_, s: StartingToAmendReturn)) =>
        convertFromStartingAmendToFillingOutReturn(s, sessionStore, errorHandler, uuidGenerator)

      case Some((session, s @ StartingNewDraftReturn(_, _, _, Left(t), _, _))) =>
        f(session, Left(s), t)

      case Some(
            (
              session,
              r @ FillingOutReturn(_, _, _, m: DraftMultipleDisposalsReturn, _, _)
            )
          ) =>
        f(session, Right(r -> Right(m)), m.triageAnswers)

      case Some(
            (
              session,
              r @ FillingOutReturn(_, _, _, mi: DraftMultipleIndirectDisposalsReturn, _, _)
            )
          ) =>
        f(session, Right(r -> Left(mi)), mi.triageAnswers)

      case _ =>
        Redirect(
          uk.gov.hmrc.cgtpropertydisposalsfrontend.controllers.routes.StartController
            .start()
        )
    }

  private def updateStateAndThen(
    updatedState: Either[StartingNewDraftReturn, FillingOutReturn],
    f: => Result
  )(implicit
    hc: HeaderCarrier,
    request: RequestWithSessionData[_]
  ): Future[Result] = {
    val result = for {
      _ <- updatedState.fold(
             _ => EitherT.pure[Future, Error](()),
             returnsService
               .storeDraftReturn(_)
           )
      _ <- EitherT(
             updateSession(sessionStore, request)(
               _.copy(journeyStatus = Some(updatedState.merge))
             )
           )
    } yield ()

    result.fold(
      { e =>
        logger.warn("Could not update session", e)
        errorHandler.errorResult()
      },
      _ => f
    )
  }

  private def updateState(
    currentState: JourneyState,
    newAnswers: MultipleDisposalsTriageAnswers,
    modifyDraftReturn: Either[DraftMultipleIndirectDisposalsReturn, DraftMultipleDisposalsReturn] => Either[
      DraftMultipleIndirectDisposalsReturn,
      DraftMultipleDisposalsReturn
    ],
    forceDisplayGainOrLossAfterReliefsForAmends: Boolean
  ): Either[StartingNewDraftReturn, FillingOutReturn] =
    currentState.bimap(
      _.copy(newReturnTriageAnswers = Left(newAnswers)),
      { case (r, d) =>
        val newFillingOutReturn = r.copy(draftReturn =
          modifyDraftReturn(d).fold(
            _.copy(triageAnswers = newAnswers),
            _.copy(triageAnswers = newAnswers)
          )
        )

        if (forceDisplayGainOrLossAfterReliefsForAmends)
          newFillingOutReturn.withForceDisplayGainOrLossAfterReliefsForAmends
        else newFillingOutReturn
      }
    )

  private def hasPreviousReturnWithSameCompletionDate(
    completionDate: CompletionDate,
    individualUserType: Option[IndividualUserType],
    state: JourneyState
  ) = {
    val originalReturnId = state.toOption.flatMap(_._1.amendReturnData.map(_.originalReturn.summary.submissionId))

    individualUserType match {
      case Some(_: RepresentativeType) => false
      case _                           =>
        val previousSentCompletionDates =
          state
            .fold(_.previousSentReturns, _._1.previousSentReturns)
            .map(_.summaries)
            .getOrElse(List.empty)
            .filterNot(summary => originalReturnId.contains(summary.submissionId))
            .map(_.completionDate)
        previousSentCompletionDates.contains(completionDate.value)
    }
  }

  private def withPersonalRepresentativeDetails(state: JourneyState)(
    f: Option[PersonalRepresentativeDetails] => Future[Result]
  )(implicit request: RequestWithSessionData[_]): Future[Result] = {
    val personalRepresentativeDetails = state.fold(
      PersonalRepresentativeDetails.fromStartingNewDraftReturn,
      { case (fillingOutReturn, _) =>
        PersonalRepresentativeDetails.fromDraftReturn(fillingOutReturn.draftReturn)
      }
    )

    personalRepresentativeDetails.fold(
      { e =>
        logger.warn(s"Could not get personal representative details: $e")
        errorHandler.errorResult()
      },
      f
    )
  }

}

object MultipleDisposalsTriageController {

  val numberOfPropertiesForm: Form[Int] = {
    val numberOfDisposalsKey = "multipleDisposalsNumberOfProperties"

    val numberOfPropertiesFormatter: Formatter[Int] = {
      def validateNumberOfProperties(i: Int): Either[FormError, Int] =
        if (i <= 0) Left(FormError(numberOfDisposalsKey, "error.tooSmall"))
        else if (i > 999) Left(FormError(numberOfDisposalsKey, "error.tooLong"))
        else Right(i)

      new Formatter[Int] {
        override def bind(
          key: String,
          data: Map[String, String]
        ): Either[Seq[FormError], Int] = {
          val result =
            FormUtils
              .readValue(key, data, _.toInt)
              .flatMap(validateNumberOfProperties)
          result.leftMap(Seq(_))
        }
        override def unbind(key: String, value: Int): Map[String, String] =
          Map(key -> value.toString)
      }
    }

    Form(
      mapping(
        numberOfDisposalsKey -> of(numberOfPropertiesFormatter)
      )(identity)(Some(_))
    )
  }

  val wasAUkResidentForm: Form[Boolean] = Form(
    mapping(
      "multipleDisposalsWereYouAUKResident" -> of(BooleanFormatter.formatter)
    )(identity)(Some(_))
  )

  val wereAllPropertiesResidentialForm: Form[Boolean] = Form(
    mapping(
      "multipleDisposalsWereAllPropertiesResidential" -> of(
        BooleanFormatter.formatter
      )
    )(identity)(Some(_))
  )

  val countryOfResidenceForm: Form[Country] = Form(
    mapping(
      "countryCode" -> of(Country.formatter)
    )(identity)(Some(_))
  )

  def taxYearExchangedForm(
    taxYearOfDateOfDeath: TaxYearExchanged,
    representativeType: Option[RepresentativeType]
  ): Form[TaxYearExchanged] = {
    val conditionExpr1 = !(taxYearOfDateOfDeath === TaxYearExchanged.TaxYear2021)
    val conditionExpr2 = !(taxYearOfDateOfDeath === TaxYearExchanged.TaxYear2020)
    val conditionExpr3 =
      !(taxYearOfDateOfDeath === TaxYearExchanged.TaxYear2021 ||
        taxYearOfDateOfDeath === TaxYearExchanged.TaxYear2020)

    val taxYearExchangedFormFormatter: Formatter[TaxYearExchanged] =
      new Formatter[TaxYearExchanged] {
        override def bind(
          key: String,
          data: Map[String, String]
        ): Either[Seq[FormError], TaxYearExchanged] =
          readValue(key, data, identity)
            .flatMap {
              case "TaxYear2021"       =>
                if (representativeType.contains(PersonalRepresentative) && conditionExpr1)
                  Left(FormError(key, "error.before.invalid"))
                else if (representativeType.contains(PersonalRepresentativeInPeriodOfAdmin) && conditionExpr3)
                  Left(FormError(key, "error.after.invalid"))
                else
                  Right(TaxYearExchanged.TaxYear2021)
              case "TaxYear2020"       =>
                if (representativeType.contains(PersonalRepresentative) && conditionExpr3)
                  Left(FormError(key, "error.before.invalid"))
                else if (representativeType.contains(PersonalRepresentativeInPeriodOfAdmin) && conditionExpr2)
                  Left(FormError(key, "error.after.invalid"))
                else
                  Right(TaxYearExchanged.TaxYear2020)
              case "TaxYearBefore2020" => Right(TaxYearExchanged.TaxYearBefore2020)
              case "DifferentTaxYears" => Right(TaxYearExchanged.DifferentTaxYears)
              case _                   => Left(FormError(key, "error.required"))
            }
            .leftMap(Seq(_))

        override def unbind(
          key: String,
          value: TaxYearExchanged
        ): Map[String, String] =
          Map(key -> value.toString)
      }

    Form(
      mapping(
        "multipleDisposalsTaxYear" -> Forms
          .of(taxYearExchangedFormFormatter)
      )(identity)(Some(_))
    )
  }

  val assetTypeForNonUkResidentsForm: Form[List[AssetType]] = {
    val checkBoxAssetTypeFormFormatter: Formatter[AssetType] =
      new Formatter[AssetType] {
        override def bind(
          key: String,
          data: Map[String, String]
        ): Either[Seq[FormError], AssetType] =
          readValue(key, data, identity)
            .flatMap {
              case "0" => Right(AssetType.Residential)
              case "1" => Right(AssetType.NonResidential)
              case "2" => Right(AssetType.MixedUse)
              case "3" => Right(AssetType.IndirectDisposal)
              case _   => Left(FormError(key, "error.invalid"))
            }
            .leftMap(Seq(_))

        override def unbind(
          key: String,
          value: AssetType
        ): Map[String, String] =
          Map(key -> value.toString)
      }

    Form(
      mapping(
        "multipleDisposalsAssetTypeForNonUkResidents" -> Forms
          .list(of(checkBoxAssetTypeFormFormatter))
          .verifying("error.required", _.nonEmpty)
      )(identity)(Some(_))
    )
  }

  def completionDateForm(
    maximumDateInclusive: LocalDate,
    minimumDateInclusive: LocalDate,
    isDateOfDeathValid: Option[Boolean] = None,
    taxYearAtStart: Option[Int] = None
  ): Form[CompletionDate] =
    Form(
      mapping(
        "" -> of(
          TimeUtils.dateFormatterForMultiDisposals(
            Some(maximumDateInclusive),
            Some(minimumDateInclusive),
            "multipleDisposalsCompletionDate-day",
            "multipleDisposalsCompletionDate-month",
            "multipleDisposalsCompletionDate-year",
            "multipleDisposalsCompletionDate",
            taxYearAtStart,
            isDateOfDeathValid
          )
        )
      )(CompletionDate(_))(d => Some(d.value))
    )

}<|MERGE_RESOLUTION|>--- conflicted
+++ resolved
@@ -863,19 +863,6 @@
           viewConfig.maxYearForDisposalsAndCompletion
         )
 
-<<<<<<< HEAD
-        val form = completionDate.fold(completionDateForm(maxDateAllowed, getDateOfDeath(state)))(
-          completionDateForm(maxDateAllowed, getDateOfDeath(state)).fill
-        )
-
-        Ok(
-          completionDatePage(
-            form,
-            backLinkForCompletionDate(answers),
-            state.isRight,
-            state.fold(_ => false, _._1.isAmendReturn)
-          )
-=======
         val dateOfDeath                            = getDateOfDeath(state)
         val (dateOfDeathValue, isDateOfDeathValid) = dateOfDeath match {
           case Some(d) => (d.value, Some(true))
@@ -884,12 +871,14 @@
         val form                                   = completionDate.fold(completionDateForm(maxDateAllowed, dateOfDeathValue, isDateOfDeathValid))(
           completionDateForm(maxDateAllowed, dateOfDeathValue, isDateOfDeathValid).fill
         )
-        val backLink                               = answers.fold(
-          _ =>
-            routes.MultipleDisposalsTriageController
-              .whenWereContractsExchanged(),
-          _ => routes.MultipleDisposalsTriageController.checkYourAnswers()
->>>>>>> 5bef4a66
+
+        Ok(
+          completionDatePage(
+            form,
+            backLinkForCompletionDate(answers),
+            state.isRight,
+            state.fold(_ => false, _._1.isAmendReturn)
+          )
         )
       }
     }
@@ -930,18 +919,7 @@
         completionDateForm(maxDateAllowed, dateOfDeathValue, isDateOfDeathValid, taxYearAtStart)
           .bindFromRequest()
           .fold(
-<<<<<<< HEAD
             formWithErrors =>
-=======
-            { formWithErrors =>
-              val backLink = answers.fold(
-                _ =>
-                  routes.MultipleDisposalsTriageController
-                    .whenWereContractsExchanged(),
-                _ => routes.MultipleDisposalsTriageController.checkYourAnswers()
-              )
-
->>>>>>> 5bef4a66
               BadRequest(
                 completionDatePage(
                   formWithErrors,
@@ -1025,6 +1003,7 @@
       case _                                            =>
         Right(
           answers
+            .unset(_.alreadySentSelfAssessment)
             .unset(_.completionDate)
             .copy(
               taxYearExchanged = Some(taxYearExchanged),
@@ -1220,6 +1199,7 @@
                 _,
                 _,
                 _,
+                _,
                 _
               ) if isIndividual =>
             Redirect(
@@ -1236,6 +1216,7 @@
                 _,
                 _,
                 _,
+                _,
                 _
               ) if representeeAnswersIncomplete =>
             Redirect(
@@ -1243,13 +1224,14 @@
                 .checkYourAnswers()
             )
 
-          case IncompleteMultipleDisposalsTriageAnswers(_, None, _, _, _, _, _, _, _) =>
+          case IncompleteMultipleDisposalsTriageAnswers(_, None, _, _, _, _, _, _, _, _) =>
             Redirect(routes.MultipleDisposalsTriageController.guidance())
 
           case IncompleteMultipleDisposalsTriageAnswers(
                 _,
                 _,
                 None,
+                _,
                 _,
                 _,
                 _,
@@ -1270,6 +1252,7 @@
                 _,
                 _,
                 _,
+                _,
                 _
               ) =>
             Redirect(
@@ -1283,6 +1266,7 @@
                 _,
                 _,
                 None,
+                _,
                 _,
                 _,
                 _
@@ -1299,6 +1283,7 @@
                 _,
                 _,
                 Some(taxYearExchanged),
+                _,
                 _,
                 _
               )
@@ -1319,6 +1304,7 @@
                 _,
                 _,
                 _,
+                _,
                 _
               ) =>
             Redirect(
@@ -1335,6 +1321,7 @@
                 _,
                 _,
                 _,
+                _,
                 _
               ) =>
             Redirect(
@@ -1351,6 +1338,7 @@
                 Some(assetTypes),
                 _,
                 _,
+                _,
                 None
               )
               if assetTypes === List(
@@ -1369,6 +1357,7 @@
                 _,
                 None,
                 _,
+                _,
                 _
               ) =>
             Redirect(
@@ -1384,6 +1373,7 @@
                 _,
                 assetTypes,
                 Some(taxYearExchanged),
+                _,
                 _,
                 _
               ) if !isAValidCGTTaxTear(taxYearExchanged) =>
@@ -1406,8 +1396,30 @@
                 _,
                 _,
                 _,
+                _,
+                Some(taxYear),
+                None,
+                None
+              ) =>
+            if (taxYear.isItInLatestTaxYear())
+              Redirect(
+                routes.MultipleDisposalsTriageController.completionDate()
+              )
+            else
+              Redirect(
+                routes.CommonTriageQuestionsController.haveYouAlreadySentSelfAssessment()
+              )
+
+          case IncompleteMultipleDisposalsTriageAnswers(
+                _,
+                _,
+                _,
+                _,
+                _,
+                _,
                 Some(taxYearExchanged),
                 None,
+                _,
                 _
               ) if isAValidCGTTaxTear(taxYearExchanged) =>
             logger.warn("No tax year was found when we expected one")
@@ -1422,12 +1434,14 @@
                 _,
                 _,
                 _,
+                _,
                 None
               ) =>
             Redirect(routes.MultipleDisposalsTriageController.completionDate())
 
           case IncompleteMultipleDisposalsTriageAnswers(
                 individualUserType,
+                _,
                 _,
                 _,
                 _,
@@ -1448,10 +1462,11 @@
                 Some(a),
                 Some(taxYearExchanged),
                 Some(t),
+                sa,
                 Some(d)
               ) =>
             val completeAnswers =
-              CompleteMultipleDisposalsTriageAnswers(i, n, Country.uk, a, Some(taxYearExchanged), t, d)
+              CompleteMultipleDisposalsTriageAnswers(i, n, Country.uk, a, Some(taxYearExchanged), t, sa, d)
             updateStateAndThen(
               updateState(state, completeAnswers, identity, forceDisplayGainOrLossAfterReliefsForAmends = true),
               Ok(
@@ -1476,10 +1491,11 @@
                 Some(a),
                 Some(taxYearExchanged),
                 Some(t),
+                sa,
                 Some(d)
               ) =>
             val completeAnswers =
-              CompleteMultipleDisposalsTriageAnswers(i, n, c, a, Some(taxYearExchanged), t, d)
+              CompleteMultipleDisposalsTriageAnswers(i, n, c, a, Some(taxYearExchanged), t, sa, d)
             updateStateAndThen(
               updateState(state, completeAnswers, identity, forceDisplayGainOrLossAfterReliefsForAmends = false),
               Ok(
