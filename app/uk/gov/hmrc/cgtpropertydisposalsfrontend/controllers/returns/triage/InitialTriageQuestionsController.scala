/*
 * Copyright 2020 HM Revenue & Customs
 *
 * Licensed under the Apache License, Version 2.0 (the "License");
 * you may not use this file except in compliance with the License.
 * You may obtain a copy of the License at
 *
 *     http://www.apache.org/licenses/LICENSE-2.0
 *
 * Unless required by applicable law or agreed to in writing, software
 * distributed under the License is distributed on an "AS IS" BASIS,
 * WITHOUT WARRANTIES OR CONDITIONS OF ANY KIND, either express or implied.
 * See the License for the specific language governing permissions and
 * limitations under the License.
 */

package uk.gov.hmrc.cgtpropertydisposalsfrontend.controllers.returns.triage

import cats.data.EitherT
import cats.instances.future._
import cats.syntax.either._
import com.google.inject.Inject
import play.api.Configuration
import play.api.data.Form
import play.api.data.Forms.{mapping, of}
import play.api.mvc._
import uk.gov.hmrc.cgtpropertydisposalsfrontend.config.{ErrorHandler, ViewConfig}
import uk.gov.hmrc.cgtpropertydisposalsfrontend.controllers.SessionUpdates
import uk.gov.hmrc.cgtpropertydisposalsfrontend.controllers.actions.{AuthenticatedAction, RequestWithSessionData, SessionDataAction, WithAuthAndSessionDataAction}
import uk.gov.hmrc.cgtpropertydisposalsfrontend.models.JourneyStatus.{FillingOutReturn, StartingNewDraftReturn}
import uk.gov.hmrc.cgtpropertydisposalsfrontend.models.returns.IndividualUserType.{Capacitor, PersonalRepresentative, Self}
import uk.gov.hmrc.cgtpropertydisposalsfrontend.models.returns.MultipleDisposalsTriageAnswers.IncompleteMultipleDisposalsAnswers
import uk.gov.hmrc.cgtpropertydisposalsfrontend.models.returns.NumberOfProperties.{MoreThanOne, One}
import uk.gov.hmrc.cgtpropertydisposalsfrontend.models.returns.SingleDisposalTriageAnswers.IncompleteSingleDisposalTriageAnswers
import uk.gov.hmrc.cgtpropertydisposalsfrontend.models.returns.{IndividualUserType, MultipleDisposalsTriageAnswers, NumberOfProperties, SingleDisposalTriageAnswers}
import uk.gov.hmrc.cgtpropertydisposalsfrontend.models.{FormUtils, SessionData}
import uk.gov.hmrc.cgtpropertydisposalsfrontend.repos.SessionStore
import uk.gov.hmrc.cgtpropertydisposalsfrontend.services.returns.ReturnsService
import uk.gov.hmrc.cgtpropertydisposalsfrontend.util.Logging.LoggerOps
import uk.gov.hmrc.cgtpropertydisposalsfrontend.util.{Logging, toFuture}
import uk.gov.hmrc.cgtpropertydisposalsfrontend.views.html.returns.{triage => triagePages}
import uk.gov.hmrc.play.bootstrap.controller.FrontendController

import scala.concurrent.{ExecutionContext, Future}

class InitialTriageQuestionsController @Inject() (
  val authenticatedAction: AuthenticatedAction,
  val sessionDataAction: SessionDataAction,
  val sessionStore: SessionStore,
  val errorHandler: ErrorHandler,
  returnsService: ReturnsService,
  cc: MessagesControllerComponents,
  val config: Configuration,
  whoAreYouReportingForPage: triagePages.who_are_you_reporting_for,
  howManyPropertiesPage: triagePages.how_many_properties
)(implicit viewConfig: ViewConfig, ec: ExecutionContext)
    extends FrontendController(cc)
    with WithAuthAndSessionDataAction
    with Logging
    with SessionUpdates {

  import InitialTriageQuestionsController._

  private def isIndividual(state: Either[StartingNewDraftReturn, FillingOutReturn]): Boolean =
    state.fold(_.subscribedDetails.userType(), _.subscribedDetails.userType()).isRight

  def whoIsIndividualRepresenting(): Action[AnyContent] = authenticatedActionWithSessionData.async { implicit request =>
    withState(request) {
      case (_, state) =>
        if (!isIndividual(state))
          Redirect(routes.InitialTriageQuestionsController.howManyProperties())
        else {
          val form = getIndividualUserType(state).fold(whoAreYouReportingForForm)(whoAreYouReportingForForm.fill)

          Ok(
            whoAreYouReportingForPage(
              form,
              None,
              state.isRight
            )
          )
        }
    }
  }

  def whoIsIndividualRepresentingSubmit(): Action[AnyContent] = authenticatedActionWithSessionData.async {
    implicit request =>
      withState(request) {
        case (_, state) =>
<<<<<<< HEAD
          whoAreYouReportingForForm
            .bindFromRequest()
            .fold(
              formWithErrors => BadRequest(whoAreYouReportingForPage(formWithErrors, None, state.isRight)), {
                individualUserType =>
                  val answers = triageAnswersFomState(state)
                  val oldIndividualUserType = answers.fold(
                    _.fold(_.individualUserType, c => Some(c.individualUserType)),
                    _.fold(_.individualUserType, c => Some(c.individualUserType))
                  )
                  val redirectTo = answers.fold(
                    _ => routes.MultipleDisposalsTriageController.checkYourAnswers(),
                    _ => routes.SingleDisposalsTriageController.checkYourAnswers()
                  )

                  if (oldIndividualUserType.contains(individualUserType)) {
                    Redirect(redirectTo)
                  } else {

                    val updatedState = updateIndividualUserType(state, individualUserType)
                    val result =
                      for {
                        _ <- updatedState.fold(
                              _ => EitherT.pure(()),
                              fillingOutReturn =>
                                returnsService
                                  .storeDraftReturn(fillingOutReturn.draftReturn, fillingOutReturn.agentReferenceNumber)
                            )
                        _ <- EitherT(
                              updateSession(sessionStore, request)(_.copy(journeyStatus = Some(updatedState.merge)))
                            )
                      } yield ()

                    result.fold(
                      { e =>
                        logger.warn("Could not perform updates", e)
                        errorHandler.errorResult()
                      },
                      _ => Redirect(redirectTo)
=======
          if (!isIndividual(state))
            Redirect(routes.InitialTriageQuestionsController.howManyProperties())
          else {
            whoAreYouReportingForForm
              .bindFromRequest()
              .fold(
                formWithErrors => BadRequest(whoAreYouReportingForPage(formWithErrors, None, state.isRight)), {
                  individualUserType =>
                    val answers = triageAnswersFomState(state)
                    val oldIndividualUserType = answers.fold(
                      _.fold(_.individualUserType, c => c.individualUserType),
                      _.fold(_.individualUserType, c => c.individualUserType)
                    )
                    val redirectTo = answers.fold(
                      _ => routes.MultipleDisposalsTriageController.checkYourAnswers(),
                      _ => routes.SingleDisposalsTriageController.checkYourAnswers()
>>>>>>> 10c4f17b
                    )

                    if (oldIndividualUserType.contains(individualUserType)) {
                      Redirect(redirectTo)
                    } else {

                      val updatedState = updateIndividualUserType(state, individualUserType)
                      val result =
                        for {
                          _ <- updatedState.fold(
                                _ => EitherT.pure(()),
                                fillingOutReturn => returnsService.storeDraftReturn(fillingOutReturn.draftReturn)
                              )
                          _ <- EitherT(
                                updateSession(sessionStore, request)(_.copy(journeyStatus = Some(updatedState.merge)))
                              )
                        } yield ()

                      result.fold(
                        { e =>
                          logger.warn("Could not perform updates", e)
                          errorHandler.errorResult()
                        },
                        _ => Redirect(redirectTo)
                      )
                    }
                }
              )
          }
      }
  }

  def howManyProperties(): Action[AnyContent] = authenticatedActionWithSessionData.async { implicit request =>
    withState(request) {
      case (_, state) =>
        val form =
          getNumberOfProperties(state).fold(numberOfPropertiesForm)(numberOfPropertiesForm.fill)
        Ok(
          howManyPropertiesPage(
            form,
            howManyPropertiesBackLink(state),
            state.isRight
          )
        )
    }
  }

  def howManyPropertiesSubmit(): Action[AnyContent] = authenticatedActionWithSessionData.async { implicit request =>
    def redirectTo(state: Either[StartingNewDraftReturn, FillingOutReturn]): Call =
      triageAnswersFomState(state).fold(
        _ => routes.MultipleDisposalsTriageController.checkYourAnswers(),
        _ => routes.SingleDisposalsTriageController.checkYourAnswers()
      )

    withState(request) {
      case (_, state) =>
        numberOfPropertiesForm
          .bindFromRequest()
          .fold(
            formWithErrors =>
              BadRequest(
                howManyPropertiesPage(
                  formWithErrors,
                  howManyPropertiesBackLink(state),
                  state.isRight
                )
              ), { numberOfProperties =>
              if (getNumberOfProperties(state).contains(numberOfProperties)) {
                Redirect(redirectTo(state))
              } else {
                val updatedState = updateNumberOfProperties(state, numberOfProperties)

                val result =
                  for {
                    _ <- updatedState.fold(
                          _ => EitherT.pure(()),
                          fillingOutReturn =>
                            returnsService
                              .storeDraftReturn(fillingOutReturn.draftReturn, fillingOutReturn.agentReferenceNumber)
                        )
                    _ <- EitherT(updateSession(sessionStore, request)(_.copy(journeyStatus = Some(updatedState.merge))))
                  } yield ()

                result.fold(
                  { e =>
                    logger.warn("Could not perform updates", e)
                    errorHandler.errorResult()
                  },
                  _ => Redirect(redirectTo(updatedState))
                )
              }

            }
          )
    }
  }

  private def howManyPropertiesBackLink(state: Either[StartingNewDraftReturn, FillingOutReturn]): Option[Call] =
    if (!isIndividual(state))
      None
    else
      Some(
        triageAnswersFomState(state).fold(
          _.fold(
            _ => routes.InitialTriageQuestionsController.whoIsIndividualRepresenting(),
            _ => routes.MultipleDisposalsTriageController.checkYourAnswers()
          ),
          _.fold(
            _ => routes.InitialTriageQuestionsController.whoIsIndividualRepresenting(),
            _ => routes.SingleDisposalsTriageController.checkYourAnswers()
          )
        )
      )

  private def updateNumberOfProperties(
    state: Either[StartingNewDraftReturn, FillingOutReturn],
    numberOfProperties: NumberOfProperties
  ): Either[StartingNewDraftReturn, FillingOutReturn] = {
    val individualUserType = getIndividualUserType(state)
    numberOfProperties match {
      case NumberOfProperties.One =>
        val newTriageAnswers =
          IncompleteSingleDisposalTriageAnswers.empty.copy(
            individualUserType         = individualUserType,
            hasConfirmedSingleDisposal = true
          )

        state.bimap(
          _.copy(newReturnTriageAnswers = Right(newTriageAnswers)),
          fillingOutReturn =>
            fillingOutReturn.copy(
              draftReturn = fillingOutReturn.draftReturn.copy(
                triageAnswers = newTriageAnswers
              )
            )
        )

      case NumberOfProperties.MoreThanOne =>
        val newTriageAnswers =
          IncompleteMultipleDisposalsAnswers.empty.copy(
            individualUserType = individualUserType
          )

        state.bimap(
          _.copy(newReturnTriageAnswers = Left(newTriageAnswers)),
          fillingOutReturn =>
            fillingOutReturn.copy(
              draftReturn = fillingOutReturn.draftReturn.copy(
                triageAnswers = sys.error("not handled yet")
              )
            )
        )
    }
  }

  private def updateIndividualUserType(
    state: Either[StartingNewDraftReturn, FillingOutReturn],
    individualUserType: IndividualUserType
  ): Either[StartingNewDraftReturn, FillingOutReturn] = {
    val answers = triageAnswersFomState(state)
    state.bimap(
      _.copy(
        newReturnTriageAnswers = answers.bimap[MultipleDisposalsTriageAnswers, SingleDisposalTriageAnswers](
          _.fold[MultipleDisposalsTriageAnswers](
            _.copy(individualUserType = Some(individualUserType)),
            _.copy(individualUserType = Some(individualUserType))
          ),
          _.fold(
            _.copy(individualUserType = Some(individualUserType)),
            _.copy(individualUserType = Some(individualUserType))
          )
        )
      ),
      r =>
        r.copy(
          draftReturn = r.draftReturn.copy(
            triageAnswers = r.draftReturn.triageAnswers.fold(
              _.fold(
                _.copy(individualUserType = Some(individualUserType)),
                _.copy(individualUserType = Some(individualUserType))
              ),
              _.fold(
                _.copy(individualUserType = Some(individualUserType)),
                _.copy(individualUserType = Some(individualUserType))
              )
            )
          )
        )
    )
  }

  private def getIndividualUserType(
    state: Either[StartingNewDraftReturn, FillingOutReturn]
  ): Option[IndividualUserType] =
    triageAnswersFomState(state).fold(
      _.fold(_.individualUserType, c => c.individualUserType),
      _.fold(_.individualUserType, c => c.individualUserType)
    )

  private def getNumberOfProperties(
    state: Either[StartingNewDraftReturn, FillingOutReturn]
  ): Option[NumberOfProperties] =
    state.fold(
      _.newReturnTriageAnswers.fold(
        _ => Some(NumberOfProperties.MoreThanOne),
        _.fold(
          incomplete =>
            if (incomplete.hasConfirmedSingleDisposal) Some(NumberOfProperties.One)
            else None,
          _ => Some(NumberOfProperties.One)
        )
      ),
      _ => Some(NumberOfProperties.One)
    )

  private def triageAnswersFomState(
    state: Either[StartingNewDraftReturn, FillingOutReturn]
  ): Either[MultipleDisposalsTriageAnswers, SingleDisposalTriageAnswers] =
    state.bimap(_.newReturnTriageAnswers, r => Right(r.draftReturn.triageAnswers)).merge

  private def withState(request: RequestWithSessionData[_])(
    f: (SessionData, Either[StartingNewDraftReturn, FillingOutReturn]) => Future[Result]
  ): Future[Result] =
    request.sessionData.flatMap(s => s.journeyStatus.map(s -> _)) match {
      case Some((session, s: StartingNewDraftReturn)) =>
        f(session, Left(s))

      case Some((session, r: FillingOutReturn)) =>
        f(session, Right(r))

      case _ =>
        Redirect(uk.gov.hmrc.cgtpropertydisposalsfrontend.controllers.routes.StartController.start())
    }

}
object InitialTriageQuestionsController {

  val whoAreYouReportingForForm: Form[IndividualUserType] = Form(
    mapping(
      "individualUserType" -> of(
        FormUtils.radioFormFormatter("individualUserType", List(Self, Capacitor, PersonalRepresentative))
      )
    )(identity)(Some(_))
  )

  val numberOfPropertiesForm: Form[NumberOfProperties] = Form(
    mapping(
      "numberOfProperties" -> of(FormUtils.radioFormFormatter("numberOfProperties", List(One, MoreThanOne)))
    )(identity)(Some(_))
  )
}<|MERGE_RESOLUTION|>--- conflicted
+++ resolved
@@ -87,16 +87,18 @@
     implicit request =>
       withState(request) {
         case (_, state) =>
-<<<<<<< HEAD
-          whoAreYouReportingForForm
-            .bindFromRequest()
-            .fold(
-              formWithErrors => BadRequest(whoAreYouReportingForPage(formWithErrors, None, state.isRight)), {
-                individualUserType =>
+          if (!isIndividual(state))
+            Redirect(routes.InitialTriageQuestionsController.howManyProperties())
+          else {
+            whoAreYouReportingForForm
+              .bindFromRequest()
+              .fold(
+                formWithErrors =>
+                  BadRequest(whoAreYouReportingForPage(formWithErrors, None, state.isRight)), { individualUserType =>
                   val answers = triageAnswersFomState(state)
                   val oldIndividualUserType = answers.fold(
-                    _.fold(_.individualUserType, c => Some(c.individualUserType)),
-                    _.fold(_.individualUserType, c => Some(c.individualUserType))
+                    _.fold(_.individualUserType, c => c.individualUserType),
+                    _.fold(_.individualUserType, c => c.individualUserType)
                   )
                   val redirectTo = answers.fold(
                     _ => routes.MultipleDisposalsTriageController.checkYourAnswers(),
@@ -127,50 +129,8 @@
                         errorHandler.errorResult()
                       },
                       _ => Redirect(redirectTo)
-=======
-          if (!isIndividual(state))
-            Redirect(routes.InitialTriageQuestionsController.howManyProperties())
-          else {
-            whoAreYouReportingForForm
-              .bindFromRequest()
-              .fold(
-                formWithErrors => BadRequest(whoAreYouReportingForPage(formWithErrors, None, state.isRight)), {
-                  individualUserType =>
-                    val answers = triageAnswersFomState(state)
-                    val oldIndividualUserType = answers.fold(
-                      _.fold(_.individualUserType, c => c.individualUserType),
-                      _.fold(_.individualUserType, c => c.individualUserType)
                     )
-                    val redirectTo = answers.fold(
-                      _ => routes.MultipleDisposalsTriageController.checkYourAnswers(),
-                      _ => routes.SingleDisposalsTriageController.checkYourAnswers()
->>>>>>> 10c4f17b
-                    )
-
-                    if (oldIndividualUserType.contains(individualUserType)) {
-                      Redirect(redirectTo)
-                    } else {
-
-                      val updatedState = updateIndividualUserType(state, individualUserType)
-                      val result =
-                        for {
-                          _ <- updatedState.fold(
-                                _ => EitherT.pure(()),
-                                fillingOutReturn => returnsService.storeDraftReturn(fillingOutReturn.draftReturn)
-                              )
-                          _ <- EitherT(
-                                updateSession(sessionStore, request)(_.copy(journeyStatus = Some(updatedState.merge)))
-                              )
-                        } yield ()
-
-                      result.fold(
-                        { e =>
-                          logger.warn("Could not perform updates", e)
-                          errorHandler.errorResult()
-                        },
-                        _ => Redirect(redirectTo)
-                      )
-                    }
+                  }
                 }
               )
           }
