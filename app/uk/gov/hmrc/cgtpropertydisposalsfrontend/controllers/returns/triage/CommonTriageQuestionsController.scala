--- conflicted
+++ resolved
@@ -384,7 +384,6 @@
     state: Either[StartingNewDraftReturn, FillingOutReturn],
     individualUserType: IndividualUserType
   ): Either[StartingNewDraftReturn, FillingOutReturn] = {
-<<<<<<< HEAD
     def updateSingleDisposalAnswers(i: SingleDisposalTriageAnswers): IncompleteSingleDisposalTriageAnswers =
       i.unset(IncompleteSingleDisposalTriageAnswers.wasAUKResident)
         .unset(IncompleteSingleDisposalTriageAnswers.countryOfResidence)
@@ -394,34 +393,13 @@
       i.unset(IncompleteMultipleDisposalsTriageAnswers.wasAUKResident)
         .unset(IncompleteMultipleDisposalsTriageAnswers.countryOfResidence)
         .copy(individualUserType = Some(individualUserType))
-=======
-    def updateMultipleDisposalsAnswers(m: MultipleDisposalsTriageAnswers): MultipleDisposalsTriageAnswers =
-      m.fold[MultipleDisposalsTriageAnswers](
-        _.copy(individualUserType = Some(individualUserType)),
-        IncompleteMultipleDisposalsTriageAnswers
-          .fromCompleteAnswers(_)
-          .copy(individualUserType = Some(individualUserType))
-      )
-
-    def updateSingleDisposalAnswers(s: SingleDisposalTriageAnswers): SingleDisposalTriageAnswers =
-      s.fold(
-        _.copy(individualUserType = Some(individualUserType)),
-        IncompleteSingleDisposalTriageAnswers
-          .fromCompleteAnswers(_)
-          .copy(individualUserType = Some(individualUserType))
-      )
->>>>>>> 13c8d016
 
     val answers = triageAnswersFomState(state)
 
     state.bimap(
       _.copy(
         newReturnTriageAnswers = answers.bimap[MultipleDisposalsTriageAnswers, SingleDisposalTriageAnswers](
-<<<<<<< HEAD
           updateMultipleDisposalAnswers,
-=======
-          updateMultipleDisposalsAnswers,
->>>>>>> 13c8d016
           updateSingleDisposalAnswers
         )
       ),
@@ -430,18 +408,12 @@
           draftReturn = r.draftReturn.fold[DraftReturn](
             m =>
               m.copy(
-<<<<<<< HEAD
                 triageAnswers = updateMultipleDisposalAnswers(m.triageAnswers)
-              ),
-            s => s.copy(triageAnswers = updateSingleDisposalAnswers(s.triageAnswers), yearToDateLiabilityAnswers = None)
-=======
-                triageAnswers = updateMultipleDisposalsAnswers(m.triageAnswers)
               ),
             s =>
               s.copy(
                 triageAnswers = updateSingleDisposalAnswers(s.triageAnswers)
               )
->>>>>>> 13c8d016
           )
         )
     )
