/*
 * Copyright 2020 HM Revenue & Customs
 *
 * Licensed under the Apache License, Version 2.0 (the "License");
 * you may not use this file except in compliance with the License.
 * You may obtain a copy of the License at
 *
 *     http://www.apache.org/licenses/LICENSE-2.0
 *
 * Unless required by applicable law or agreed to in writing, software
 * distributed under the License is distributed on an "AS IS" BASIS,
 * WITHOUT WARRANTIES OR CONDITIONS OF ANY KIND, either express or implied.
 * See the License for the specific language governing permissions and
 * limitations under the License.
 */

package uk.gov.hmrc.cgtpropertydisposalsfrontend.controllers.returns.triage

import java.time.LocalDate

import cats.data.EitherT
import cats.instances.future._
import cats.instances.list._
import cats.syntax.either._
import cats.syntax.order._
import com.google.inject.Inject
import play.api.Configuration
import play.api.data.Form
import play.api.data.Forms.{mapping, of}
import play.api.mvc._
import uk.gov.hmrc.cgtpropertydisposalsfrontend.config.{ErrorHandler, ViewConfig}
import uk.gov.hmrc.cgtpropertydisposalsfrontend.controllers.SessionUpdates
import uk.gov.hmrc.cgtpropertydisposalsfrontend.controllers.returns.representee
import uk.gov.hmrc.cgtpropertydisposalsfrontend.controllers.actions.{AuthenticatedAction, RequestWithSessionData, SessionDataAction, WithAuthAndSessionDataAction}
import uk.gov.hmrc.cgtpropertydisposalsfrontend.models.JourneyStatus.{FillingOutReturn, StartingNewDraftReturn}
import uk.gov.hmrc.cgtpropertydisposalsfrontend.models.returns.IndividualUserType.{Capacitor, PersonalRepresentative, PersonalRepresentativeInPeriodOfAdmin, Self}
import uk.gov.hmrc.cgtpropertydisposalsfrontend.models.returns.MultipleDisposalsTriageAnswers.IncompleteMultipleDisposalsTriageAnswers
import uk.gov.hmrc.cgtpropertydisposalsfrontend.models.returns.NumberOfProperties.{MoreThanOne, One}
import uk.gov.hmrc.cgtpropertydisposalsfrontend.models.returns.SingleDisposalTriageAnswers.IncompleteSingleDisposalTriageAnswers
import uk.gov.hmrc.cgtpropertydisposalsfrontend.models.returns._
import uk.gov.hmrc.cgtpropertydisposalsfrontend.models.{Error, FormUtils, SessionData, TimeUtils, UserType}
import uk.gov.hmrc.cgtpropertydisposalsfrontend.repos.SessionStore
import uk.gov.hmrc.cgtpropertydisposalsfrontend.services.returns.ReturnsService
import uk.gov.hmrc.cgtpropertydisposalsfrontend.util.Logging.LoggerOps
import uk.gov.hmrc.cgtpropertydisposalsfrontend.util.{Logging, toFuture}
import uk.gov.hmrc.cgtpropertydisposalsfrontend.views.html.returns.{triage => triagePages}
import uk.gov.hmrc.play.bootstrap.frontend.controller.FrontendController
import uk.gov.hmrc.cgtpropertydisposalsfrontend.controllers.returns.representee.{routes => representeeRoutes}

import scala.concurrent.{ExecutionContext, Future}

class CommonTriageQuestionsController @Inject() (
  val authenticatedAction: AuthenticatedAction,
  val sessionDataAction: SessionDataAction,
  val sessionStore: SessionStore,
  val errorHandler: ErrorHandler,
  returnsService: ReturnsService,
  cc: MessagesControllerComponents,
  val config: Configuration,
  whoAreYouReportingForPage: triagePages.who_are_you_reporting_for,
  howManyPropertiesPage: triagePages.how_many_properties,
  ukResidentCanOnlyDisposeResidentialPage: triagePages.uk_resident_can_only_dispose_residential,
  disposalDateTooEarlyUkResidents: triagePages.disposal_date_too_early_uk_residents,
  disposalDateTooEarlyNonUkResidents: triagePages.disposal_date_too_early_non_uk_residents,
<<<<<<< HEAD
  assetTypeNotYetImplementedPage: triagePages.asset_type_not_yet_implemented,
  previousReturnExistsWithSameCompletionDatePage: triagePages.previous_return_exists_with_same_completion_date
=======
  periodOfAdminNotHandledPage: pages.period_of_admin_not_handled,
  previousReturnExistsWithSameCompletionDatePage: triagePages.previous_return_exists_with_same_completion_date,
  furtherReturnsHelpPage: triagePages.further_retuns_help
>>>>>>> 0bd530fe
)(implicit viewConfig: ViewConfig, ec: ExecutionContext)
    extends FrontendController(cc)
    with WithAuthAndSessionDataAction
    with Logging
    with SessionUpdates {

  import CommonTriageQuestionsController._

  private def isIndividual(
    state: Either[StartingNewDraftReturn, FillingOutReturn]
  ): Boolean =
    state
      .fold(_.subscribedDetails.userType(), _.subscribedDetails.userType())
      .isRight

  def whoIsIndividualRepresenting(): Action[AnyContent] =
    authenticatedActionWithSessionData.async { implicit request =>
      withState(request) { (_, state) =>
        if (!isIndividual(state))
          Redirect(routes.CommonTriageQuestionsController.howManyProperties())
        else {
          val form = {
            val f = whoAreYouReportingForForm(
              request.userType.contains(UserType.Agent)
            )
            getIndividualUserType(state).fold(f)(f.fill)
          }

          Ok(
            whoAreYouReportingForPage(
              form,
              None,
              state.isRight
            )
          )
        }
      }
    }

  def whoIsIndividualRepresentingSubmit(): Action[AnyContent] =
    authenticatedActionWithSessionData.async { implicit request =>
      withState(request) { (_, state) =>
        if (!isIndividual(state))
          Redirect(routes.CommonTriageQuestionsController.howManyProperties())
        else
          whoAreYouReportingForForm(request.userType.contains(UserType.Agent))
            .bindFromRequest()
            .fold(
              formWithErrors =>
                BadRequest(
                  whoAreYouReportingForPage(
                    formWithErrors,
                    None,
                    state.isRight
                  )
                ),
              { individualUserType =>
                val answers    = triageAnswersFomState(state)
                val redirectTo = redirectToCheckYourAnswers(state)

                val oldIndividualUserType = answers.fold(
                  _.fold(_.individualUserType, c => c.individualUserType),
                  _.fold(_.individualUserType, c => c.individualUserType)
                )

                if (oldIndividualUserType.contains(individualUserType))
                  Redirect(redirectTo)
                else {

                  val updatedState =
                    updateIndividualUserType(state, individualUserType)
                  val result       =
                    for {
                      _ <- updatedState.fold(
                             _ => EitherT.pure[Future, Error](()),
                             fillingOutReturn =>
                               returnsService
                                 .storeDraftReturn(
                                   fillingOutReturn.draftReturn,
                                   fillingOutReturn.subscribedDetails.cgtReference,
                                   fillingOutReturn.agentReferenceNumber
                                 )
                           )
                      _ <- EitherT(
                             updateSession(sessionStore, request)(
                               _.copy(journeyStatus = Some(updatedState.merge))
                             )
                           )
                    } yield ()

                  result.fold(
                    { e =>
                      logger.warn("Could not perform updates", e)
                      errorHandler.errorResult()
                    },
                    _ => Redirect(redirectTo)
                  )
                }
              }
            )
      }
    }

  def furtherReturnHelp(): Action[AnyContent] =
    authenticatedActionWithSessionData.async { implicit request =>
      withState(request) { (_, state) =>
        val individualUserType = getIndividualUserType(state)
        val backLink           = individualUserType match {
          case Some(_: RepresentativeType) => representeeRoutes.RepresenteeController.isFirstReturn()
          case _                           => routes.CommonTriageQuestionsController.whoIsIndividualRepresenting()
        }
        Ok(
          furtherReturnsHelpPage(
            backLink,
            state.fold(_.subscribedDetails.isATrust, _.subscribedDetails.isATrust),
            individualUserType
          )
        )
      }
    }

  def furtherReturnHelpSubmit(): Action[AnyContent] =
    authenticatedActionWithSessionData.async { implicit request =>
      withState(request) { (_, state) =>
        getIndividualUserType(state) match {
          case Some(_: RepresentativeType) => Redirect(representeeRoutes.RepresenteeController.enterName())
          case _                           => Redirect(routes.CommonTriageQuestionsController.howManyProperties())
        }
      }

    }

  def howManyProperties(): Action[AnyContent] =
    authenticatedActionWithSessionData.async { implicit request =>
      withState(request) { (_, state) =>
        val form =
          getNumberOfProperties(state).fold(numberOfPropertiesForm)(
            numberOfPropertiesForm.fill
          )
        Ok(
          howManyPropertiesPage(
            form,
            howManyPropertiesBackLink(state),
            state.isRight,
            state
              .fold(_.subscribedDetails.isATrust, _.subscribedDetails.isATrust),
            getRepresentativeType(state)
          )
        )
      }
    }

  def getRepresentativeType(
    state: Either[StartingNewDraftReturn, FillingOutReturn]
  ): Option[RepresentativeType] =
    state
      .fold(
        _.newReturnTriageAnswers.fold(
          _.representativeType(),
          _.representativeType()
        ),
        _.draftReturn.representativeType()
      )

  def howManyPropertiesSubmit(): Action[AnyContent] =
    authenticatedActionWithSessionData.async { implicit request =>
      withState(request) { (_, state) =>
        numberOfPropertiesForm
          .bindFromRequest()
          .fold(
            formWithErrors =>
              BadRequest(
                howManyPropertiesPage(
                  formWithErrors,
                  howManyPropertiesBackLink(state),
                  state.isRight,
                  state.fold(
                    _.subscribedDetails.isATrust,
                    _.subscribedDetails.isATrust
                  ),
                  getRepresentativeType(state)
                )
              ),
            numberOfProperties =>
              if (getNumberOfProperties(state).contains(numberOfProperties))
                Redirect(redirectToCheckYourAnswers(state))
              else {
                val updatedState =
                  updateNumberOfProperties(state, numberOfProperties)

                val result =
                  for {
                    _ <- updatedState.fold(
                           _ => EitherT.pure[Future, Error](()),
                           fillingOutReturn =>
                             returnsService
                               .storeDraftReturn(
                                 fillingOutReturn.draftReturn,
                                 fillingOutReturn.subscribedDetails.cgtReference,
                                 fillingOutReturn.agentReferenceNumber
                               )
                         )
                    _ <- EitherT(
                           updateSession(sessionStore, request)(
                             _.copy(journeyStatus = Some(updatedState.merge))
                           )
                         )
                  } yield ()

                result.fold(
                  { e =>
                    logger.warn("Could not perform updates", e)
                    errorHandler.errorResult()
                  },
                  _ => Redirect(redirectToCheckYourAnswers(updatedState))
                )
              }
          )
      }
    }

  def ukResidentCanOnlyDisposeResidential(): Action[AnyContent] =
    authenticatedActionWithSessionData.async { implicit request =>
      withState(request) { (_, state) =>
        val triageAnswers                      = triageAnswersFomState(state)
        val isAssetTypeNonResidential: Boolean = triageAnswers.fold(
          _.fold(
            _.wereAllPropertiesResidential.contains(false),
            _.assetTypes === List(AssetType.NonResidential)
          ),
          _.fold(
            _.assetType.contains(AssetType.NonResidential),
            _.assetType === AssetType.NonResidential
          )
        )
        val wasUkResident                      = triageAnswers.fold(
          _.fold(_.wasAUKResident, c => Some(c.countryOfResidence.isUk())),
          _.fold(_.wasAUKResident, c => Some(c.countryOfResidence.isUk()))
        )
        lazy val backLink                      = triageAnswers.fold(
          _ =>
            routes.MultipleDisposalsTriageController
              .wereAllPropertiesResidential(),
          _ =>
            routes.SingleDisposalsTriageController
              .didYouDisposeOfAResidentialProperty()
        )

        wasUkResident match {
          case Some(true) if isAssetTypeNonResidential =>
            Ok(ukResidentCanOnlyDisposeResidentialPage(backLink))
          case _                                       => Redirect(redirectToCheckYourAnswers(state))
        }
      }
    }

  def disposalDateTooEarly(): Action[AnyContent] =
    authenticatedActionWithSessionData.async { implicit request =>
      withState(request) { (_, state) =>
        val triageAnswers = triageAnswersFomState(state)
        lazy val backLink = triageAnswers.fold(
          _ =>
            routes.MultipleDisposalsTriageController
              .whenWereContractsExchanged(),
          _ => routes.SingleDisposalsTriageController.whenWasDisposalDate()
        )

        triageAnswers.fold(
          _.fold(_.wasAUKResident, c => Some(c.countryOfResidence.isUk())),
          _.fold(_.wasAUKResident, c => Some(c.countryOfResidence.isUk()))
        ) match {
          case None        => Redirect(redirectToCheckYourAnswers(state))
          case Some(wasUk) =>
            if (wasUk) Ok(disposalDateTooEarlyUkResidents(backLink))
            else Ok(disposalDateTooEarlyNonUkResidents(backLink))
        }
      }
    }

  def disposalsOfSharesTooEarly(): Action[AnyContent] =
    authenticatedActionWithSessionData.async { implicit request =>
      withState(request) { (_, state) =>
        val triageAnswers = triageAnswersFomState(state)
        lazy val backLink = triageAnswers.fold(
          _ => routes.MultipleDisposalsTriageController.disposalDateOfShares(),
          _ => routes.SingleDisposalsTriageController.disposalDateOfShares()
        )
        Ok(disposalDateTooEarlyNonUkResidents(backLink))
      }
    }

<<<<<<< HEAD
  def assetTypeNotYetImplemented(): Action[AnyContent] =
    authenticatedActionWithSessionData.async { implicit request =>
      withState(request) { (_, state) =>
        val triageAnswers = triageAnswersFomState(state)
        lazy val backLink = triageAnswers.fold(
          _ =>
            routes.MultipleDisposalsTriageController
              .assetTypeForNonUkResidents(),
          _ => routes.SingleDisposalsTriageController.assetTypeForNonUkResidents()
        )

        def hasSupportedAssetType(assetTypes: List[AssetType]): Boolean =
          assetTypes === List(AssetType.Residential) || assetTypes === List(
            AssetType.NonResidential
          )

        triageAnswers.fold[Option[List[AssetType]]](
          _.fold(_.assetTypes, c => Some(c.assetTypes)),
          _.fold(
            i => i.assetType.map(a => List(a)),
            c => Some(List(c.assetType))
          )
        ) match {
          case Some(assetTypes) if !hasSupportedAssetType(assetTypes) =>
            Ok(assetTypeNotYetImplementedPage(backLink))
          case _                                                      =>
            Redirect(redirectToCheckYourAnswers(state))
        }
=======
  def periodOfAdministrationNotHandled(): Action[AnyContent] =
    authenticatedActionWithSessionData.async { implicit request =>
      withState(request) { (_, state) =>
        val triageAnswers      = triageAnswersFomState(state)
        val isIndirectDisposal = triageAnswers
          .fold(
            _.fold(_.assetTypes, c => Some(c.assetTypes)),
            _.fold(_.assetType.map(List(_)), c => Some(List(c.assetType)))
          )
          .exists {
            case List(IndirectDisposal) => true
            case _                      => false
          }

        val isMultipleDisposal = triageAnswers.isLeft

        val backLink =
          if (isIndirectDisposal && isMultipleDisposal)
            routes.MultipleDisposalsTriageController.disposalDateOfShares()
          else if (isIndirectDisposal && !isMultipleDisposal)
            routes.SingleDisposalsTriageController.disposalDateOfShares()
          else if (isMultipleDisposal)
            controllers.returns.address.routes.PropertyDetailsController
              .disposalDate()
          else routes.SingleDisposalsTriageController.whenWasDisposalDate()

        Ok(periodOfAdminNotHandledPage(backLink))
>>>>>>> 0bd530fe
      }
    }

  def previousReturnExistsWithSameCompletionDate(): Action[AnyContent] =
    authenticatedActionWithSessionData.async { implicit request =>
      withState(request) { (_, state) =>
        val backLink =
          if (triageAnswersFomState(state).isLeft) routes.MultipleDisposalsTriageController.completionDate()
          else routes.SingleDisposalsTriageController.whenWasCompletionDate()

        Ok(
          previousReturnExistsWithSameCompletionDatePage(
            state.fold(_.subscribedDetails, _.subscribedDetails).isATrust,
            backLink
          )
        )
      }
    }

  private def redirectToCheckYourAnswers(
    state: Either[StartingNewDraftReturn, FillingOutReturn]
  ): Call =
    triageAnswersFomState(state).fold(
      _ => routes.MultipleDisposalsTriageController.checkYourAnswers(),
      _ => routes.SingleDisposalsTriageController.checkYourAnswers()
    )

  private def isIndividualASelfUserType(
    triageAnswers: Either[
      MultipleDisposalsTriageAnswers,
      SingleDisposalTriageAnswers
    ]
  ): Boolean =
    triageAnswers
      .fold(
        m =>
          m.fold(
            _.individualUserType,
            c => c.individualUserType
          ),
        s =>
          s.fold(
            _.individualUserType,
            c => c.individualUserType
          )
      )
      .contains(IndividualUserType.Self)

  private def howManyPropertiesBackLink(
    state: Either[StartingNewDraftReturn, FillingOutReturn]
  ): Option[Call] = {

    val isFurtherReturn = state.fold(
      _.isFurtherReturn.contains(true),
      _.isFurtherReturn.contains(true)
    )

    val triageAnswers  = triageAnswersFomState(state)
    val isSelfUserType = isIndividualASelfUserType(triageAnswers)

    if (!isIndividual(state))
      None
    else
      Some(
        triageAnswers.fold(
          _.fold(
            _ =>
              if (!isSelfUserType) representee.routes.RepresenteeController.checkYourAnswers()
              else if (isFurtherReturn) routes.CommonTriageQuestionsController.furtherReturnHelp()
              else routes.CommonTriageQuestionsController.whoIsIndividualRepresenting(),
            _ => routes.MultipleDisposalsTriageController.checkYourAnswers()
          ),
          _.fold(
            _ =>
              if (isFurtherReturn)
                routes.CommonTriageQuestionsController
                  .furtherReturnHelp()
              else if (isSelfUserType)
                routes.CommonTriageQuestionsController
                  .whoIsIndividualRepresenting()
              else representee.routes.RepresenteeController.checkYourAnswers(),
            _ => routes.SingleDisposalsTriageController.checkYourAnswers()
          )
        )
      )
  }

  private def updateNumberOfProperties(
    state: Either[StartingNewDraftReturn, FillingOutReturn],
    numberOfProperties: NumberOfProperties
  ): Either[StartingNewDraftReturn, FillingOutReturn] = {
    val individualUserType = getIndividualUserType(state)
    numberOfProperties match {
      case NumberOfProperties.One         =>
        val newTriageAnswers =
          IncompleteSingleDisposalTriageAnswers.empty.copy(
            individualUserType = individualUserType,
            hasConfirmedSingleDisposal = true
          )

        state.bimap(
          _.copy(newReturnTriageAnswers = Right(newTriageAnswers)),
          fillingOutReturn =>
            fillingOutReturn.copy(
              draftReturn = DraftSingleDisposalReturn.newDraftReturn(
                fillingOutReturn.draftReturn.id,
                newTriageAnswers,
                fillingOutReturn.draftReturn.representeeAnswers
              )
            )
        )

      case NumberOfProperties.MoreThanOne =>
        val newTriageAnswers =
          IncompleteMultipleDisposalsTriageAnswers.empty.copy(
            individualUserType = individualUserType
          )

        state.bimap(
          _.copy(newReturnTriageAnswers = Left(newTriageAnswers)),
          fillingOutReturn =>
            fillingOutReturn.copy(
              draftReturn = DraftMultipleDisposalsReturn.newDraftReturn(
                fillingOutReturn.draftReturn.id,
                newTriageAnswers,
                fillingOutReturn.draftReturn.representeeAnswers
              )
            )
        )
    }
  }

  private def updateIndividualUserType(
    state: Either[StartingNewDraftReturn, FillingOutReturn],
    individualUserType: IndividualUserType
  ): Either[StartingNewDraftReturn, FillingOutReturn] = {
    def updateSingleDisposalAnswers(
      i: SingleDisposalTriageAnswers
    ): IncompleteSingleDisposalTriageAnswers =
      i.unset(_.wasAUKResident)
        .unset(_.countryOfResidence)
        .unset(_.assetType)
        .unset(_.disposalDate)
        .unset(_.tooEarlyDisposalDate)
        .unset(_.completionDate)
        .copy(individualUserType = Some(individualUserType))

    def updateMultipleDisposalAnswers(
      i: MultipleDisposalsTriageAnswers
    ): IncompleteMultipleDisposalsTriageAnswers =
      i.unset(_.wasAUKResident)
        .unset(_.countryOfResidence)
        .unset(_.assetTypes)
        .unset(_.wereAllPropertiesResidential)
        .unset(_.taxYear)
        .unset(_.taxYearAfter6April2020)
        .unset(_.completionDate)
        .copy(individualUserType = Some(individualUserType))

    val answers = triageAnswersFomState(state)

    state.bimap(
      _.copy(
        newReturnTriageAnswers = answers
          .bimap[MultipleDisposalsTriageAnswers, SingleDisposalTriageAnswers](
            updateMultipleDisposalAnswers,
            updateSingleDisposalAnswers
          ),
        representeeAnswers = None
      ),
      r =>
        r.copy(
          draftReturn = r.draftReturn.fold[DraftReturn](
            multiple =>
              multiple.copy(
                triageAnswers = updateMultipleDisposalAnswers(multiple.triageAnswers),
                representeeAnswers = None,
                examplePropertyDetailsAnswers = None,
                yearToDateLiabilityAnswers = None,
                supportingEvidenceAnswers = None
              ),
            single =>
              single.copy(
                triageAnswers = updateSingleDisposalAnswers(single.triageAnswers),
                representeeAnswers = None,
                propertyAddress = None,
                disposalDetailsAnswers = None,
                acquisitionDetailsAnswers = None,
                reliefDetailsAnswers = None,
                yearToDateLiabilityAnswers = None,
                initialGainOrLoss = None,
                supportingEvidenceAnswers = None
              ),
            singleIndirect =>
              singleIndirect.copy(
                triageAnswers = updateSingleDisposalAnswers(singleIndirect.triageAnswers),
                representeeAnswers = None,
                companyAddress = None,
                disposalDetailsAnswers = None,
                acquisitionDetailsAnswers = None,
                yearToDateLiabilityAnswers = None,
                supportingEvidenceAnswers = None
              ),
            multipleIndirect =>
              multipleIndirect.copy(
                triageAnswers = updateMultipleDisposalAnswers(multipleIndirect.triageAnswers),
                representeeAnswers = None,
                exampleCompanyDetailsAnswers = None,
                yearToDateLiabilityAnswers = None,
                supportingEvidenceAnswers = None
              ),
            singleMixedUse =>
              singleMixedUse.copy(
                triageAnswers = updateSingleDisposalAnswers(singleMixedUse.triageAnswers),
                representeeAnswers = None,
                mixedUsePropertyDetailsAnswers = None,
                yearToDateLiabilityAnswers = None,
                supportingEvidenceAnswers = None
              )
          )
        )
    )
  }

  private def getIndividualUserType(
    state: Either[StartingNewDraftReturn, FillingOutReturn]
  ): Option[IndividualUserType] =
    triageAnswersFomState(state).fold(
      _.fold(_.individualUserType, c => c.individualUserType),
      _.fold(_.individualUserType, c => c.individualUserType)
    )

  private def getNumberOfProperties(
    state: Either[StartingNewDraftReturn, FillingOutReturn]
  ): Option[NumberOfProperties] = {
    def numberOfProperties(
      singleDisposalTriageAnswers: SingleDisposalTriageAnswers
    ) =
      singleDisposalTriageAnswers.fold(
        incomplete =>
          if (incomplete.hasConfirmedSingleDisposal)
            Some(NumberOfProperties.One)
          else None,
        _ => Some(NumberOfProperties.One)
      )

    state.fold(
      _.newReturnTriageAnswers.fold(
        _ => Some(NumberOfProperties.MoreThanOne),
        numberOfProperties
      ),
      _.draftReturn.fold(
        _ => Some(NumberOfProperties.MoreThanOne),
        s => numberOfProperties(s.triageAnswers),
        s => numberOfProperties(s.triageAnswers),
        _ => Some(NumberOfProperties.MoreThanOne),
        s => numberOfProperties(s.triageAnswers)
      )
    )
  }

  private def triageAnswersFomState(
    state: Either[StartingNewDraftReturn, FillingOutReturn]
  ): Either[MultipleDisposalsTriageAnswers, SingleDisposalTriageAnswers] =
    state
      .bimap(
        _.newReturnTriageAnswers,
        _.draftReturn.triageAnswers()
      )
      .merge

  private def withState(request: RequestWithSessionData[_])(
    f: (
      SessionData,
      Either[StartingNewDraftReturn, FillingOutReturn]
    ) => Future[Result]
  ): Future[Result] =
    request.sessionData.flatMap(s => s.journeyStatus.map(s -> _)) match {
      case Some((session, s: StartingNewDraftReturn)) =>
        f(session, Left(s))

      case Some((session, r: FillingOutReturn))       =>
        f(session, Right(r))

      case _                                          =>
        Redirect(
          uk.gov.hmrc.cgtpropertydisposalsfrontend.controllers.routes.StartController
            .start()
        )
    }

}
object CommonTriageQuestionsController {

  def whoAreYouReportingForForm(isAgent: Boolean): Form[IndividualUserType] = {
    val options =
      if (isAgent) List(Self, PersonalRepresentative, PersonalRepresentativeInPeriodOfAdmin)
      else List(Self, Capacitor, PersonalRepresentative, PersonalRepresentativeInPeriodOfAdmin)

    Form(
      mapping(
        "individualUserType" -> of(
          FormUtils.radioFormFormatter(
            options
          )
        )
      )(identity)(Some(_))
    )
  }

  val numberOfPropertiesForm: Form[NumberOfProperties] = Form(
    mapping(
      "numberOfProperties" -> of(
        FormUtils
          .radioFormFormatter(List(One, MoreThanOne))
      )
    )(identity)(Some(_))
  )

  def sharesDisposalDateForm(
    personalRepresentativeDetails: Option[PersonalRepresentativeDetails]
  ): Form[ShareDisposalDate] = {
    val key = "sharesDisposalDate"
    Form(
      mapping(
        "" -> of(
          TimeUtils.dateFormatter(
            Some(LocalDate.now()),
            None,
            s"$key-day",
            s"$key-month",
            s"$key-year",
            key,
            List(TimeUtils.personalRepresentativeDateValidation(personalRepresentativeDetails, key))
          )
        )
      )(ShareDisposalDate(_))(d => Some(d.value))
    )
  }

}<|MERGE_RESOLUTION|>--- conflicted
+++ resolved
@@ -62,14 +62,8 @@
   ukResidentCanOnlyDisposeResidentialPage: triagePages.uk_resident_can_only_dispose_residential,
   disposalDateTooEarlyUkResidents: triagePages.disposal_date_too_early_uk_residents,
   disposalDateTooEarlyNonUkResidents: triagePages.disposal_date_too_early_non_uk_residents,
-<<<<<<< HEAD
-  assetTypeNotYetImplementedPage: triagePages.asset_type_not_yet_implemented,
-  previousReturnExistsWithSameCompletionDatePage: triagePages.previous_return_exists_with_same_completion_date
-=======
-  periodOfAdminNotHandledPage: pages.period_of_admin_not_handled,
   previousReturnExistsWithSameCompletionDatePage: triagePages.previous_return_exists_with_same_completion_date,
   furtherReturnsHelpPage: triagePages.further_retuns_help
->>>>>>> 0bd530fe
 )(implicit viewConfig: ViewConfig, ec: ExecutionContext)
     extends FrontendController(cc)
     with WithAuthAndSessionDataAction
@@ -358,67 +352,6 @@
           _ => routes.SingleDisposalsTriageController.disposalDateOfShares()
         )
         Ok(disposalDateTooEarlyNonUkResidents(backLink))
-      }
-    }
-
-<<<<<<< HEAD
-  def assetTypeNotYetImplemented(): Action[AnyContent] =
-    authenticatedActionWithSessionData.async { implicit request =>
-      withState(request) { (_, state) =>
-        val triageAnswers = triageAnswersFomState(state)
-        lazy val backLink = triageAnswers.fold(
-          _ =>
-            routes.MultipleDisposalsTriageController
-              .assetTypeForNonUkResidents(),
-          _ => routes.SingleDisposalsTriageController.assetTypeForNonUkResidents()
-        )
-
-        def hasSupportedAssetType(assetTypes: List[AssetType]): Boolean =
-          assetTypes === List(AssetType.Residential) || assetTypes === List(
-            AssetType.NonResidential
-          )
-
-        triageAnswers.fold[Option[List[AssetType]]](
-          _.fold(_.assetTypes, c => Some(c.assetTypes)),
-          _.fold(
-            i => i.assetType.map(a => List(a)),
-            c => Some(List(c.assetType))
-          )
-        ) match {
-          case Some(assetTypes) if !hasSupportedAssetType(assetTypes) =>
-            Ok(assetTypeNotYetImplementedPage(backLink))
-          case _                                                      =>
-            Redirect(redirectToCheckYourAnswers(state))
-        }
-=======
-  def periodOfAdministrationNotHandled(): Action[AnyContent] =
-    authenticatedActionWithSessionData.async { implicit request =>
-      withState(request) { (_, state) =>
-        val triageAnswers      = triageAnswersFomState(state)
-        val isIndirectDisposal = triageAnswers
-          .fold(
-            _.fold(_.assetTypes, c => Some(c.assetTypes)),
-            _.fold(_.assetType.map(List(_)), c => Some(List(c.assetType)))
-          )
-          .exists {
-            case List(IndirectDisposal) => true
-            case _                      => false
-          }
-
-        val isMultipleDisposal = triageAnswers.isLeft
-
-        val backLink =
-          if (isIndirectDisposal && isMultipleDisposal)
-            routes.MultipleDisposalsTriageController.disposalDateOfShares()
-          else if (isIndirectDisposal && !isMultipleDisposal)
-            routes.SingleDisposalsTriageController.disposalDateOfShares()
-          else if (isMultipleDisposal)
-            controllers.returns.address.routes.PropertyDetailsController
-              .disposalDate()
-          else routes.SingleDisposalsTriageController.whenWasDisposalDate()
-
-        Ok(periodOfAdminNotHandledPage(backLink))
->>>>>>> 0bd530fe
       }
     }
 
