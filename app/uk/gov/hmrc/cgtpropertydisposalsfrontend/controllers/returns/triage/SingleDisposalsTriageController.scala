/*
 * Copyright 2020 HM Revenue & Customs
 *
 * Licensed under the Apache License, Version 2.0 (the "License");
 * you may not use this file except in compliance with the License.
 * You may obtain a copy of the License at
 *
 *     http://www.apache.org/licenses/LICENSE-2.0
 *
 * Unless required by applicable law or agreed to in writing, software
 * distributed under the License is distributed on an "AS IS" BASIS,
 * WITHOUT WARRANTIES OR CONDITIONS OF ANY KIND, either express or implied.
 * See the License for the specific language governing permissions and
 * limitations under the License.
 */

package uk.gov.hmrc.cgtpropertydisposalsfrontend.controllers.returns.triage

import java.time.LocalDate

import cats.data.EitherT
import cats.instances.future._
import cats.syntax.either._
import cats.syntax.order._
import com.google.inject.{Inject, Singleton}
import play.api.Configuration
import play.api.data.Form
import play.api.data.Forms.{mapping, of}
import play.api.http.Writeable
import play.api.mvc._
import uk.gov.hmrc.cgtpropertydisposalsfrontend.config.{ErrorHandler, ViewConfig}
import uk.gov.hmrc.cgtpropertydisposalsfrontend.controllers.SessionUpdates
import uk.gov.hmrc.cgtpropertydisposalsfrontend.controllers.actions.{AuthenticatedAction, RequestWithSessionData, SessionDataAction, WithAuthAndSessionDataAction}
import uk.gov.hmrc.cgtpropertydisposalsfrontend.controllers.returns.{routes => returnsRoutes}
import uk.gov.hmrc.cgtpropertydisposalsfrontend.models.JourneyStatus.{FillingOutReturn, StartingNewDraftReturn}
import uk.gov.hmrc.cgtpropertydisposalsfrontend.models.LocalDateUtils._
import uk.gov.hmrc.cgtpropertydisposalsfrontend.models._
import uk.gov.hmrc.cgtpropertydisposalsfrontend.models.address.Country
import uk.gov.hmrc.cgtpropertydisposalsfrontend.models.ids.UUIDGenerator
import uk.gov.hmrc.cgtpropertydisposalsfrontend.models.returns.AcquisitionDetailsAnswers.IncompleteAcquisitionDetailsAnswers
import uk.gov.hmrc.cgtpropertydisposalsfrontend.models.returns.AssetType.{IndirectDisposal, MixedUse, NonResidential, Residential}
import uk.gov.hmrc.cgtpropertydisposalsfrontend.models.returns.DisposalDetailsAnswers.IncompleteDisposalDetailsAnswers
import uk.gov.hmrc.cgtpropertydisposalsfrontend.models.returns.DisposalMethod.{Gifted, Other, Sold}
import uk.gov.hmrc.cgtpropertydisposalsfrontend.models.returns.IndividualUserType.{Capacitor, PersonalRepresentative, Self}
import uk.gov.hmrc.cgtpropertydisposalsfrontend.models.returns.NumberOfProperties.{MoreThanOne, One}
import uk.gov.hmrc.cgtpropertydisposalsfrontend.models.returns.ReliefDetailsAnswers.IncompleteReliefDetailsAnswers
import uk.gov.hmrc.cgtpropertydisposalsfrontend.models.returns.SingleDisposalTriageAnswers.{CompleteSingleDisposalTriageAnswers, IncompleteSingleDisposalTriageAnswers}
import uk.gov.hmrc.cgtpropertydisposalsfrontend.models.returns.YearToDateLiabilityAnswers.IncompleteYearToDateLiabilityAnswers
import uk.gov.hmrc.cgtpropertydisposalsfrontend.models.returns._
import uk.gov.hmrc.cgtpropertydisposalsfrontend.models.returns.audit.DraftReturnStarted
import uk.gov.hmrc.cgtpropertydisposalsfrontend.repos.SessionStore
import uk.gov.hmrc.cgtpropertydisposalsfrontend.services.AuditService
import uk.gov.hmrc.cgtpropertydisposalsfrontend.services.returns.{ReturnsService, TaxYearService}
import uk.gov.hmrc.cgtpropertydisposalsfrontend.util.Logging._
import uk.gov.hmrc.cgtpropertydisposalsfrontend.util.{Logging, toFuture}
import uk.gov.hmrc.cgtpropertydisposalsfrontend.views.html.returns.triage.{singledisposals => triagePages}
import uk.gov.hmrc.http.HeaderCarrier
import uk.gov.hmrc.play.bootstrap.controller.FrontendController

import scala.concurrent.{ExecutionContext, Future}

@Singleton
class SingleDisposalsTriageController @Inject() (
  val authenticatedAction: AuthenticatedAction,
  val sessionDataAction: SessionDataAction,
  val sessionStore: SessionStore,
  val errorHandler: ErrorHandler,
  returnsService: ReturnsService,
  taxYearService: TaxYearService,
  auditService: AuditService,
  uuidGenerator: UUIDGenerator,
  cc: MessagesControllerComponents,
  val config: Configuration,
  disposalMethodPage: triagePages.how_did_you_dispose,
  wereYouAUKResidentPage: triagePages.were_you_a_uk_resident,
  countryOfResidencePage: triagePages.country_of_residence,
  assetTypeForNonUkResidentsPage: triagePages.asset_type_for_non_uk_residents,
  didYouDisposeOfResidentialPropertyPage: triagePages.did_you_dispose_of_residential_property,
  disposalDatePage: triagePages.disposal_date,
  completionDatePage: triagePages.completion_date,
  checkYourAnswersPage: triagePages.check_your_answers
)(implicit viewConfig: ViewConfig, ec: ExecutionContext)
    extends FrontendController(cc)
    with WithAuthAndSessionDataAction
    with Logging
    with SessionUpdates {

  import SingleDisposalsTriageController._

  def howDidYouDisposeOfProperty(): Action[AnyContent] = authenticatedActionWithSessionData.async { implicit request =>
    displayTriagePage(
      _.fold(incomplete => if (incomplete.hasConfirmedSingleDisposal) Some(()) else None, _ => Some(())),
      _ => routes.CommonTriageQuestionsController.howManyProperties()
    )(_ => disposalMethodForm)(
      extractField = _.fold(_.disposalMethod, c => Some(c.disposalMethod)),
      page = {
        case (currentState, form, isDraftReturn, _) =>
          disposalMethodPage(
            form,
            backLink(currentState, routes.CommonTriageQuestionsController.howManyProperties()),
            isDraftReturn
          )
      }
    )
  }

  def howDidYouDisposeOfPropertySubmit(): Action[AnyContent] = authenticatedActionWithSessionData.async {
    implicit request =>
      handleTriagePageSubmit(
        _.fold(incomplete => if (incomplete.hasConfirmedSingleDisposal) Some(()) else None, _ => Some(())),
        _ => routes.CommonTriageQuestionsController.howManyProperties()
      )(_ => disposalMethodForm)(
        page = {
          case (currentState, form, isDraftReturn, _) =>
            disposalMethodPage(
              form,
              backLink(currentState, routes.CommonTriageQuestionsController.howManyProperties()),
              isDraftReturn
            )
        },
        updateState = {
          case (disposalMethod, state, answers) =>
            if (answers.fold(_.disposalMethod, c => Some(c.disposalMethod)).contains(disposalMethod)) {
              state
            } else {
              val newAnswers =
                answers.fold(_.copy(disposalMethod = Some(disposalMethod)), _.copy(disposalMethod = disposalMethod))

              state.bimap(
                _.copy(newReturnTriageAnswers = Right(newAnswers)),
                r =>
                  r.copy(
                    draftReturn = r.draftReturn.copy(
                      triageAnswers = newAnswers,
                      disposalDetailsAnswers = r.draftReturn.disposalDetailsAnswers.map(
                        _.unset(IncompleteDisposalDetailsAnswers.disposalPrice)
                          .unset(IncompleteDisposalDetailsAnswers.disposalFees)
                      ),
                      reliefDetailsAnswers = r.draftReturn.reliefDetailsAnswers.map(
                        _.unset(IncompleteReliefDetailsAnswers.otherReliefs)
                      )
                    )
                  )
              )
            }
        }
      )
  }

  def wereYouAUKResident(): Action[AnyContent] = authenticatedActionWithSessionData.async { implicit request =>
    displayTriagePage(
      _.fold(_.disposalMethod, c => Some(c.disposalMethod)),
      _ => routes.SingleDisposalsTriageController.howDidYouDisposeOfProperty()
    )(_ => wasAUkResidentForm)(
      extractField = _.fold(_.wasAUKResident, c => Some(c.countryOfResidence.isUk())),
      page = {
        case (currentState, form, isDraftReturn, _) =>
          wereYouAUKResidentPage(
            form,
            backLink(currentState, routes.SingleDisposalsTriageController.howDidYouDisposeOfProperty()),
            isDraftReturn
          )
      }
    )
  }

  def wereYouAUKResidentSubmit(): Action[AnyContent] = authenticatedActionWithSessionData.async { implicit request =>
    handleTriagePageSubmit(
      _.fold(_.disposalMethod, c => Some(c.disposalMethod)),
      _ => routes.SingleDisposalsTriageController.howDidYouDisposeOfProperty()
    )(_ => wasAUkResidentForm)(
      page = {
        case (currentState, form, isDraftReturn, _) =>
          wereYouAUKResidentPage(
            form,
            backLink(currentState, routes.SingleDisposalsTriageController.howDidYouDisposeOfProperty()),
            isDraftReturn
          )
      },
      updateState = {
        case (wasAUKResident, state, answers) =>
          if (answers.fold(_.wasAUKResident, c => Some(c.countryOfResidence.isUk())).contains(wasAUKResident)) {
            state
          } else {
            val newAnswers = answers
              .unset(IncompleteSingleDisposalTriageAnswers.countryOfResidence)
              .unset(IncompleteSingleDisposalTriageAnswers.assetType)
              .copy(wasAUKResident = Some(wasAUKResident))

            state.bimap(
              _.copy(newReturnTriageAnswers = Right(newAnswers)),
              r => r.copy(draftReturn = r.draftReturn.copy(triageAnswers = newAnswers))
            )
          }
      }
    )
  }

  def didYouDisposeOfAResidentialProperty(): Action[AnyContent] = authenticatedActionWithSessionData.async {
    implicit request =>
      displayTriagePage(
        _.fold(_.wasAUKResident, c => Some(c.countryOfResidence.isUk())),
        _ => routes.SingleDisposalsTriageController.wereYouAUKResident()
      )(_ => wasResidentialPropertyForm)(
        extractField =
          _.fold(_.assetType.map(_ === AssetType.Residential), c => Some(c.assetType === AssetType.Residential)),
        page = {
          case (currentState, form, isDraftReturn, _) =>
            didYouDisposeOfResidentialPropertyPage(
              form,
              backLink(currentState, routes.SingleDisposalsTriageController.wereYouAUKResident()),
              isDraftReturn
            )
        }
      )
  }

  def didYouDisposeOfAResidentialPropertySubmit(): Action[AnyContent] = authenticatedActionWithSessionData.async {
    implicit request =>
      handleTriagePageSubmit(
        _.fold(_.wasAUKResident, c => Some(c.countryOfResidence.isUk())),
        _ => routes.SingleDisposalsTriageController.wereYouAUKResident()
      )(_ => wasResidentialPropertyForm)(
        page = {
          case (currentState, form, isDraftReturn, _) =>
            didYouDisposeOfResidentialPropertyPage(
              form,
              backLink(currentState, routes.SingleDisposalsTriageController.wereYouAUKResident()),
              isDraftReturn
            )
        },
        updateState = {
          case (wasResidentialProperty, state, answers) =>
            val assetType = if (wasResidentialProperty) AssetType.Residential else AssetType.NonResidential

            if (answers.fold(_.assetType, c => Some(c.assetType)).contains(assetType)) {
              state
            } else {
              // make sure we unset first to avoid being in a complete state with non residential
              val newAnswers =
                answers
                  .unset(IncompleteSingleDisposalTriageAnswers.assetType)
                  .copy(assetType = Some(assetType))

              state.bimap(
                _.copy(newReturnTriageAnswers = Right(newAnswers)),
                r => r.copy(draftReturn = r.draftReturn.copy(triageAnswers = newAnswers))
              )
            }
        }
      )
  }

  private def disposalDateBackLink(triageAnswers: SingleDisposalTriageAnswers): Call =
    triageAnswers.fold(
      { incomplete =>
        if (incomplete.wasAUKResident.exists(identity))
          routes.SingleDisposalsTriageController.didYouDisposeOfAResidentialProperty()
        else
          routes.SingleDisposalsTriageController.assetTypeForNonUkResidents()
      },
      _ => routes.SingleDisposalsTriageController.checkYourAnswers()
    )

  def whenWasDisposalDate(): Action[AnyContent] = authenticatedActionWithSessionData.async { implicit request =>
    displayTriagePage(
      _.fold(_.assetType, c => Some(c.assetType)),
      answers => disposalDateBackLink(answers)
    )(_ => disposalDateForm(LocalDateUtils.today()))(
      extractField =
        _.fold(i => i.disposalDate.map(_.value).orElse(i.tooEarlyDisposalDate), c => Some(c.disposalDate.value)),
      page = {
        case (currentState, form, isDraftReturn, assetType) =>
          disposalDatePage(
            form,
            disposalDateBackLink(currentState),
            isDraftReturn,
            assetType
          )
      }
    )
  }

  def whenWasDisposalDateSubmit(): Action[AnyContent] = authenticatedActionWithSessionData.async { implicit request =>
    withSingleDisposalTriageAnswers(request) {
      case (_, state, triageAnswers) =>
        triageAnswers.fold(_.assetType, c => Some(c.assetType)) match {
          case None => Redirect(disposalDateBackLink(triageAnswers))
          case Some(assetType) =>
            disposalDateForm(LocalDateUtils.today())
              .bindFromRequest()
              .fold(
                formWithErrors =>
                  BadRequest(
                    disposalDatePage(
                      formWithErrors,
                      disposalDateBackLink(triageAnswers),
                      state.isRight,
                      assetType
                    )
                  ), { date =>
                  val result = triageAnswers.fold(_.disposalDate, c => Some(c.disposalDate)) match {
                    case Some(existingDisposalDate) if (existingDisposalDate.value === date) =>
                      EitherT.pure(Some(existingDisposalDate.taxYear))
                    case _ =>
                      for {
                        taxYear <- taxYearService.taxYear(date)
                        updatedAnswers = updateDisposalDate(date, taxYear, triageAnswers)
<<<<<<< HEAD
                        newState = state.bimap(
                          _.copy(newReturnTriageAnswers = Right(updatedAnswers)),
                          r =>
                            r.copy(draftReturn = r.draftReturn.copy(
                              triageAnswers = updatedAnswers,
                              acquisitionDetailsAnswers = r.draftReturn.acquisitionDetailsAnswers.map(
                                _.unset(IncompleteAcquisitionDetailsAnswers.acquisitionDate)
                              )
                            )
                            )
                        )
                        _ <- newState.fold(
                              _ => EitherT.pure(()),
                              r => returnsService.storeDraftReturn(r.draftReturn, r.agentReferenceNumber)
=======
                        oldJourneyStatusWithNewJourneyStatus = state.bimap(
                          s => s -> s.copy(newReturnTriageAnswers = Right(updatedAnswers)), {
                            case (d, r) =>
                              r -> r.copy(draftReturn = d.copy(triageAnswers = updatedAnswers))
                          }
                        )
                        _ <- oldJourneyStatusWithNewJourneyStatus.fold(
                              _ => EitherT.pure(()), {
                                case (oldJourneyStatus, updatedJourneyStatus) =>
                                  if (updatedJourneyStatus.draftReturn === oldJourneyStatus.draftReturn)
                                    EitherT.pure(())
                                  else
                                    returnsService.storeDraftReturn(
                                      updatedJourneyStatus.draftReturn,
                                      updatedJourneyStatus.subscribedDetails.cgtReference,
                                      updatedJourneyStatus.agentReferenceNumber
                                    )
                              }
>>>>>>> 738c18c3
                            )
                        _ <- EitherT(
                              updateSession(sessionStore, request)(_.copy(journeyStatus = Some(newState.merge)))
                            )
                      } yield taxYear
                  }

                  result.fold(
                    { e =>
                      logger.warn("Could not update session", e)
                      errorHandler.errorResult()
                    },
                    taxYear =>
                      if (taxYear.isEmpty)
                        Redirect(routes.CommonTriageQuestionsController.disposalDateTooEarly())
                      else
                        Redirect(routes.SingleDisposalsTriageController.checkYourAnswers())
                  )
                }
              )
        }
    }
  }

  private def updateDisposalDate(d: LocalDate, taxYear: Option[TaxYear], answers: SingleDisposalTriageAnswers) = {
    def updateCompleteAnswers(
      c: CompleteSingleDisposalTriageAnswers,
      date: Either[LocalDate, DisposalDate]
    ): IncompleteSingleDisposalTriageAnswers =
      IncompleteSingleDisposalTriageAnswers
        .fromCompleteAnswers(c)
        .copy(disposalDate = date.toOption, tooEarlyDisposalDate = date.swap.toOption)

    taxYear.fold {
      answers.fold(
        _.copy(disposalDate = None, tooEarlyDisposalDate = Some(d)),
        updateCompleteAnswers(_, Left(d))
      )
    } { taxYear =>
      answers.fold(
        _.copy(disposalDate = Some(DisposalDate(d, taxYear)), tooEarlyDisposalDate = None),
        updateCompleteAnswers(_, Right(DisposalDate(d, taxYear)))
      )
    }
  }

  def whenWasCompletionDate(): Action[AnyContent] = authenticatedActionWithSessionData.async { implicit request =>
    displayTriagePage(
      _.fold(_.disposalDate, c => Some(c.disposalDate)),
      _ => routes.SingleDisposalsTriageController.whenWasDisposalDate()
    )(disposalDate => completionDateForm(disposalDate, LocalDateUtils.today()))(
      extractField = _.fold(_.completionDate, c => Some(c.completionDate)),
      page = {
        case (currentState, form, isDraftReturn, _) =>
          completionDatePage(
            form,
            backLink(currentState, routes.SingleDisposalsTriageController.whenWasDisposalDate()),
            isDraftReturn
          )
      }
    )
  }

  def whenWasCompletionDateSubmit(): Action[AnyContent] = authenticatedActionWithSessionData.async { implicit request =>
    handleTriagePageSubmit(
      _.fold(_.disposalDate, c => Some(c.disposalDate)),
      _ => routes.SingleDisposalsTriageController.whenWasDisposalDate()
    )(disposalDate => completionDateForm(disposalDate, LocalDateUtils.today()))(
      page = {
        case (currentState, form, isDraftReturn, _) =>
          completionDatePage(
            form,
            backLink(currentState, routes.SingleDisposalsTriageController.whenWasDisposalDate()),
            isDraftReturn
          )
      },
      updateState = {
        case (date, state, answers) =>
          if (answers.fold(_.completionDate, c => Some(c.completionDate)).contains(date)) {
            state
          } else {
            val newAnswers = answers.fold(_.copy(completionDate = Some(date)), _.copy(completionDate = date))

            state.bimap(
              _.copy(newReturnTriageAnswers = Right(newAnswers)),
              r =>
                r.copy(
                  draftReturn = r.draftReturn.copy(
                    triageAnswers = newAnswers,
                    acquisitionDetailsAnswers = r.draftReturn.acquisitionDetailsAnswers.map(
                      _.unset(IncompleteAcquisitionDetailsAnswers.acquisitionDate)
                    )
                  )
                )
            )
          }
      }
    )
  }

  def countryOfResidence(): Action[AnyContent] = authenticatedActionWithSessionData.async { implicit request =>
    displayTriagePage(
      _.fold(_.wasAUKResident.filterNot(identity), c => Some(c.countryOfResidence.isUk()).filterNot(identity)),
      _ => routes.SingleDisposalsTriageController.wereYouAUKResident()
    )(_ => countryOfResidenceForm)(
      extractField = _.fold(_.countryOfResidence, c => Some(c.countryOfResidence)),
      page = {
        case (currentState, form, isDraftReturn, _) =>
          countryOfResidencePage(
            form,
            backLink(currentState, routes.SingleDisposalsTriageController.wereYouAUKResident()),
            isDraftReturn
          )
      }
    )
  }

  def countryOfResidenceSubmit(): Action[AnyContent] = authenticatedActionWithSessionData.async { implicit request =>
    handleTriagePageSubmit(
      _.fold(_.wasAUKResident.filterNot(identity), c => Some(c.countryOfResidence.isUk()).filterNot(identity)),
      _ => routes.SingleDisposalsTriageController.wereYouAUKResident()
    )(_ => countryOfResidenceForm)(
      page = {
        case (currentState, form, isDraftReturn, _) =>
          countryOfResidencePage(
            form,
            backLink(currentState, routes.SingleDisposalsTriageController.wereYouAUKResident()),
            isDraftReturn
          )
      },
      updateState = {
        case (country, state, answers) =>
          if (answers.fold(_.countryOfResidence, c => Some(c.countryOfResidence)).contains(country)) {
            state
          } else {
            val newAnswers =
              answers.fold(_.copy(countryOfResidence = Some(country)), _.copy(countryOfResidence = country))
            state.bimap(
              _.copy(newReturnTriageAnswers = Right(newAnswers)),
              r =>
                r.copy(
                  draftReturn = r.draftReturn.copy(
                    triageAnswers = newAnswers,
                    yearToDateLiabilityAnswers = r.draftReturn.yearToDateLiabilityAnswers.map(
                      _.unset(IncompleteYearToDateLiabilityAnswers.estimatedIncome)
                        .unset(IncompleteYearToDateLiabilityAnswers.personalAllowance)
                    )
                  )
                )
            )
          }

      }
    )
  }

  def assetTypeForNonUkResidents(): Action[AnyContent] = authenticatedActionWithSessionData.async { implicit request =>
    displayTriagePage(
      _.fold(_.countryOfResidence, c => Some(c.countryOfResidence).filterNot(_.isUk())),
      _ => routes.SingleDisposalsTriageController.countryOfResidence()
    )(_ => assetTypeForNonUkResidentsForm)(
      _.fold(_.assetType, c => Some(c.assetType)), {
        case (currentState, form, isDraftReturn, _) =>
          assetTypeForNonUkResidentsPage(
            form,
            backLink(currentState, routes.SingleDisposalsTriageController.countryOfResidence()),
            isDraftReturn
          )
      }
    )
  }

  def assetTypeForNonUkResidentsSubmit(): Action[AnyContent] = authenticatedActionWithSessionData.async {
    implicit request =>
      handleTriagePageSubmit(
        _.fold(_.countryOfResidence, c => Some(c.countryOfResidence).filterNot(_.isUk())),
        _ => routes.SingleDisposalsTriageController.countryOfResidence()
      )(_ => assetTypeForNonUkResidentsForm)(
        {
          case (currentState, form, isDraftReturn, _) =>
            assetTypeForNonUkResidentsPage(
              form,
              backLink(currentState, routes.SingleDisposalsTriageController.countryOfResidence()),
              isDraftReturn
            )
        },
        updateState = {
          case (assetType, state, answers) =>
            if (answers.fold(_.assetType, c => Some(c.assetType)).contains(assetType)) {
              state
            } else {
              val newAnswers =
                answers.fold(
                  _.copy(assetType = Some(assetType)),
                  _.copy(assetType = assetType)
                )

              state.bimap(
                _.copy(newReturnTriageAnswers = Right(newAnswers)),
                r =>
                  r.copy(
                    draftReturn = r.draftReturn.copy(
                      triageAnswers             = newAnswers,
                      propertyAddress           = None,
                      disposalDetailsAnswers    = None,
                      acquisitionDetailsAnswers = None
                    )
                  )
              )

            }
        }
      )
  }

  def checkYourAnswers(): Action[AnyContent] = authenticatedActionWithSessionData.async { implicit request =>
    withSingleDisposalTriageAnswers(request) {
      case (_, state, triageAnswers) =>
        lazy val displayReturnToSummaryLink = state.fold(_ => false, _ => true)
        val isIndividual                    = state.fold(_.subscribedDetails, _._2.subscribedDetails).userType().isRight

        triageAnswers match {
          case c: CompleteSingleDisposalTriageAnswers =>
            Ok(checkYourAnswersPage(c, displayReturnToSummaryLink))

          case IncompleteSingleDisposalTriageAnswers(None, _, _, _, _, _, _, _, _) if isIndividual =>
            Redirect(routes.CommonTriageQuestionsController.whoIsIndividualRepresenting())

          case IncompleteSingleDisposalTriageAnswers(Some(IndividualUserType.Capacitor), _, _, _, _, _, _, _, _) =>
            Redirect(routes.CommonTriageQuestionsController.capacitorsAndPersonalRepresentativesNotHandled())

          case IncompleteSingleDisposalTriageAnswers(
              Some(IndividualUserType.PersonalRepresentative),
              _,
              _,
              _,
              _,
              _,
              _,
              _,
              _
              ) =>
            Redirect(routes.CommonTriageQuestionsController.capacitorsAndPersonalRepresentativesNotHandled())

          case IncompleteSingleDisposalTriageAnswers(_, false, _, _, _, _, _, _, _) =>
            Redirect(routes.CommonTriageQuestionsController.howManyProperties())

          case IncompleteSingleDisposalTriageAnswers(_, _, None, _, _, _, _, _, _) =>
            Redirect(routes.SingleDisposalsTriageController.howDidYouDisposeOfProperty())

          case IncompleteSingleDisposalTriageAnswers(_, _, _, None, _, _, _, _, _) =>
            Redirect(routes.SingleDisposalsTriageController.wereYouAUKResident())

          case IncompleteSingleDisposalTriageAnswers(_, _, _, Some(false), None, _, _, _, _) =>
            Redirect(routes.SingleDisposalsTriageController.countryOfResidence())

          case IncompleteSingleDisposalTriageAnswers(_, _, _, Some(false), Some(_), None, _, _, _) =>
            Redirect(routes.SingleDisposalsTriageController.assetTypeForNonUkResidents())

          case IncompleteSingleDisposalTriageAnswers(_, _, _, Some(true), _, None, _, _, _) =>
            Redirect(routes.SingleDisposalsTriageController.didYouDisposeOfAResidentialProperty())

          case IncompleteSingleDisposalTriageAnswers(_, _, _, Some(true), _, Some(NonResidential), _, _, _) =>
            Redirect(routes.CommonTriageQuestionsController.ukResidentCanOnlyDisposeResidential())

          case IncompleteSingleDisposalTriageAnswers(_, _, _, _, _, Some(AssetType.IndirectDisposal), _, _, _) =>
            Redirect(routes.CommonTriageQuestionsController.assetTypeNotYetImplemented())

          case IncompleteSingleDisposalTriageAnswers(_, _, _, _, _, Some(AssetType.MixedUse), _, _, _) =>
            Redirect(routes.CommonTriageQuestionsController.assetTypeNotYetImplemented())

          case IncompleteSingleDisposalTriageAnswers(_, _, _, _, _, _, None, _, _) =>
            Redirect(routes.SingleDisposalsTriageController.whenWasDisposalDate())

          case IncompleteSingleDisposalTriageAnswers(_, _, _, _, _, _, _, None, _) =>
            Redirect(routes.SingleDisposalsTriageController.whenWasCompletionDate())

          case IncompleteSingleDisposalTriageAnswers(
              t,
              true,
              Some(m),
              Some(true),
              _,
              Some(r),
              Some(d),
              Some(c),
              _
              ) =>
            updateAnswersAndShowCheckYourAnswersPage(
              state,
              CompleteSingleDisposalTriageAnswers(t, m, Country.uk, r, d, c),
              displayReturnToSummaryLink
            )

          case IncompleteSingleDisposalTriageAnswers(
              t,
              true,
              Some(m),
              Some(false),
              Some(country),
              Some(r),
              Some(d),
              Some(c),
              _
              ) =>
            updateAnswersAndShowCheckYourAnswersPage(
              state,
              CompleteSingleDisposalTriageAnswers(t, m, country, r, d, c),
              displayReturnToSummaryLink
            )
        }
    }
  }

  private def updateAnswersAndShowCheckYourAnswersPage(
    state: Either[StartingNewDraftReturn, (SingleDisposalDraftReturn, FillingOutReturn)],
    newCompleteTriageAnswers: CompleteSingleDisposalTriageAnswers,
    displayReturnToSummaryLink: Boolean
  )(implicit request: RequestWithSessionData[_], hc: HeaderCarrier): Future[Result] = {
    val updatedJourney = state.fold(
      _.copy(newReturnTriageAnswers = Right(newCompleteTriageAnswers)), {
        case (d, r) => r.copy(draftReturn = d.copy(triageAnswers = newCompleteTriageAnswers))
      }
    )

    updateSession(sessionStore, request)(_.copy(journeyStatus = Some(updatedJourney))).map {
      case Left(e) =>
        logger.warn("Could not update session", e)
        errorHandler.errorResult()

      case Right(_) =>
        Ok(checkYourAnswersPage(newCompleteTriageAnswers, displayReturnToSummaryLink))
    }
  }

  def checkYourAnswersSubmit(): Action[AnyContent] = authenticatedActionWithSessionData.async { implicit request =>
    withSingleDisposalTriageAnswers(request) {
      case (_, state, triageAnswers) =>
        triageAnswers match {
          case _: IncompleteSingleDisposalTriageAnswers =>
            Redirect(routes.SingleDisposalsTriageController.checkYourAnswers())

          case complete: CompleteSingleDisposalTriageAnswers =>
            lazy val continueToTaskList = Redirect(returnsRoutes.TaskListController.taskList())

            def toFillingOurNewReturn(startingNewDraftReturn: StartingNewDraftReturn): Future[Result] = {
              val newDraftReturn =
                SingleDisposalDraftReturn(
                  uuidGenerator.nextId(),
                  complete,
                  None,
                  None,
                  None,
                  None,
                  None,
                  None,
                  None,
                  LocalDateUtils.today()
                )
              val result = for {
                _ <- returnsService.storeDraftReturn(
                      newDraftReturn,
                      startingNewDraftReturn.subscribedDetails.cgtReference,
                      startingNewDraftReturn.agentReferenceNumber
                    )
                newJourney = FillingOutReturn(
                  startingNewDraftReturn.subscribedDetails,
                  startingNewDraftReturn.ggCredId,
                  startingNewDraftReturn.agentReferenceNumber,
                  newDraftReturn
                )
                _ <- EitherT(updateSession(sessionStore, request)(_.copy(journeyStatus = Some(newJourney))))
              } yield newJourney

              result.fold(
                e => {
                  logger.warn("Could not store draft return", e)
                  errorHandler.errorResult()
                }, { newJourney =>
                  auditService.sendEvent(
                    "draftReturnStarted",
                    DraftReturnStarted(
                      newDraftReturn,
                      newJourney.subscribedDetails.cgtReference.value,
                      newJourney.agentReferenceNumber.map(_.value)
                    ),
                    "draft-return-started"
                  )
                  continueToTaskList
                }
              )
            }

            state.fold[Future[Result]](
              toFillingOurNewReturn,
              _ => continueToTaskList
            )
        }
    }
  }

  private def handleTriagePageSubmit[R, A, Page: Writeable](
    requiredField: SingleDisposalTriageAnswers => Option[R],
    redirectToIfNotValidJourney: SingleDisposalTriageAnswers => Call
  )(
    form: R => Form[A]
  )(
    page: (SingleDisposalTriageAnswers, Form[A], Boolean, R) => Page,
    updateState: (
      A,
      Either[StartingNewDraftReturn, FillingOutReturn],
      SingleDisposalTriageAnswers
    ) => Either[StartingNewDraftReturn, FillingOutReturn]
  )(
    implicit request: RequestWithSessionData[_]
  ): Future[Result] =
    withSingleDisposalTriageAnswers(request) {
      case (_, state, triageAnswers) =>
        requiredField(triageAnswers) match {
          case None => Redirect(redirectToIfNotValidJourney(triageAnswers))
          case Some(r) =>
            form(r)
              .bindFromRequest()
              .fold(
                formWithErrors => BadRequest(page(triageAnswers, formWithErrors, state.isRight, r)), { value =>
<<<<<<< HEAD
                  val updatedState = updateState(value, state, triageAnswers)

                  val result = for {
                    _ <- updatedState.fold(
                          _ => EitherT.pure(()), { newFillingOutReturn =>
                            if (state.exists(_.draftReturn === newFillingOutReturn.draftReturn)) EitherT.pure(())
                            else
                              returnsService.storeDraftReturn(
                                newFillingOutReturn.draftReturn,
                                newFillingOutReturn.agentReferenceNumber
                              )
=======
                  val updatedAnswers = updateState(value, triageAnswers)
                  lazy val oldJourneyStatusWithNewJourneyStatus =
                    state.bimap(
                      s => s -> s.copy(newReturnTriageAnswers = Right(updatedAnswers)), {
                        case (d, r) => r -> r.copy(draftReturn = d.copy(triageAnswers = updatedAnswers))
                      }
                    )

                  val result = for {
                    _ <- oldJourneyStatusWithNewJourneyStatus.fold(
                          _ => EitherT.pure(()), {
                            case (oldJourneyStatus, updatedJourneyStatus) =>
                              if (updatedJourneyStatus.draftReturn === oldJourneyStatus.draftReturn) EitherT.pure(())
                              else
                                returnsService.storeDraftReturn(
                                  updatedJourneyStatus.draftReturn,
                                  updatedJourneyStatus.subscribedDetails.cgtReference,
                                  updatedJourneyStatus.agentReferenceNumber
                                )
>>>>>>> 738c18c3
                          }
                        )
                    _ <- EitherT(
                          updateSession(sessionStore, request)(
                            _.copy(journeyStatus = Some(updatedState.merge))
                          )
                        )
                  } yield ()

                  result.fold(
                    { e =>
                      logger.warn("Could not update session", e)
                      errorHandler.errorResult()
                    },
                    _ => Redirect(routes.SingleDisposalsTriageController.checkYourAnswers())
                  )
                }
              )
        }
    }

  private def displayTriagePage[R, A, Page: Writeable](
    requiredField: SingleDisposalTriageAnswers => Option[R],
    redirectToIfNotValidJourney: SingleDisposalTriageAnswers => Call
  )(
    form: R => Form[A]
  )(
    extractField: SingleDisposalTriageAnswers => Option[A],
    page: (SingleDisposalTriageAnswers, Form[A], Boolean, R) => Page
  )(
    implicit request: RequestWithSessionData[_]
  ): Future[Result] =
    withSingleDisposalTriageAnswers(request) {
      case (_, state, triageAnswers) =>
        requiredField(triageAnswers) match {
          case None => Redirect(redirectToIfNotValidJourney(triageAnswers))
          case Some(r) =>
            val f = extractField(triageAnswers)
              .fold(form(r))(form(r).fill)

            Ok(page(triageAnswers, f, state.isRight, r))
        }
    }

  private def withSingleDisposalTriageAnswers(request: RequestWithSessionData[_])(
    f: (
      SessionData,
      Either[StartingNewDraftReturn, (SingleDisposalDraftReturn, FillingOutReturn)],
      SingleDisposalTriageAnswers
    ) => Future[Result]
  ): Future[Result] =
    request.sessionData.flatMap(s => s.journeyStatus.map(s -> _)) match {
      case Some((session, s @ StartingNewDraftReturn(_, _, _, Right(t)))) =>
        f(session, Left(s), t)

      case Some((session, r @ FillingOutReturn(_, _, _, d: SingleDisposalDraftReturn))) =>
        f(session, Right(d -> r), d.triageAnswers)

      case _ =>
        Redirect(uk.gov.hmrc.cgtpropertydisposalsfrontend.controllers.routes.StartController.start())
    }

  private def backLink(currentState: SingleDisposalTriageAnswers, ifIncomplete: Call): Call =
    currentState.fold(_ => ifIncomplete, _ => routes.SingleDisposalsTriageController.checkYourAnswers())

}

object SingleDisposalsTriageController {

  val whoAreYouReportingForForm: Form[IndividualUserType] = Form(
    mapping(
      "individualUserType" -> of(
        FormUtils.radioFormFormatter("individualUserType", List(Self, Capacitor, PersonalRepresentative))
      )
    )(identity)(Some(_))
  )

  val numberOfPropertiesForm: Form[NumberOfProperties] = Form(
    mapping(
      "numberOfProperties" -> of(FormUtils.radioFormFormatter("numberOfProperties", List(One, MoreThanOne)))
    )(identity)(Some(_))
  )

  val disposalMethodForm: Form[DisposalMethod] = Form(
    mapping(
      "disposalMethod" -> of(FormUtils.radioFormFormatter("disposalMethod", List(Sold, Gifted, Other)))
    )(identity)(Some(_))
  )

  val wasAUkResidentForm: Form[Boolean] = Form(
    mapping(
      "wereYouAUKResident" -> of(BooleanFormatter.formatter)
    )(identity)(Some(_))
  )

  val wasResidentialPropertyForm: Form[Boolean] = Form(
    mapping(
      "didYouDisposeOfResidentialProperty" -> of(BooleanFormatter.formatter)
    )(identity)(Some(_))
  )

  def disposalDateForm(maximumDateInclusive: LocalDate): Form[LocalDate] =
    Form(
      mapping(
        "" -> of(
          LocalDateUtils.dateFormatter(
            Some(maximumDateInclusive),
            None,
            "disposalDate-day",
            "disposalDate-month",
            "disposalDate-year",
            "disposalDate"
          )
        )
      )(identity)(Some(_))
    )

  def completionDateForm(disposalDate: DisposalDate, maximumDateInclusive: LocalDate): Form[CompletionDate] = Form(
    mapping(
      "" -> of(
        LocalDateUtils.dateFormatter(
          Some(maximumDateInclusive),
          Some(disposalDate.value),
          "completionDate-day",
          "completionDate-month",
          "completionDate-year",
          "completionDate"
        )
      )
    )(CompletionDate(_))(d => Some(d.value))
  )

  val countryOfResidenceForm: Form[Country] = Form(
    mapping(
      "countryCode" -> of(Country.formatter)
    )(identity)(Some(_))
  )

  val assetTypeForNonUkResidentsForm: Form[AssetType] = Form(
    mapping(
      "assetTypeForNonUkResidents" -> of(
        FormUtils.radioFormFormatter(
          "assetTypeForNonUkResidents",
          List(Residential, NonResidential, MixedUse, IndirectDisposal)
        )
      )
    )(identity)(Some(_))
  )

}<|MERGE_RESOLUTION|>--- conflicted
+++ resolved
@@ -121,26 +121,27 @@
         updateState = {
           case (disposalMethod, state, answers) =>
             if (answers.fold(_.disposalMethod, c => Some(c.disposalMethod)).contains(disposalMethod)) {
-              state
+              state.map(_._2)
             } else {
               val newAnswers =
                 answers.fold(_.copy(disposalMethod = Some(disposalMethod)), _.copy(disposalMethod = disposalMethod))
 
               state.bimap(
-                _.copy(newReturnTriageAnswers = Right(newAnswers)),
-                r =>
-                  r.copy(
-                    draftReturn = r.draftReturn.copy(
-                      triageAnswers = newAnswers,
-                      disposalDetailsAnswers = r.draftReturn.disposalDetailsAnswers.map(
-                        _.unset(IncompleteDisposalDetailsAnswers.disposalPrice)
-                          .unset(IncompleteDisposalDetailsAnswers.disposalFees)
-                      ),
-                      reliefDetailsAnswers = r.draftReturn.reliefDetailsAnswers.map(
-                        _.unset(IncompleteReliefDetailsAnswers.otherReliefs)
+                _.copy(newReturnTriageAnswers = Right(newAnswers)), {
+                  case (d, r) =>
+                    r.copy(
+                      draftReturn = d.copy(
+                        triageAnswers = newAnswers,
+                        disposalDetailsAnswers = d.disposalDetailsAnswers.map(
+                          _.unset(IncompleteDisposalDetailsAnswers.disposalPrice)
+                            .unset(IncompleteDisposalDetailsAnswers.disposalFees)
+                        ),
+                        reliefDetailsAnswers = d.reliefDetailsAnswers.map(
+                          _.unset(IncompleteReliefDetailsAnswers.otherReliefs)
+                        )
                       )
                     )
-                  )
+                }
               )
             }
         }
@@ -180,7 +181,7 @@
       updateState = {
         case (wasAUKResident, state, answers) =>
           if (answers.fold(_.wasAUKResident, c => Some(c.countryOfResidence.isUk())).contains(wasAUKResident)) {
-            state
+            state.map(_._2)
           } else {
             val newAnswers = answers
               .unset(IncompleteSingleDisposalTriageAnswers.countryOfResidence)
@@ -188,8 +189,9 @@
               .copy(wasAUKResident = Some(wasAUKResident))
 
             state.bimap(
-              _.copy(newReturnTriageAnswers = Right(newAnswers)),
-              r => r.copy(draftReturn = r.draftReturn.copy(triageAnswers = newAnswers))
+              _.copy(newReturnTriageAnswers = Right(newAnswers)), {
+                case (d, r) => r.copy(draftReturn = d.copy(triageAnswers = newAnswers))
+              }
             )
           }
       }
@@ -234,7 +236,7 @@
             val assetType = if (wasResidentialProperty) AssetType.Residential else AssetType.NonResidential
 
             if (answers.fold(_.assetType, c => Some(c.assetType)).contains(assetType)) {
-              state
+              state.map(_._2)
             } else {
               // make sure we unset first to avoid being in a complete state with non residential
               val newAnswers =
@@ -244,7 +246,7 @@
 
               state.bimap(
                 _.copy(newReturnTriageAnswers = Right(newAnswers)),
-                r => r.copy(draftReturn = r.draftReturn.copy(triageAnswers = newAnswers))
+                { case (d, r) => r.copy(draftReturn = d.copy(triageAnswers = newAnswers)) }
               )
             }
         }
@@ -306,41 +308,26 @@
                       for {
                         taxYear <- taxYearService.taxYear(date)
                         updatedAnswers = updateDisposalDate(date, taxYear, triageAnswers)
-<<<<<<< HEAD
                         newState = state.bimap(
-                          _.copy(newReturnTriageAnswers = Right(updatedAnswers)),
-                          r =>
-                            r.copy(draftReturn = r.draftReturn.copy(
-                              triageAnswers = updatedAnswers,
-                              acquisitionDetailsAnswers = r.draftReturn.acquisitionDetailsAnswers.map(
-                                _.unset(IncompleteAcquisitionDetailsAnswers.acquisitionDate)
+                          _.copy(newReturnTriageAnswers = Right(updatedAnswers)), {
+                            case (d, r) =>
+                              r.copy(draftReturn = d.copy(
+                                triageAnswers = updatedAnswers,
+                                acquisitionDetailsAnswers = d.acquisitionDetailsAnswers.map(
+                                  _.unset(IncompleteAcquisitionDetailsAnswers.acquisitionDate)
+                                )
                               )
-                            )
-                            )
+                              )
+                          }
                         )
                         _ <- newState.fold(
                               _ => EitherT.pure(()),
-                              r => returnsService.storeDraftReturn(r.draftReturn, r.agentReferenceNumber)
-=======
-                        oldJourneyStatusWithNewJourneyStatus = state.bimap(
-                          s => s -> s.copy(newReturnTriageAnswers = Right(updatedAnswers)), {
-                            case (d, r) =>
-                              r -> r.copy(draftReturn = d.copy(triageAnswers = updatedAnswers))
-                          }
-                        )
-                        _ <- oldJourneyStatusWithNewJourneyStatus.fold(
-                              _ => EitherT.pure(()), {
-                                case (oldJourneyStatus, updatedJourneyStatus) =>
-                                  if (updatedJourneyStatus.draftReturn === oldJourneyStatus.draftReturn)
-                                    EitherT.pure(())
-                                  else
-                                    returnsService.storeDraftReturn(
-                                      updatedJourneyStatus.draftReturn,
-                                      updatedJourneyStatus.subscribedDetails.cgtReference,
-                                      updatedJourneyStatus.agentReferenceNumber
-                                    )
-                              }
->>>>>>> 738c18c3
+                              r =>
+                                returnsService.storeDraftReturn(
+                                  r.draftReturn,
+                                  r.subscribedDetails.cgtReference,
+                                  r.agentReferenceNumber
+                                )
                             )
                         _ <- EitherT(
                               updateSession(sessionStore, request)(_.copy(journeyStatus = Some(newState.merge)))
@@ -420,21 +407,22 @@
       updateState = {
         case (date, state, answers) =>
           if (answers.fold(_.completionDate, c => Some(c.completionDate)).contains(date)) {
-            state
+            state.map(_._2)
           } else {
             val newAnswers = answers.fold(_.copy(completionDate = Some(date)), _.copy(completionDate = date))
 
             state.bimap(
-              _.copy(newReturnTriageAnswers = Right(newAnswers)),
-              r =>
-                r.copy(
-                  draftReturn = r.draftReturn.copy(
-                    triageAnswers = newAnswers,
-                    acquisitionDetailsAnswers = r.draftReturn.acquisitionDetailsAnswers.map(
-                      _.unset(IncompleteAcquisitionDetailsAnswers.acquisitionDate)
+              _.copy(newReturnTriageAnswers = Right(newAnswers)), {
+                case (d, r) =>
+                  r.copy(
+                    draftReturn = d.copy(
+                      triageAnswers = newAnswers,
+                      acquisitionDetailsAnswers = d.acquisitionDetailsAnswers.map(
+                        _.unset(IncompleteAcquisitionDetailsAnswers.acquisitionDate)
+                      )
                     )
                   )
-                )
+              }
             )
           }
       }
@@ -474,22 +462,23 @@
       updateState = {
         case (country, state, answers) =>
           if (answers.fold(_.countryOfResidence, c => Some(c.countryOfResidence)).contains(country)) {
-            state
+            state.map(_._2)
           } else {
             val newAnswers =
               answers.fold(_.copy(countryOfResidence = Some(country)), _.copy(countryOfResidence = country))
             state.bimap(
-              _.copy(newReturnTriageAnswers = Right(newAnswers)),
-              r =>
-                r.copy(
-                  draftReturn = r.draftReturn.copy(
-                    triageAnswers = newAnswers,
-                    yearToDateLiabilityAnswers = r.draftReturn.yearToDateLiabilityAnswers.map(
-                      _.unset(IncompleteYearToDateLiabilityAnswers.estimatedIncome)
-                        .unset(IncompleteYearToDateLiabilityAnswers.personalAllowance)
+              _.copy(newReturnTriageAnswers = Right(newAnswers)), {
+                case (d, r) =>
+                  r.copy(
+                    draftReturn = d.copy(
+                      triageAnswers = newAnswers,
+                      yearToDateLiabilityAnswers = d.yearToDateLiabilityAnswers.map(
+                        _.unset(IncompleteYearToDateLiabilityAnswers.estimatedIncome)
+                          .unset(IncompleteYearToDateLiabilityAnswers.personalAllowance)
+                      )
                     )
                   )
-                )
+              }
             )
           }
 
@@ -530,7 +519,7 @@
         updateState = {
           case (assetType, state, answers) =>
             if (answers.fold(_.assetType, c => Some(c.assetType)).contains(assetType)) {
-              state
+              state.map(_._2)
             } else {
               val newAnswers =
                 answers.fold(
@@ -539,16 +528,17 @@
                 )
 
               state.bimap(
-                _.copy(newReturnTriageAnswers = Right(newAnswers)),
-                r =>
-                  r.copy(
-                    draftReturn = r.draftReturn.copy(
-                      triageAnswers             = newAnswers,
-                      propertyAddress           = None,
-                      disposalDetailsAnswers    = None,
-                      acquisitionDetailsAnswers = None
+                _.copy(newReturnTriageAnswers = Right(newAnswers)), {
+                  case (d, r) =>
+                    r.copy(
+                      draftReturn = d.copy(
+                        triageAnswers             = newAnswers,
+                        propertyAddress           = None,
+                        disposalDetailsAnswers    = None,
+                        acquisitionDetailsAnswers = None
+                      )
                     )
-                  )
+                }
               )
 
             }
@@ -751,7 +741,7 @@
     page: (SingleDisposalTriageAnswers, Form[A], Boolean, R) => Page,
     updateState: (
       A,
-      Either[StartingNewDraftReturn, FillingOutReturn],
+      Either[StartingNewDraftReturn, (SingleDisposalDraftReturn, FillingOutReturn)],
       SingleDisposalTriageAnswers
     ) => Either[StartingNewDraftReturn, FillingOutReturn]
   )(
@@ -766,39 +756,18 @@
               .bindFromRequest()
               .fold(
                 formWithErrors => BadRequest(page(triageAnswers, formWithErrors, state.isRight, r)), { value =>
-<<<<<<< HEAD
                   val updatedState = updateState(value, state, triageAnswers)
 
                   val result = for {
                     _ <- updatedState.fold(
                           _ => EitherT.pure(()), { newFillingOutReturn =>
-                            if (state.exists(_.draftReturn === newFillingOutReturn.draftReturn)) EitherT.pure(())
+                            if (state.exists(_._2.draftReturn === newFillingOutReturn.draftReturn)) EitherT.pure(())
                             else
                               returnsService.storeDraftReturn(
                                 newFillingOutReturn.draftReturn,
+                                newFillingOutReturn.subscribedDetails.cgtReference,
                                 newFillingOutReturn.agentReferenceNumber
                               )
-=======
-                  val updatedAnswers = updateState(value, triageAnswers)
-                  lazy val oldJourneyStatusWithNewJourneyStatus =
-                    state.bimap(
-                      s => s -> s.copy(newReturnTriageAnswers = Right(updatedAnswers)), {
-                        case (d, r) => r -> r.copy(draftReturn = d.copy(triageAnswers = updatedAnswers))
-                      }
-                    )
-
-                  val result = for {
-                    _ <- oldJourneyStatusWithNewJourneyStatus.fold(
-                          _ => EitherT.pure(()), {
-                            case (oldJourneyStatus, updatedJourneyStatus) =>
-                              if (updatedJourneyStatus.draftReturn === oldJourneyStatus.draftReturn) EitherT.pure(())
-                              else
-                                returnsService.storeDraftReturn(
-                                  updatedJourneyStatus.draftReturn,
-                                  updatedJourneyStatus.subscribedDetails.cgtReference,
-                                  updatedJourneyStatus.agentReferenceNumber
-                                )
->>>>>>> 738c18c3
                           }
                         )
                     _ <- EitherT(
