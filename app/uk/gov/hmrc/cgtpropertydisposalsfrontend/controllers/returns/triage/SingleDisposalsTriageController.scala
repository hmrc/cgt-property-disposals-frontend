--- conflicted
+++ resolved
@@ -234,7 +234,6 @@
         updateState = {
           case (wasResidentialProperty, state, answers) =>
             val assetType = if (wasResidentialProperty) AssetType.Residential else AssetType.NonResidential
-<<<<<<< HEAD
 
             if (answers.fold(_.assetType, c => Some(c.assetType)).contains(assetType)) {
               state.map(_._2)
@@ -250,16 +249,6 @@
                 { case (d, r) => r.copy(draftReturn = d.copy(triageAnswers = newAnswers)) }
               )
             }
-=======
-            i.fold(
-              _.copy(assetType                                                            = Some(assetType)),
-              IncompleteSingleDisposalTriageAnswers.fromCompleteAnswers(_).copy(assetType = Some(assetType))
-            )
-        },
-        nextResult = {
-          case (_, _) =>
-            Redirect(routes.SingleDisposalsTriageController.checkYourAnswers())
->>>>>>> 13c8d016
         }
       )
   }
@@ -374,15 +363,11 @@
     ): IncompleteSingleDisposalTriageAnswers =
       IncompleteSingleDisposalTriageAnswers
         .fromCompleteAnswers(c)
-<<<<<<< HEAD
-        .copy(disposalDate = date.toOption, tooEarlyDisposalDate = date.swap.toOption)
-=======
         .copy(
           disposalDate         = date.toOption,
           tooEarlyDisposalDate = date.swap.toOption,
           completionDate       = None
         )
->>>>>>> 13c8d016
 
     taxYear.fold {
       answers.fold(
