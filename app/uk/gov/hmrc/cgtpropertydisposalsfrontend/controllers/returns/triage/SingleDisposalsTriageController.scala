--- conflicted
+++ resolved
@@ -805,18 +805,12 @@
   )(
     form: R => Form[A]
   )(
-<<<<<<< HEAD
-    page: (SingleDisposalTriageAnswers, Form[A], Boolean, R) => Page,
+    page: (JourneyState, SingleDisposalTriageAnswers, Form[A], Boolean, R) => Page,
     updateState: (
       A,
-      Either[StartingNewDraftReturn, (SingleDisposalDraftReturn, FillingOutReturn)],
+      Either[StartingNewDraftReturn, (DraftSingleDisposalReturn, FillingOutReturn)],
       SingleDisposalTriageAnswers
     ) => Either[StartingNewDraftReturn, FillingOutReturn]
-=======
-    page: (JourneyState, SingleDisposalTriageAnswers, Form[A], Boolean, R) => Page,
-    updateState: (A, SingleDisposalTriageAnswers) => SingleDisposalTriageAnswers,
-    nextResult: (A, SingleDisposalTriageAnswers) => Result
->>>>>>> 326071cc
   )(
     implicit request: RequestWithSessionData[_]
   ): Future[Result] =
@@ -828,19 +822,8 @@
             form(r)
               .bindFromRequest()
               .fold(
-<<<<<<< HEAD
-                formWithErrors => BadRequest(page(triageAnswers, formWithErrors, state.isRight, r)), { value =>
+                formWithErrors => BadRequest(page(state, triageAnswers, formWithErrors, state.isRight, r)), { value =>
                   val updatedState = updateState(value, state, triageAnswers)
-=======
-                formWithErrors => BadRequest(page(state, triageAnswers, formWithErrors, state.isRight, r)), { value =>
-                  val updatedAnswers = updateState(value, triageAnswers)
-                  lazy val oldJourneyStatusWithNewJourneyStatus =
-                    state.bimap(
-                      s => s -> s.copy(newReturnTriageAnswers = Right(updatedAnswers)), {
-                        case (d, r) => r -> r.copy(draftReturn = d.copy(triageAnswers = updatedAnswers))
-                      }
-                    )
->>>>>>> 326071cc
 
                   val result = for {
                     _ <- updatedState.fold(
