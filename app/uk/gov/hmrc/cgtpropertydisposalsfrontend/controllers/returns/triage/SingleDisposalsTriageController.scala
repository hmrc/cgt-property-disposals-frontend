--- conflicted
+++ resolved
@@ -408,27 +408,16 @@
 
               state.bimap(
                 _.copy(newReturnTriageAnswers = Right(newAnswers)),
-<<<<<<< HEAD
                 { case (d, r) =>
                   r.copy(draftReturn =
                     d.fold(
                       _.fold(
-                        _.copy(triageAnswers = newAnswers),
-=======
-                {
-                  case (d, r) =>
-                    r.copy(draftReturn =
-                      d.fold(
-                        _.fold(
-                          mixedUse =>
-                            DraftSingleDisposalReturn
-                              .newDraftReturn(mixedUse.id, newAnswers, mixedUse.representeeAnswers),
-                          indirect =>
-                            DraftSingleDisposalReturn
-                              .newDraftReturn(indirect.id, newAnswers, indirect.representeeAnswers)
-                        ),
->>>>>>> e8641e57
-                        _.copy(triageAnswers = newAnswers)
+                        mixedUse =>
+                          DraftSingleDisposalReturn
+                            .newDraftReturn(mixedUse.id, newAnswers, mixedUse.representeeAnswers),
+                        indirect =>
+                          DraftSingleDisposalReturn
+                            .newDraftReturn(indirect.id, newAnswers, indirect.representeeAnswers)
                       ),
                       _.copy(triageAnswers = newAnswers)
                     )
