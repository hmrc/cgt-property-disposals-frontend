/*
 * Copyright 2020 HM Revenue & Customs
 *
 * Licensed under the Apache License, Version 2.0 (the "License");
 * you may not use this file except in compliance with the License.
 * You may obtain a copy of the License at
 *
 *     http://www.apache.org/licenses/LICENSE-2.0
 *
 * Unless required by applicable law or agreed to in writing, software
 * distributed under the License is distributed on an "AS IS" BASIS,
 * WITHOUT WARRANTIES OR CONDITIONS OF ANY KIND, either express or implied.
 * See the License for the specific language governing permissions and
 * limitations under the License.
 */

package uk.gov.hmrc.cgtpropertydisposalsfrontend.controllers.returns.triage

import java.time.LocalDate

import cats.data.EitherT
import cats.instances.boolean._
import cats.instances.future._
import cats.syntax.either._
import cats.syntax.order._
import com.google.inject.{Inject, Singleton}
import play.api.Configuration
import play.api.data.Form
import play.api.data.Forms.{mapping, of}
import play.api.http.Writeable
import play.api.mvc._
import uk.gov.hmrc.cgtpropertydisposalsfrontend.config.{ErrorHandler, ViewConfig}
import uk.gov.hmrc.cgtpropertydisposalsfrontend.controllers.SessionUpdates
import uk.gov.hmrc.cgtpropertydisposalsfrontend.controllers.actions.{AuthenticatedAction, RequestWithSessionData, SessionDataAction, WithAuthAndSessionDataAction}
import uk.gov.hmrc.cgtpropertydisposalsfrontend.controllers.returns.triage.CommonTriageQuestionsController.sharesDisposalDateForm
import uk.gov.hmrc.cgtpropertydisposalsfrontend.controllers.returns.{StartingToAmendToFillingOutReturnBehaviour, representee, routes => returnsRoutes}
import uk.gov.hmrc.cgtpropertydisposalsfrontend.models.JourneyStatus.{FillingOutReturn, StartingNewDraftReturn, StartingToAmendReturn}
import uk.gov.hmrc.cgtpropertydisposalsfrontend.models.TimeUtils._
import uk.gov.hmrc.cgtpropertydisposalsfrontend.models._
import uk.gov.hmrc.cgtpropertydisposalsfrontend.models.address.Country
import uk.gov.hmrc.cgtpropertydisposalsfrontend.models.ids.UUIDGenerator
import uk.gov.hmrc.cgtpropertydisposalsfrontend.models.returns.AssetType.{IndirectDisposal, MixedUse, NonResidential, Residential}
import uk.gov.hmrc.cgtpropertydisposalsfrontend.models.returns.DisposalMethod.{Gifted, Other, Sold}
import uk.gov.hmrc.cgtpropertydisposalsfrontend.models.returns.IndividualUserType.{Capacitor, PersonalRepresentative, PersonalRepresentativeInPeriodOfAdmin, Self}
import uk.gov.hmrc.cgtpropertydisposalsfrontend.models.returns.NumberOfProperties.{MoreThanOne, One}
import uk.gov.hmrc.cgtpropertydisposalsfrontend.models.returns.SingleDisposalTriageAnswers.{CompleteSingleDisposalTriageAnswers, IncompleteSingleDisposalTriageAnswers}
import uk.gov.hmrc.cgtpropertydisposalsfrontend.models.returns.YearToDateLiabilityAnswers.{CalculatedYTDAnswers, NonCalculatedYTDAnswers}
import uk.gov.hmrc.cgtpropertydisposalsfrontend.models.returns._
import uk.gov.hmrc.cgtpropertydisposalsfrontend.models.returns.audit.DraftReturnStarted
import uk.gov.hmrc.cgtpropertydisposalsfrontend.repos.SessionStore
import uk.gov.hmrc.cgtpropertydisposalsfrontend.services.AuditService
import uk.gov.hmrc.cgtpropertydisposalsfrontend.services.returns.{ReturnsService, TaxYearService}
import uk.gov.hmrc.cgtpropertydisposalsfrontend.util.Logging._
import uk.gov.hmrc.cgtpropertydisposalsfrontend.util.{Logging, toFuture}
import uk.gov.hmrc.cgtpropertydisposalsfrontend.views.html.returns.triage.{disposal_date_of_shares, singledisposals => triagePages}
import uk.gov.hmrc.http.HeaderCarrier
import uk.gov.hmrc.play.bootstrap.frontend.controller.FrontendController

import scala.concurrent.{ExecutionContext, Future}

@Singleton
class SingleDisposalsTriageController @Inject() (
  val authenticatedAction: AuthenticatedAction,
  val sessionDataAction: SessionDataAction,
  val sessionStore: SessionStore,
  val errorHandler: ErrorHandler,
  returnsService: ReturnsService,
  taxYearService: TaxYearService,
  auditService: AuditService,
  uuidGenerator: UUIDGenerator,
  cc: MessagesControllerComponents,
  val config: Configuration,
  disposalMethodPage: triagePages.how_did_you_dispose,
  wereYouAUKResidentPage: triagePages.were_you_a_uk_resident,
  countryOfResidencePage: triagePages.country_of_residence,
  assetTypeForNonUkResidentsPage: triagePages.asset_type_for_non_uk_residents,
  disposalDateOfSharesForNonUk: disposal_date_of_shares,
  didYouDisposeOfResidentialPropertyPage: triagePages.did_you_dispose_of_residential_property,
  disposalDatePage: triagePages.disposal_date,
  completionDatePage: triagePages.completion_date,
  checkYourAnswersPage: triagePages.check_your_answers
)(implicit viewConfig: ViewConfig, ec: ExecutionContext)
    extends FrontendController(cc)
    with WithAuthAndSessionDataAction
    with Logging
    with SessionUpdates
    with StartingToAmendToFillingOutReturnBehaviour {

  import SingleDisposalsTriageController._

  type JourneyState = Either[
    StartingNewDraftReturn,
    (
      Either[Either[DraftSingleMixedUseDisposalReturn, DraftSingleIndirectDisposalReturn], DraftSingleDisposalReturn],
      FillingOutReturn
    )
  ]

  def howDidYouDisposeOfProperty(): Action[AnyContent] =
    authenticatedActionWithSessionData.async { implicit request =>
      withSingleDisposalTriageAnswers { (_, state, triageAnswers) =>
        displayTriagePage(state, triageAnswers)(
          _.fold(
            incomplete => if (incomplete.hasConfirmedSingleDisposal) Some(()) else None,
            _ => Some(())
          ),
          _ => routes.CommonTriageQuestionsController.howManyProperties()
        )(_ => disposalMethodForm)(
          extractField = _.fold(_.disposalMethod, c => Some(c.disposalMethod)),
          page = { (journeyStatus, currentAnswers, form, isDraftReturn, _) =>
            val isATrust = journeyStatus
              .fold(_.subscribedDetails.isATrust, _._2.subscribedDetails.isATrust)
            disposalMethodPage(
              form,
              backLink(
                currentAnswers,
                routes.CommonTriageQuestionsController.howManyProperties()
              ),
              isDraftReturn,
              isATrust,
              currentAnswers.representativeType(),
              isAmendReturn(state)
            )
          }
        )
      }
    }

  def howDidYouDisposeOfPropertySubmit(): Action[AnyContent] =
    authenticatedActionWithSessionData.async { implicit request =>
      withSingleDisposalTriageAnswers { (_, state, triageAnswers) =>
        handleTriagePageSubmit(state, triageAnswers)(
          _.fold(
            incomplete => if (incomplete.hasConfirmedSingleDisposal) Some(()) else None,
            _ => Some(())
          ),
          _ => routes.CommonTriageQuestionsController.howManyProperties()
        )(_ => disposalMethodForm)(
          page = { (journeyStatus, currentAnswers, form, isDraftReturn, _) =>
            val isATrust = journeyStatus
              .fold(_.subscribedDetails.isATrust, _._2.subscribedDetails.isATrust)
            disposalMethodPage(
              form,
              backLink(
                currentAnswers,
                routes.CommonTriageQuestionsController.howManyProperties()
              ),
              isDraftReturn,
              isATrust,
              currentAnswers.representativeType(),
              isAmendReturn(state)
            )
          },
          updateState = { (disposalMethod, state, answers) =>
            if (
              answers
                .fold(_.disposalMethod, c => Some(c.disposalMethod))
                .contains(disposalMethod)
            )
              state.map(_._2)
            else {
              val newAnswers = answers.fold(
                _.copy(disposalMethod = Some(disposalMethod)),
                _.copy(disposalMethod = disposalMethod)
              )

              state.bimap(
                _.copy(newReturnTriageAnswers = Right(newAnswers)),
                {
                  case (Right(d), r)       =>
                    r.copy(
                        draftReturn = d.copy(
                          triageAnswers = newAnswers,
                          disposalDetailsAnswers = d.disposalDetailsAnswers.map(
                            _.unset(_.disposalPrice)
                              .unset(_.disposalFees)
                          ),
                          initialGainOrLoss = None,
                          reliefDetailsAnswers = None,
                          exemptionAndLossesAnswers = None,
                          yearToDateLiabilityAnswers = None,
                          supportingEvidenceAnswers = None,
                          gainOrLossAfterReliefs = None
                        )
                      )
                      .withForceDisplayGainOrLossAfterReliefsForAmends
                  case (Left(Right(d)), r) =>
                    r.copy(
                        draftReturn = d.copy(
                          triageAnswers = newAnswers,
                          disposalDetailsAnswers = d.disposalDetailsAnswers.map(
                            _.unset(_.disposalPrice)
                              .unset(_.disposalFees)
                          ),
                          exemptionAndLossesAnswers = None,
                          yearToDateLiabilityAnswers = None,
                          supportingEvidenceAnswers = None,
                          gainOrLossAfterReliefs = None
                        )
                      )
                      .withForceDisplayGainOrLossAfterReliefsForAmends
                  case (Left(Left(d)), r)  =>
                    r.copy(
                        draftReturn = d.copy(
                          triageAnswers = newAnswers,
                          mixedUsePropertyDetailsAnswers =
                            d.mixedUsePropertyDetailsAnswers.map(_.unset(_.disposalPrice)),
                          exemptionAndLossesAnswers = None,
                          yearToDateLiabilityAnswers = None,
                          supportingEvidenceAnswers = None,
                          gainOrLossAfterReliefs = None
                        )
                      )
                      .withForceDisplayGainOrLossAfterReliefsForAmends
                }
              )
            }
          }
        )
      }
    }

  private def wereYouUKResidentBackLinkUrl(triageAnswers: SingleDisposalTriageAnswers): Call =
    if (triageAnswers.isPeriodOfAdmin())
      routes.CommonTriageQuestionsController.howManyProperties()
    else
      routes.SingleDisposalsTriageController.howDidYouDisposeOfProperty()

  def wereYouAUKResident(): Action[AnyContent] =
    authenticatedActionWithSessionData.async { implicit request =>
      withSingleDisposalTriageAnswers { (_, state, triageAnswers) =>
        displayTriagePage(state, triageAnswers)(
          _.fold(_.disposalMethod, c => Some(c.disposalMethod)),
          _ => routes.SingleDisposalsTriageController.howDidYouDisposeOfProperty()
        )(_ => wasAUkResidentForm)(
          extractField = _.fold(_.wasAUKResident, c => Some(c.countryOfResidence.isUk())),
          page = { (journeyStatus, currentAnswers, form, isDraftReturn, _) =>
            val isATrust = journeyStatus
              .fold(_.subscribedDetails.isATrust, _._2.subscribedDetails.isATrust)

            wereYouAUKResidentPage(
              form,
              backLink(
                currentAnswers,
                wereYouUKResidentBackLinkUrl(currentAnswers)
              ),
              isDraftReturn,
              isATrust,
              currentAnswers.representativeType(),
              isAmendReturn(state)
            )
          }
        )
      }
    }

  def wereYouAUKResidentSubmit(): Action[AnyContent] =
    authenticatedActionWithSessionData.async { implicit request =>
      withSingleDisposalTriageAnswers { (_, state, triageAnswers) =>
        handleTriagePageSubmit(state, triageAnswers)(
          _.fold(_.disposalMethod, c => Some(c.disposalMethod)),
          _ => routes.SingleDisposalsTriageController.howDidYouDisposeOfProperty()
        )(_ => wasAUkResidentForm)(
          page = { (journeyStatus, currentAnswers, form, isDraftReturn, _) =>
            val isATrust = journeyStatus
              .fold(_.subscribedDetails.isATrust, _._2.subscribedDetails.isATrust)

            wereYouAUKResidentPage(
              form,
              backLink(
                currentAnswers,
                wereYouUKResidentBackLinkUrl(currentAnswers)
              ),
              isDraftReturn,
              isATrust,
              currentAnswers.representativeType(),
              isAmendReturn(state)
            )
          },
          updateState = { (wasAUKResident, state, answers) =>
            if (
              answers
                .fold(_.wasAUKResident, c => Some(c.countryOfResidence.isUk()))
                .contains(wasAUKResident)
            )
              state.map(_._2)
            else {
              val newAnswers = answers
                .unset(_.assetType)
                .unset(_.countryOfResidence)
                .copy(wasAUKResident = Some(wasAUKResident))

              state.bimap(
                _.copy(newReturnTriageAnswers = Right(newAnswers)),
                {
                  case (Right(d), r)                         =>
                    r.copy(draftReturn =
                        d.copy(
                          triageAnswers = newAnswers,
                          propertyAddress = None,
                          disposalDetailsAnswers = None,
                          acquisitionDetailsAnswers = None,
                          initialGainOrLoss = None,
                          reliefDetailsAnswers = d.reliefDetailsAnswers
                            .map(_.unsetPrrAndLettingRelief(newAnswers.isPeriodOfAdmin)),
                          exemptionAndLossesAnswers = None,
                          yearToDateLiabilityAnswers = None,
                          supportingEvidenceAnswers = None
                        )
                      )
                      .withForceDisplayGainOrLossAfterReliefsForAmends
                  case (Left(Right(indirectDraftReturn)), r) =>
                    r.copy(draftReturn =
                        indirectDraftReturn.copy(
                          triageAnswers = newAnswers,
                          companyAddress = None,
                          disposalDetailsAnswers = None,
                          acquisitionDetailsAnswers = None,
                          exemptionAndLossesAnswers = None,
                          yearToDateLiabilityAnswers = None,
                          supportingEvidenceAnswers = None
                        )
                      )
                      .withForceDisplayGainOrLossAfterReliefsForAmends
                  case (Left(Left(mixedUseDraftReturn)), r)  =>
                    r.copy(draftReturn =
                        mixedUseDraftReturn.copy(
                          triageAnswers = newAnswers,
                          mixedUsePropertyDetailsAnswers = None,
                          exemptionAndLossesAnswers = None,
                          yearToDateLiabilityAnswers = None,
                          supportingEvidenceAnswers = None
                        )
                      )
                      .withForceDisplayGainOrLossAfterReliefsForAmends
                }
              )
            }
          }
        )
      }
    }

  def didYouDisposeOfAResidentialProperty(): Action[AnyContent] =
    authenticatedActionWithSessionData.async { implicit request =>
      withSingleDisposalTriageAnswers { (_, state, triageAnswers) =>
        displayTriagePage(state, triageAnswers)(
          _.fold(_.wasAUKResident, c => Some(c.countryOfResidence.isUk())),
          _ => routes.SingleDisposalsTriageController.wereYouAUKResident()
        )(_ => wasResidentialPropertyForm)(
          extractField = _.fold(
            _.assetType.map(_ === AssetType.Residential),
            c => Some(c.assetType === AssetType.Residential)
          ),
          page = { (journeyStatus, currentAnswers, form, isDraftReturn, _) =>
            val isATrust = journeyStatus
              .fold(_.subscribedDetails.isATrust, _._2.subscribedDetails.isATrust)
            didYouDisposeOfResidentialPropertyPage(
              form,
              backLink(
                currentAnswers,
                routes.SingleDisposalsTriageController.wereYouAUKResident()
              ),
              isDraftReturn,
              isATrust,
              currentAnswers.representativeType(),
              journeyStatus.fold(_ => false, _._2.isAmendReturn)
            )
          }
        )
      }
    }

  def didYouDisposeOfAResidentialPropertySubmit(): Action[AnyContent] =
    authenticatedActionWithSessionData.async { implicit request =>
      withSingleDisposalTriageAnswers { (_, state, triageAnswers) =>
        handleTriagePageSubmit(state, triageAnswers)(
          _.fold(_.wasAUKResident, c => Some(c.countryOfResidence.isUk())),
          _ => routes.SingleDisposalsTriageController.wereYouAUKResident()
        )(_ => wasResidentialPropertyForm)(
          page = { (journeyStatus, currentAnswers, form, isDraftReturn, _) =>
            val isATrust = journeyStatus
              .fold(_.subscribedDetails.isATrust, _._2.subscribedDetails.isATrust)
            didYouDisposeOfResidentialPropertyPage(
              form,
              backLink(
                currentAnswers,
                routes.SingleDisposalsTriageController.wereYouAUKResident()
              ),
              isDraftReturn,
              isATrust,
              currentAnswers.representativeType(),
              state.fold(_ => false, _._2.isAmendReturn)
            )
          },
          updateState = { (wasResidentialProperty, state, answers) =>
            val assetType =
              if (wasResidentialProperty) AssetType.Residential
              else AssetType.NonResidential

            if (
              answers
                .fold(_.assetType, c => Some(c.assetType))
                .contains(assetType)
            )
              state.map(_._2)
            else {
              // make sure we unset first to avoid being in a complete state with non residential
              val newAnswers =
                answers
                  .unset(_.assetType)
                  .copy(assetType = Some(assetType))

              state.bimap(
                _.copy(newReturnTriageAnswers = Right(newAnswers)),
                {
                  case (d, r) =>
                    r.copy(draftReturn =
                      d.fold(
                        _.fold(
                          _.copy(triageAnswers = newAnswers),
                          _.copy(triageAnswers = newAnswers)
                        ),
                        _.copy(triageAnswers = newAnswers)
                      )
                    )
                }
              )
            }
          }
        )
      }
    }

  private def disposalDateBackLink(
    triageAnswers: SingleDisposalTriageAnswers
  ): Call =
    triageAnswers.fold(
      incomplete =>
        if (incomplete.wasAUKResident.exists(identity))
          routes.SingleDisposalsTriageController
            .didYouDisposeOfAResidentialProperty()
        else
          routes.SingleDisposalsTriageController.assetTypeForNonUkResidents(),
      _ => routes.SingleDisposalsTriageController.checkYourAnswers()
    )

  def whenWasDisposalDate(): Action[AnyContent] =
    authenticatedActionWithSessionData.async { implicit request =>
      withSingleDisposalTriageAnswers { (_, state, triageAnswers) =>
        withPersonalRepresentativeDetails(state) { personalRepDetails =>
          displayTriagePage(state, triageAnswers)(
            _.fold(_.assetType, c => Some(c.assetType)),
            answers => disposalDateBackLink(answers)
          )(_ => disposalDateForm(TimeUtils.today(), personalRepDetails))(
            extractField = _.fold(
              i => i.disposalDate.map(_.value).orElse(i.tooEarlyDisposalDate),
              c => Some(c.disposalDate.value)
            ),
            page = { (journeyStatus, currentAnswers, form, isDraftReturn, _) =>
              val isATrust = journeyStatus
                .fold(
                  _.subscribedDetails.isATrust,
                  _._2.subscribedDetails.isATrust
                )
              disposalDatePage(
                form,
                disposalDateBackLink(currentAnswers),
                isDraftReturn,
                isATrust,
                currentAnswers.representativeType(),
                isAmendReturn(state)
              )
            }
          )
        }
      }
    }

  def whenWasDisposalDateSubmit(): Action[AnyContent] =
    authenticatedActionWithSessionData.async { implicit request =>
      withSingleDisposalTriageAnswers { (_, state, triageAnswers) =>
        withPersonalRepresentativeDetails(state) { personalRepDetails =>
          val isATrust =
            state.fold(
              s => s.subscribedDetails.isATrust,
              f => f._2.subscribedDetails.isATrust
            )
          triageAnswers.fold(_.assetType, c => Some(c.assetType)) match {
            case None    => Redirect(disposalDateBackLink(triageAnswers))
            case Some(_) =>
              disposalDateForm(TimeUtils.today(), personalRepDetails)
                .bindFromRequest()
                .fold(
                  formWithErrors =>
                    BadRequest(
                      disposalDatePage(
                        formWithErrors,
                        disposalDateBackLink(triageAnswers),
                        state.isRight,
                        isATrust,
                        triageAnswers.representativeType(),
                        isAmendReturn(state)
                      )
                    ),
                  { date =>
                    val existingDisposalDate = triageAnswers.fold(
                      _.disposalDate,
                      c => Some(c.disposalDate)
                    )

                    val result = existingDisposalDate match {
                      case Some(existingDate) if existingDate.value === date =>
                        EitherT.pure(Some(existingDate.taxYear))

                      case _                                                 =>
                        for {
                          taxYear       <- taxYearService.taxYear(date)
                          updatedAnswers = updateDisposalDate(date, taxYear, triageAnswers)
                          newState       = state.bimap(
                                             _.copy(newReturnTriageAnswers = Right(updatedAnswers)),
                                             {
                                               case (d, r) =>
                                                 r.copy(draftReturn =
                                                     updateDraftReturnForDisposalDate(
                                                       d,
                                                       updatedAnswers
                                                     )
                                                   )
                                                   .withForceDisplayGainOrLossAfterReliefsForAmends
                                             }
                                           )
                          _             <- newState.fold(
                                             _ => EitherT.pure(()),
                                             returnsService.storeDraftReturn(_)
                                           )
                          _             <- EitherT(
                                             updateSession(sessionStore, request)(
                                               _.copy(journeyStatus = Some(newState.merge))
                                             )
                                           )
                        } yield taxYear
                    }

                    result.fold(
                      { e =>
                        logger.warn("Could not update session", e)
                        errorHandler.errorResult()
                      },
                      taxYear => {
                        val amendReturnOriginalTaxYear =
                          state.map(_._2.amendReturnData.map(_.originalReturn.completeReturn.taxYear)).toOption.flatten

                        taxYear match {
                          case None if isAmendReturn(state) =>
                            Redirect(
                              routes.CommonTriageQuestionsController.amendReturnDisposalDateDifferentTaxYear()
                            )
                          case Some(t)
                              if amendReturnOriginalTaxYear
                                .map(_.startDateInclusive)
                                .exists(_ =!= t.startDateInclusive) =>
                            Redirect(
                              routes.CommonTriageQuestionsController.amendReturnDisposalDateDifferentTaxYear()
                            )
                          case Some(_)                      =>
                            Redirect(
                              routes.SingleDisposalsTriageController.checkYourAnswers()
                            )
                          case None                         =>
                            Redirect(
                              routes.CommonTriageQuestionsController.disposalDateTooEarly()
                            )
                        }
                      }
                    )
                  }
                )
          }
        }
      }
    }

  private def updateDraftReturnForDisposalDate(
    currentDraftReturn: Either[
      Either[DraftSingleMixedUseDisposalReturn, DraftSingleIndirectDisposalReturn],
      DraftSingleDisposalReturn
    ],
    newAnswers: IncompleteSingleDisposalTriageAnswers
  ): DraftReturn =
    currentDraftReturn match {
      case Right(currentDraftReturn: DraftSingleDisposalReturn)               =>
        currentDraftReturn.copy(
          triageAnswers = newAnswers,
          acquisitionDetailsAnswers = currentDraftReturn.acquisitionDetailsAnswers
            .map(_.unsetAllButAcquisitionMethod(currentDraftReturn.triageAnswers)),
          initialGainOrLoss = None,
          reliefDetailsAnswers = currentDraftReturn.reliefDetailsAnswers
            .map(_.unsetPrrAndLettingRelief(newAnswers.isPeriodOfAdmin)),
          yearToDateLiabilityAnswers = currentDraftReturn.yearToDateLiabilityAnswers
            .flatMap(_.unsetAllButIncomeDetails()),
          supportingEvidenceAnswers = None,
          gainOrLossAfterReliefs = None
        )

      case Left(Right(currentDraftReturn: DraftSingleIndirectDisposalReturn)) =>
        currentDraftReturn.copy(
          triageAnswers = newAnswers,
          acquisitionDetailsAnswers = currentDraftReturn.acquisitionDetailsAnswers
            .map(_.unsetAllButAcquisitionMethod(currentDraftReturn.triageAnswers)),
          yearToDateLiabilityAnswers = currentDraftReturn.yearToDateLiabilityAnswers
            .flatMap(_.unsetAllButIncomeDetails()),
          supportingEvidenceAnswers = None,
          gainOrLossAfterReliefs = None
        )

      case Left(Left(currentDraftReturn: DraftSingleMixedUseDisposalReturn))  =>
        currentDraftReturn.copy(
          triageAnswers = newAnswers,
          mixedUsePropertyDetailsAnswers =
            currentDraftReturn.mixedUsePropertyDetailsAnswers.map(_.unset(_.acquisitionPrice)),
          yearToDateLiabilityAnswers = currentDraftReturn.yearToDateLiabilityAnswers
            .flatMap(_.unsetAllButIncomeDetails()),
          supportingEvidenceAnswers = None,
          gainOrLossAfterReliefs = None
        )
    }

  private def updateDisposalDate(
    d: LocalDate,
    taxYear: Option[TaxYear],
    answers: SingleDisposalTriageAnswers
  ): IncompleteSingleDisposalTriageAnswers = {
    def updateCompleteAnswers(
      c: CompleteSingleDisposalTriageAnswers,
      date: Either[LocalDate, DisposalDate]
    ): IncompleteSingleDisposalTriageAnswers =
      IncompleteSingleDisposalTriageAnswers
        .fromCompleteAnswers(c)
        .copy(
          disposalDate = date.toOption,
          tooEarlyDisposalDate = date.swap.toOption,
          completionDate = None
        )

    taxYear.fold {
      answers.fold(
        _.copy(
          disposalDate = None,
          tooEarlyDisposalDate = Some(d),
          completionDate = None
        ),
        updateCompleteAnswers(_, Left(d))
      )
    } { taxYear =>
      answers.fold(
        _.copy(
          disposalDate = Some(DisposalDate(d, taxYear)),
          tooEarlyDisposalDate = None,
          completionDate = None
        ),
        updateCompleteAnswers(_, Right(DisposalDate(d, taxYear)))
      )
    }
  }

  def whenWasCompletionDate(): Action[AnyContent] =
    authenticatedActionWithSessionData.async { implicit request =>
      withSingleDisposalTriageAnswers { (_, state, triageAnswers) =>
        displayTriagePage(state, triageAnswers)(
          _.fold(_.disposalDate, c => Some(c.disposalDate)),
          _ => routes.SingleDisposalsTriageController.whenWasDisposalDate()
        )(disposalDate => completionDateForm(disposalDate, TimeUtils.today()))(
          extractField = _.fold(_.completionDate, c => Some(c.completionDate)),
          page = { (journeyStatus, currentAnswers, form, isDraftReturn, _) =>
            val isATrust = journeyStatus
              .fold(_.subscribedDetails.isATrust, _._2.subscribedDetails.isATrust)

            completionDatePage(
              form,
              backLink(
                currentAnswers,
                routes.SingleDisposalsTriageController.whenWasDisposalDate()
              ),
              isDraftReturn,
              isATrust,
              currentAnswers.representativeType(),
              isAmendReturn(state)
            )
          }
        )
      }
    }

  def whenWasCompletionDateSubmit(): Action[AnyContent] =
    authenticatedActionWithSessionData.async { implicit request =>
      withSingleDisposalTriageAnswers { (_, state, triageAnswers) =>
        handleTriagePageSubmit(state, triageAnswers)(
          _.fold(_.disposalDate, c => Some(c.disposalDate)),
          _ => routes.SingleDisposalsTriageController.whenWasDisposalDate()
        )(disposalDate => completionDateForm(disposalDate, TimeUtils.today()))(
          page = { (journeyStatus, currentAnswers, form, isDraftReturn, _) =>
            val isATrust = journeyStatus
              .fold(_.subscribedDetails.isATrust, _._2.subscribedDetails.isATrust)
            completionDatePage(
              form,
              backLink(
                currentAnswers,
                routes.SingleDisposalsTriageController.whenWasDisposalDate()
              ),
              isDraftReturn,
              isATrust,
              currentAnswers.representativeType(),
              isAmendReturn(state)
            )
          },
          updateState = { (date, state, answers) =>
            if (
              answers
                .fold(_.completionDate, c => Some(c.completionDate))
                .contains(date)
            )
              state.map(_._2)
            else {
              val newAnswers = answers.unset(_.completionDate).copy(completionDate = Some(date))

              state.bimap(
                _.copy(newReturnTriageAnswers = Right(newAnswers)),
                {
                  case (Right(d), r)                        =>
                    r.copy(
                        draftReturn = d.copy(
                          triageAnswers = newAnswers,
                          acquisitionDetailsAnswers = d.acquisitionDetailsAnswers.map { a =>
                            if (d.triageAnswers.representativeType().contains(PersonalRepresentativeInPeriodOfAdmin))
                              a.unset(_.acquisitionPrice)
                            else
                              a.unset(_.acquisitionDate)
                                .unset(_.acquisitionPrice)
                                .unset(_.rebasedAcquisitionPrice)
                                .unset(_.shouldUseRebase)
                          },
                          initialGainOrLoss = None,
                          reliefDetailsAnswers = d.reliefDetailsAnswers
                            .map(_.unsetPrrAndLettingRelief(newAnswers.isPeriodOfAdmin)),
                          yearToDateLiabilityAnswers = d.yearToDateLiabilityAnswers
                            .flatMap(_.unsetAllButIncomeDetails())
                        )
                      )
                      .withForceDisplayGainOrLossAfterReliefsForAmends

                  case (Left(Left(mixedUseDraftReturn)), r) =>
                    r.copy(
                        draftReturn = mixedUseDraftReturn.copy(
                          triageAnswers = newAnswers,
                          mixedUsePropertyDetailsAnswers = mixedUseDraftReturn.mixedUsePropertyDetailsAnswers.map(
                            _.unset(_.acquisitionPrice)
                          ),
                          yearToDateLiabilityAnswers = mixedUseDraftReturn.yearToDateLiabilityAnswers
                            .flatMap(_.unsetAllButIncomeDetails())
                        )
                      )
                      .withForceDisplayGainOrLossAfterReliefsForAmends
                  case (Left(Right(_)), _)                  =>
                    sys.error(
                      "completion date page not handled for indirect disposals"
                    )
                }
              )
            }
          }
        )
      }
    }

  def countryOfResidence(): Action[AnyContent] =
    authenticatedActionWithSessionData.async { implicit request =>
      withSingleDisposalTriageAnswers { (_, state, triageAnswers) =>
        displayTriagePage(state, triageAnswers)(
          _.fold(
            _.wasAUKResident.filterNot(identity),
            c => Some(c.countryOfResidence.isUk()).filterNot(identity)
          ),
          _ => routes.SingleDisposalsTriageController.wereYouAUKResident()
        )(_ => countryOfResidenceForm)(
          extractField = _.fold(_.countryOfResidence, c => Some(c.countryOfResidence)),
          page = { (journeyStatus, currentAnswers, form, isDraftReturn, _) =>
            val isATrust           = journeyStatus
              .fold(_.subscribedDetails.isATrust, _._2.subscribedDetails.isATrust)
            val representeeAnswers = journeyStatus.fold(
              _.representeeAnswers,
              _._1.fold(_.fold(_.representeeAnswers, _.representeeAnswers), _.representeeAnswers)
            )

            countryOfResidencePage(
              form,
              backLink(
                currentAnswers,
                routes.SingleDisposalsTriageController.wereYouAUKResident()
              ),
              isDraftReturn,
              isATrust,
              currentAnswers.representativeType(),
              representeeAnswers,
              isAmendReturn(state)
            )
          }
        )
      }
    }

  def countryOfResidenceSubmit(): Action[AnyContent] =
    authenticatedActionWithSessionData.async { implicit request =>
      withSingleDisposalTriageAnswers { (_, state, triageAnswers) =>
        handleTriagePageSubmit(state, triageAnswers)(
          _.fold(
            _.wasAUKResident.filterNot(identity),
            c => Some(c.countryOfResidence.isUk()).filterNot(identity)
          ),
          _ => routes.SingleDisposalsTriageController.wereYouAUKResident()
        )(_ => countryOfResidenceForm)(
          page = { (journeyStatus, currentAnswers, form, isDraftReturn, _) =>
            val isATrust           = journeyStatus
              .fold(_.subscribedDetails.isATrust, _._2.subscribedDetails.isATrust)
            val representeeAnswers = journeyStatus.fold(
              _.representeeAnswers,
              _._1.fold(_.fold(_.representeeAnswers, _.representeeAnswers), _.representeeAnswers)
            )

            countryOfResidencePage(
              form,
              backLink(
                currentAnswers,
                routes.SingleDisposalsTriageController.wereYouAUKResident()
              ),
              isDraftReturn,
              isATrust,
              currentAnswers.representativeType(),
              representeeAnswers,
              isAmendReturn(state)
            )
          },
          updateState = { (country, state, answers) =>
            if (
              answers
                .fold(_.countryOfResidence, c => Some(c.countryOfResidence))
                .contains(country)
            )
              state.map(_._2)
            else {
              val newAnswers =
                answers.fold(
                  _.copy(countryOfResidence = Some(country)),
                  _.copy(countryOfResidence = country)
                )
              state.bimap(
                _.copy(newReturnTriageAnswers = Right(newAnswers)),
                {
                  case (d, r) =>
                    def updateYearToDateSection(
                      yearToDateLiabilityAnswers: Option[YearToDateLiabilityAnswers]
                    ): Option[YearToDateLiabilityAnswers] =
                      yearToDateLiabilityAnswers.flatMap {
                        case _: CalculatedYTDAnswers    => None
                        case n: NonCalculatedYTDAnswers =>
                          if (preserveEstimatesAnswer(state))
                            Some(
                              n.unset(_.yearToDateLiability)
                                .unset(_.mandatoryEvidence)
                            )
                          else
                            Some(
                              n.unset(_.hasEstimatedDetails)
                                .unset(_.yearToDateLiability)
                                .unset(_.mandatoryEvidence)
                            )
                      }

                    r.copy(
                      draftReturn = d.fold(
                        _.fold(
                          mixedUseDraftReturn =>
                            mixedUseDraftReturn.copy(
<<<<<<< HEAD
                              triageAnswers = newAnswers,
                              yearToDateLiabilityAnswers =
                                updateYearToDateSection(mixedUseDraftReturn.yearToDateLiabilityAnswers)
                            ),
                          indirectDraftReturn =>
                            indirectDraftReturn.copy(
                              triageAnswers = newAnswers,
                              yearToDateLiabilityAnswers =
                                updateYearToDateSection(indirectDraftReturn.yearToDateLiabilityAnswers)
=======
                              triageAnswers = newAnswers,
                              yearToDateLiabilityAnswers = mixedUseDraftReturn.yearToDateLiabilityAnswers.flatMap {
                                case _: CalculatedYTDAnswers    => None
                                case n: NonCalculatedYTDAnswers =>
                                  Some(
                                    n.unset(_.hasEstimatedDetails)
                                      .unset(_.yearToDateLiability)
                                      .unset(_.mandatoryEvidence)
                                  )
                              }
                            ),
                          indirectDraftReturn =>
                            indirectDraftReturn.copy(
                              triageAnswers = newAnswers,
                              yearToDateLiabilityAnswers = indirectDraftReturn.yearToDateLiabilityAnswers.flatMap {
                                case _: CalculatedYTDAnswers    => None
                                case n: NonCalculatedYTDAnswers =>
                                  Some(
                                    n.unset(_.hasEstimatedDetails)
                                      .unset(_.yearToDateLiability)
                                      .unset(_.mandatoryEvidence)
                                  )
                              }
>>>>>>> 33c83bfe
                            )
                        ),
                        s =>
                          s.copy(
                            triageAnswers = newAnswers,
<<<<<<< HEAD
                            yearToDateLiabilityAnswers = updateYearToDateSection(s.yearToDateLiabilityAnswers)
=======
                            yearToDateLiabilityAnswers = s.yearToDateLiabilityAnswers.flatMap {
                              case _: CalculatedYTDAnswers    => None
                              case n: NonCalculatedYTDAnswers =>
                                Some(
                                  n.unset(_.hasEstimatedDetails)
                                    .unset(_.yearToDateLiability)
                                    .unset(_.mandatoryEvidence)
                                )
                            }
>>>>>>> 33c83bfe
                          )
                      )
                    )
                }
              )
            }

          }
        )
      }
    }

  def assetTypeForNonUkResidents(): Action[AnyContent] =
    authenticatedActionWithSessionData.async { implicit request =>
      withSingleDisposalTriageAnswers { (_, state, triageAnswers) =>
        displayTriagePage(state, triageAnswers)(
          _.fold(
            _.countryOfResidence,
            c => Some(c.countryOfResidence).filterNot(_.isUk())
          ),
          _ => routes.SingleDisposalsTriageController.countryOfResidence()
        )(_ => assetTypeForNonUkResidentsForm)(
          _.fold(_.assetType, c => Some(c.assetType)),
          { (journeyStatus, currentAnswers, form, isDraftReturn, _) =>
            val isATrust = journeyStatus
              .fold(_.subscribedDetails.isATrust, _._2.subscribedDetails.isATrust)
            assetTypeForNonUkResidentsPage(
              form,
              backLink(
                currentAnswers,
                routes.SingleDisposalsTriageController.countryOfResidence()
              ),
              isDraftReturn,
              isATrust,
              currentAnswers.representativeType(),
              isAmendReturn(state)
            )
          }
        )
      }
    }

  def assetTypeForNonUkResidentsSubmit(): Action[AnyContent] =
    authenticatedActionWithSessionData.async { implicit request =>
      withSingleDisposalTriageAnswers { (_, state, triageAnswers) =>
        handleTriagePageSubmit(state, triageAnswers)(
          _.fold(
            _.countryOfResidence,
            c => Some(c.countryOfResidence).filterNot(_.isUk())
          ),
          _ => routes.SingleDisposalsTriageController.countryOfResidence()
        )(_ => assetTypeForNonUkResidentsForm)(
          { (journeyStatus, currentAnswers, form, isDraftReturn, _) =>
            val isATrust = journeyStatus
              .fold(_.subscribedDetails.isATrust, _._2.subscribedDetails.isATrust)
            assetTypeForNonUkResidentsPage(
              form,
              backLink(
                currentAnswers,
                routes.SingleDisposalsTriageController.countryOfResidence()
              ),
              isDraftReturn,
              isATrust,
              currentAnswers.representativeType(),
              isAmendReturn(state)
            )
          },
          updateState = { (assetType, state, answers) =>
            if (
              answers
                .fold(_.assetType, c => Some(c.assetType))
                .contains(assetType)
            )
              state.map(_._2)
            else {
              val oldAssetType                       = answers.fold(_.assetType, c => Some(c.assetType))
              val (wasIndirectDisposal, wasMixedUse) =
                oldAssetType.contains(IndirectDisposal) -> oldAssetType.contains(MixedUse)
              val (isNowIndirectDisposal, isNowMixedUse) =
                (assetType === IndirectDisposal) -> (assetType === MixedUse)

              val newAnswers =
                if (!wasIndirectDisposal === !isNowIndirectDisposal && !wasMixedUse === !isNowMixedUse)
                  answers.fold(
                    _.copy(assetType = Some(assetType)),
                    _.copy(assetType = assetType)
                  )
                else
                  answers
                    .unset(_.disposalDate)
                    .unset(_.completionDate)
                    .unset(_.tooEarlyDisposalDate)
                    .copy(assetType = Some(assetType))

              state.bimap(
                _.copy(newReturnTriageAnswers = Right(newAnswers)),
                {
                  case (Right(d), r)                         =>
                    if (isNowIndirectDisposal)
                      r.copy(
                          draftReturn = DraftSingleIndirectDisposalReturn.newDraftReturn(
                            d.id,
                            newAnswers,
                            d.representeeAnswers
                          )
                        )
                        .withForceDisplayGainOrLossAfterReliefsForAmends
                    else if (isNowMixedUse)
                      r.copy(
                          draftReturn = DraftSingleMixedUseDisposalReturn.newDraftReturn(
                            d.id,
                            newAnswers,
                            d.representeeAnswers
                          )
                        )
                        .withForceDisplayGainOrLossAfterReliefsForAmends
                    else
                      r.copy(
                          draftReturn = d.copy(
                            triageAnswers = newAnswers,
                            propertyAddress = None,
                            disposalDetailsAnswers = None,
                            acquisitionDetailsAnswers = None,
                            initialGainOrLoss = None,
                            reliefDetailsAnswers = d.reliefDetailsAnswers
                              .map(_.unsetPrrAndLettingRelief(newAnswers.isPeriodOfAdmin)),
                            yearToDateLiabilityAnswers = d.yearToDateLiabilityAnswers
                              .flatMap(_.unsetAllButIncomeDetails()),
                            supportingEvidenceAnswers = None,
                            gainOrLossAfterReliefs = None
                          )
                        )
                        .withForceDisplayGainOrLossAfterReliefsForAmends

                  case (Left(Right(indirectDraftReturn)), r) =>
                    if (isNowMixedUse)
                      r.copy(
                          draftReturn = DraftSingleMixedUseDisposalReturn.newDraftReturn(
                            indirectDraftReturn.id,
                            newAnswers,
                            indirectDraftReturn.representeeAnswers
                          )
                        )
                        .withForceDisplayGainOrLossAfterReliefsForAmends
                    else
                      r.copy(
                          draftReturn = DraftSingleDisposalReturn.newDraftReturn(
                            indirectDraftReturn.id,
                            newAnswers,
                            indirectDraftReturn.representeeAnswers
                          )
                        )
                        .withForceDisplayGainOrLossAfterReliefsForAmends

                  case (Left(Left(mixedUseDraftReturn)), r)  =>
                    if (isNowIndirectDisposal)
                      r.copy(
                          draftReturn = DraftSingleIndirectDisposalReturn.newDraftReturn(
                            mixedUseDraftReturn.id,
                            newAnswers,
                            mixedUseDraftReturn.representeeAnswers
                          )
                        )
                        .withForceDisplayGainOrLossAfterReliefsForAmends
                    else
                      r.copy(
                          draftReturn = DraftSingleDisposalReturn.newDraftReturn(
                            mixedUseDraftReturn.id,
                            newAnswers,
                            mixedUseDraftReturn.representeeAnswers
                          )
                        )
                        .withForceDisplayGainOrLossAfterReliefsForAmends
                }
              )
            }
          }
        )
      }
    }

  def disposalDateOfShares(): Action[AnyContent] =
    authenticatedActionWithSessionData.async { implicit request =>
      withSingleDisposalTriageAnswers { (_, state, triageAnswers) =>
        withPersonalRepresentativeDetails(state) { personalRepDetails =>
          displayTriagePage(state, triageAnswers)(
            _.fold(
              _.assetType,
              c => Some(c.assetType).filter(e => e === IndirectDisposal)
            ),
            _ => routes.SingleDisposalsTriageController.countryOfResidence()
          )(_ => sharesDisposalDateForm(personalRepDetails))(
            _.fold(
              i =>
                i.disposalDate
                  .map(d => ShareDisposalDate(d.value))
                  .orElse(i.tooEarlyDisposalDate.map(d => ShareDisposalDate(d))),
              e => Some(ShareDisposalDate(e.disposalDate.value))
            ),
            (_, currentAnswers, form, isDraftReturn, _) =>
              disposalDateOfSharesForNonUk(
                form,
                backLink(
                  currentAnswers,
                  routes.SingleDisposalsTriageController
                    .assetTypeForNonUkResidents()
                ),
                isDraftReturn,
                routes.SingleDisposalsTriageController.disposalDateOfSharesSubmit(),
                isAmendReturn(state)
              )
          )
        }
      }
    }

  def disposalDateOfSharesSubmit(): Action[AnyContent] =
    authenticatedActionWithSessionData.async { implicit request =>
      withSingleDisposalTriageAnswers { (_, state, triageAnswers) =>
        withPersonalRepresentativeDetails(state) { personalRepDetails =>
          triageAnswers.fold(_.assetType, c => Some(c.assetType)) match {
            case Some(assetType) if assetType === AssetType.IndirectDisposal =>
              sharesDisposalDateForm(personalRepDetails)
                .bindFromRequest()
                .fold(
                  formWithErrors =>
                    BadRequest(
                      disposalDateOfSharesForNonUk(
                        formWithErrors,
                        backLink(
                          triageAnswers,
                          routes.SingleDisposalsTriageController
                            .assetTypeForNonUkResidents()
                        ),
                        state.isRight,
                        routes.SingleDisposalsTriageController
                          .disposalDateOfSharesSubmit(),
                        isAmendReturn(state)
                      )
                    ),
                  { date =>
                    val existingDisposalDate = triageAnswers.fold(_.disposalDate, c => Some(c.disposalDate))
                    val result               = existingDisposalDate match {
                      case Some(existingDate) if existingDate.value === date.value =>
                        EitherT.pure(Some(existingDate.taxYear))
                      case _                                                       =>
                        for {
                          taxYear                         <- taxYearService.taxYear(date.value)
                          updatedDisposalDate              = updateDisposalDate(date.value, taxYear, triageAnswers)
                          updatedDisposalAndCompletionDate = updatedDisposalDate.copy(
                                                               completionDate = Some(CompletionDate(date.value))
                                                             )
                          newState                         = state.bimap(
                                                               _.copy(newReturnTriageAnswers = Right(updatedDisposalAndCompletionDate)),
                                                               {
                                                                 case (d, r) =>
                                                                   r.copy(draftReturn =
                                                                       updateDraftReturnForDisposalDate(
                                                                         d,
                                                                         updatedDisposalAndCompletionDate
                                                                       )
                                                                     )
                                                                     .withForceDisplayGainOrLossAfterReliefsForAmends
                                                               }
                                                             )
                          _                               <- newState.fold(
                                                               _ => EitherT.pure(()),
                                                               returnsService.storeDraftReturn(_)
                                                             )
                          _                               <- EitherT(
                                                               updateSession(sessionStore, request)(
                                                                 _.copy(journeyStatus = Some(newState.merge))
                                                               )
                                                             )
                        } yield taxYear
                    }

                    result.fold(
                      { e =>
                        logger.warn("Could not update session", e)
                        errorHandler.errorResult()
                      },
                      taxYear => {
                        val amendReturnOriginalTaxYear =
                          state.map(_._2.amendReturnData.map(_.originalReturn.completeReturn.taxYear)).toOption.flatten

                        taxYear match {
                          case None if isAmendReturn(state) =>
                            Redirect(
                              routes.CommonTriageQuestionsController.amendReturnDisposalDateDifferentTaxYear()
                            )
                          case Some(t)
                              if amendReturnOriginalTaxYear
                                .map(_.startDateInclusive)
                                .exists(_ =!= t.startDateInclusive) =>
                            Redirect(
                              routes.CommonTriageQuestionsController.amendReturnDisposalDateDifferentTaxYear()
                            )
                          case Some(_)                      =>
                            Redirect(
                              routes.SingleDisposalsTriageController.checkYourAnswers()
                            )
                          case None                         =>
                            Redirect(
                              routes.CommonTriageQuestionsController.disposalsOfSharesTooEarly()
                            )
                        }
                      }
                    )
                  }
                )
            case _                                                           => Redirect(disposalDateBackLink(triageAnswers))
          }
        }
      }
    }

  private def isAmendReturn(state: JourneyState): Boolean =
    state.fold(_ => false, _._2.isAmendReturn)

  def checkYourAnswers(): Action[AnyContent] =
    authenticatedActionWithSessionData.async { implicit request =>
      withSingleDisposalTriageAnswers { (_, state, triageAnswers) =>
        lazy val displayReturnToSummaryLink = state.fold(_ => false, _ => true)
        val isIndividual                    = state
          .fold(_.subscribedDetails, _._2.subscribedDetails)
          .userType()
          .isRight

        val representeeAnswers           = state
          .fold(
            _.representeeAnswers,
            _._1.fold(_.fold(_.representeeAnswers, _.representeeAnswers), _.representeeAnswers)
          )
        val representeeAnswersIncomplete = !representeeAnswers.exists(_.fold(_ => false, _ => true))

        triageAnswers match {
          case c: CompleteSingleDisposalTriageAnswers =>
            val isATrust = state
              .bimap(
                _.subscribedDetails.isATrust,
                _._2.subscribedDetails.isATrust
              )
              .contains(true)
            Ok(
              checkYourAnswersPage(
                c,
                displayReturnToSummaryLink,
                isATrust,
                c.representativeType(),
                representeeAnswers
              )
            )

          case IncompleteSingleDisposalTriageAnswers(
                None,
                _,
                _,
                _,
                _,
                _,
                _,
                _,
                _
              ) if isIndividual =>
            Redirect(
              routes.CommonTriageQuestionsController
                .whoIsIndividualRepresenting()
            )

          case IncompleteSingleDisposalTriageAnswers(
                Some(_: RepresentativeType),
                _,
                _,
                _,
                _,
                _,
                _,
                _,
                _
              ) if representeeAnswersIncomplete =>
            Redirect(
              representee.routes.RepresenteeController
                .checkYourAnswers()
            )

          case IncompleteSingleDisposalTriageAnswers(
                _,
                false,
                _,
                _,
                _,
                _,
                _,
                _,
                _
              ) =>
            Redirect(routes.CommonTriageQuestionsController.howManyProperties())

          case IncompleteSingleDisposalTriageAnswers(
                _,
                _,
                None,
                _,
                _,
                _,
                _,
                _,
                _
              ) =>
            Redirect(
              routes.SingleDisposalsTriageController.howDidYouDisposeOfProperty()
            )

          case IncompleteSingleDisposalTriageAnswers(
                _,
                _,
                _,
                None,
                _,
                _,
                _,
                _,
                _
              ) =>
            Redirect(
              routes.SingleDisposalsTriageController.wereYouAUKResident()
            )

          case IncompleteSingleDisposalTriageAnswers(
                _,
                _,
                _,
                Some(false),
                None,
                _,
                _,
                _,
                _
              ) =>
            Redirect(
              routes.SingleDisposalsTriageController.countryOfResidence()
            )

          case IncompleteSingleDisposalTriageAnswers(
                _,
                _,
                _,
                Some(false),
                Some(_),
                None,
                _,
                _,
                _
              ) =>
            Redirect(
              routes.SingleDisposalsTriageController
                .assetTypeForNonUkResidents()
            )

          case IncompleteSingleDisposalTriageAnswers(
                _,
                _,
                _,
                Some(true),
                _,
                None,
                _,
                _,
                _
              ) =>
            Redirect(
              routes.SingleDisposalsTriageController
                .didYouDisposeOfAResidentialProperty()
            )

          case IncompleteSingleDisposalTriageAnswers(
                _,
                _,
                _,
                Some(true),
                _,
                Some(NonResidential),
                _,
                _,
                _
              ) =>
            Redirect(
              routes.CommonTriageQuestionsController
                .ukResidentCanOnlyDisposeResidential()
            )

          case IncompleteSingleDisposalTriageAnswers(
                _,
                _,
                _,
                _,
                _,
                Some(AssetType.IndirectDisposal),
                None,
                None,
                _
              ) =>
            Redirect(
              routes.SingleDisposalsTriageController.disposalDateOfShares()
            )

          case IncompleteSingleDisposalTriageAnswers(
                individualUserType,
                _,
                _,
                _,
                _,
                Some(AssetType.IndirectDisposal),
                Some(shareDisposalDate),
                None,
                _
              ) if hasPreviousReturnWithSameCompletionDate(shareDisposalDate.value, individualUserType, state) =>
            Redirect(
              routes.CommonTriageQuestionsController.previousReturnExistsWithSameCompletionDate()
            )

          case IncompleteSingleDisposalTriageAnswers(
                _,
                _,
                _,
                _,
                _,
                _,
                None,
                _,
                None
              ) =>
            Redirect(
              routes.SingleDisposalsTriageController.whenWasDisposalDate()
            )

          case IncompleteSingleDisposalTriageAnswers(
                _,
                _,
                _,
                _,
                _,
                _,
                _,
                None,
                None
              ) =>
            Redirect(
              routes.SingleDisposalsTriageController.whenWasCompletionDate()
            )

          case IncompleteSingleDisposalTriageAnswers(
                individualUserType,
                _,
                _,
                _,
                _,
                _,
                _,
                Some(completionDate),
                _
              ) if hasPreviousReturnWithSameCompletionDate(completionDate.value, individualUserType, state) =>
            Redirect(
              routes.CommonTriageQuestionsController.previousReturnExistsWithSameCompletionDate()
            )

          case IncompleteSingleDisposalTriageAnswers(
                t,
                true,
                Some(m),
                Some(true),
                _,
                Some(r),
                Some(d),
                Some(c),
                _
              ) =>
            updateAnswersAndShowCheckYourAnswersPage(
              state,
              CompleteSingleDisposalTriageAnswers(t, m, Country.uk, r, d, c),
              displayReturnToSummaryLink,
              representeeAnswers
            )

          case IncompleteSingleDisposalTriageAnswers(
                t,
                true,
                Some(m),
                Some(false),
                Some(country),
                Some(r),
                Some(d),
                Some(c),
                _
              ) =>
            updateAnswersAndShowCheckYourAnswersPage(
              state,
              CompleteSingleDisposalTriageAnswers(t, m, country, r, d, c),
              displayReturnToSummaryLink,
              representeeAnswers
            )
        }
      }
    }

  private def updateAnswersAndShowCheckYourAnswersPage(
    state: JourneyState,
    newCompleteTriageAnswers: CompleteSingleDisposalTriageAnswers,
    displayReturnToSummaryLink: Boolean,
    representeeAnswers: Option[RepresenteeAnswers]
  )(implicit
    request: RequestWithSessionData[_],
    hc: HeaderCarrier
  ): Future[Result] = {
    val updatedJourney = state.fold(
      _.copy(newReturnTriageAnswers = Right(newCompleteTriageAnswers)),
      {
        case (d, r) =>
          r.copy(draftReturn =
            d.fold(
              _.fold(
                _.copy(triageAnswers = newCompleteTriageAnswers),
                _.copy(triageAnswers = newCompleteTriageAnswers)
              ),
              _.copy(triageAnswers = newCompleteTriageAnswers)
            )
          )
      }
    )

    updateSession(sessionStore, request)(
      _.copy(journeyStatus = Some(updatedJourney))
    ).map {
      case Left(e)  =>
        logger.warn("Could not update session", e)
        errorHandler.errorResult()

      case Right(_) =>
        val isATrust = state
          .bimap(
            _.subscribedDetails.isATrust,
            _._2.subscribedDetails.isATrust
          )
          .contains(true)

        Ok(
          checkYourAnswersPage(
            newCompleteTriageAnswers,
            displayReturnToSummaryLink,
            isATrust,
            newCompleteTriageAnswers.representativeType(),
            representeeAnswers
          )
        )
    }
  }

  def checkYourAnswersSubmit(): Action[AnyContent] =
    authenticatedActionWithSessionData.async { implicit request =>
      withSingleDisposalTriageAnswers { (_, state, triageAnswers) =>
        triageAnswers match {
          case _: IncompleteSingleDisposalTriageAnswers      =>
            Redirect(routes.SingleDisposalsTriageController.checkYourAnswers())

          case complete: CompleteSingleDisposalTriageAnswers =>
            lazy val continueToTaskList =
              Redirect(returnsRoutes.TaskListController.taskList())

            def toFillingOurNewReturn(
              startingNewDraftReturn: StartingNewDraftReturn
            ): Future[Result] = {
              val newDraftReturn =
                if (complete.assetType === IndirectDisposal)
                  DraftSingleIndirectDisposalReturn
                    .newDraftReturn(
                      uuidGenerator.nextId(),
                      complete,
                      startingNewDraftReturn.representeeAnswers
                    )
                else if (complete.assetType === MixedUse)
                  DraftSingleMixedUseDisposalReturn
                    .newDraftReturn(
                      uuidGenerator.nextId(),
                      complete,
                      startingNewDraftReturn.representeeAnswers
                    )
                else
                  DraftSingleDisposalReturn
                    .newDraftReturn(
                      uuidGenerator.nextId(),
                      complete,
                      startingNewDraftReturn.representeeAnswers
                    )

              val newJourney = FillingOutReturn(
                startingNewDraftReturn.subscribedDetails,
                startingNewDraftReturn.ggCredId,
                startingNewDraftReturn.agentReferenceNumber,
                newDraftReturn,
                startingNewDraftReturn.previousSentReturns,
                None
              )

              val result = for {
                _ <- returnsService.storeDraftReturn(newJourney)
                _ <- EitherT(
                       updateSession(sessionStore, request)(
                         _.copy(journeyStatus = Some(newJourney))
                       )
                     )
              } yield newJourney

              result.fold(
                e => {
                  logger.warn("Could not store draft return", e)
                  errorHandler.errorResult()
                },
                { newJourney =>
                  auditService.sendEvent(
                    "draftReturnStarted",
                    DraftReturnStarted(
                      newDraftReturn,
                      newJourney.subscribedDetails.cgtReference.value,
                      newJourney.agentReferenceNumber.map(_.value)
                    ),
                    "draft-return-started"
                  )
                  continueToTaskList
                }
              )
            }

            state.fold[Future[Result]](
              toFillingOurNewReturn,
              _ => continueToTaskList
            )
        }
      }
    }

  private def handleTriagePageSubmit[R, A, Page : Writeable](
    state: JourneyState,
    triageAnswers: SingleDisposalTriageAnswers
  )(
    requiredField: SingleDisposalTriageAnswers => Option[R],
    redirectToIfNotValidJourney: SingleDisposalTriageAnswers => Call
  )(
    form: R => Form[A]
  )(
    page: (
      JourneyState,
      SingleDisposalTriageAnswers,
      Form[A],
      Boolean,
      R
    ) => Page,
    updateState: (
      A,
      JourneyState,
      SingleDisposalTriageAnswers
    ) => Either[StartingNewDraftReturn, FillingOutReturn]
  )(implicit
    request: RequestWithSessionData[_]
  ): Future[Result] =
    requiredField(triageAnswers) match {
      case None    => Redirect(redirectToIfNotValidJourney(triageAnswers))
      case Some(r) =>
        form(r)
          .bindFromRequest()
          .fold(
            formWithErrors =>
              BadRequest(
                page(state, triageAnswers, formWithErrors, state.isRight, r)
              ),
            { value =>
              val updatedState = updateState(value, state, triageAnswers)

              val result = for {
                _ <- updatedState.fold(
                       _ => EitherT.pure(()),
                       newFillingOutReturn =>
                         if (
                           state.exists(
                             _._2.draftReturn === newFillingOutReturn.draftReturn
                           )
                         ) EitherT.pure(())
                         else
                           returnsService.storeDraftReturn(newFillingOutReturn)
                     )
                _ <- EitherT(
                       updateSession(sessionStore, request)(
                         _.copy(journeyStatus = Some(updatedState.merge))
                       )
                     )
              } yield ()

              result.fold(
                { e =>
                  logger.warn("Could not update session", e)
                  errorHandler.errorResult()
                },
                _ =>
                  Redirect(
                    routes.SingleDisposalsTriageController.checkYourAnswers()
                  )
              )
            }
          )
    }

  // R - the type of previous page's answer that is required before this page can be shown
  // A - the type of this this page's answer
  private def displayTriagePage[R, A, Page : Writeable](
    state: JourneyState,
    triageAnswers: SingleDisposalTriageAnswers
  )(
    requiredField: SingleDisposalTriageAnswers => Option[R],
    redirectToIfNotValidJourney: SingleDisposalTriageAnswers => Call
  )(
    form: R => Form[A]
  )(
    extractField: SingleDisposalTriageAnswers => Option[A],
    page: (
      JourneyState,
      SingleDisposalTriageAnswers,
      Form[A],
      Boolean,
      R
    ) => Page
  ): Future[Result] =
    requiredField(triageAnswers) match {
      case None    => Redirect(redirectToIfNotValidJourney(triageAnswers))
      case Some(r) =>
        val f = extractField(triageAnswers)
          .fold(form(r))(form(r).fill)
        Ok(page(state, triageAnswers, f, state.isRight, r))
    }

  private def withSingleDisposalTriageAnswers(
    f: (SessionData, JourneyState, SingleDisposalTriageAnswers) => Future[Result]
  )(implicit request: RequestWithSessionData[_]): Future[Result] =
    request.sessionData.flatMap(s => s.journeyStatus.map(s -> _)) match {
      case Some((_, s: StartingToAmendReturn))                                  =>
        convertFromStartingAmendToFillingOutReturn(s, sessionStore, errorHandler, uuidGenerator)

      case Some((session, s @ StartingNewDraftReturn(_, _, _, Right(t), _, _))) =>
        f(session, Left(s), populateDisposalMethodInPeriodOfAdmin(t))

      case Some(
            (
              session,
              r @ FillingOutReturn(_, _, _, d: DraftSingleDisposalReturn, _, _)
            )
          ) =>
        f(session, Right(Right(d) -> r), populateDisposalMethodInPeriodOfAdmin(d.triageAnswers))

      case Some(
            (
              session,
              r @ FillingOutReturn(
                _,
                _,
                _,
                d: DraftSingleIndirectDisposalReturn,
                _,
                _
              )
            )
          ) =>
        f(session, Right(Left(Right(d)) -> r), populateDisposalMethodInPeriodOfAdmin(d.triageAnswers))

      case Some(
            (
              session,
              r @ FillingOutReturn(
                _,
                _,
                _,
                d: DraftSingleMixedUseDisposalReturn,
                _,
                _
              )
            )
          ) =>
        f(session, Right(Left(Left(d)) -> r), populateDisposalMethodInPeriodOfAdmin(d.triageAnswers))

      case _                                                                    =>
        Redirect(
          uk.gov.hmrc.cgtpropertydisposalsfrontend.controllers.routes.StartController
            .start()
        )
    }

  private def populateDisposalMethodInPeriodOfAdmin(s: SingleDisposalTriageAnswers): SingleDisposalTriageAnswers =
    if (s.isPeriodOfAdmin())
      s.fold(
        _.copy(disposalMethod = Some(DisposalMethod.Sold)),
        _.copy(disposalMethod = DisposalMethod.Sold)
      )
    else s

  private def backLink(
    currentState: SingleDisposalTriageAnswers,
    ifIncomplete: Call
  ): Call =
    currentState.fold(
      _ => ifIncomplete,
      _ => routes.SingleDisposalsTriageController.checkYourAnswers()
    )

  private def hasPreviousReturnWithSameCompletionDate(
    completionDate: LocalDate,
    individualUserType: Option[IndividualUserType],
    state: JourneyState
  ) = {
    val originalReturnId = state.toOption.flatMap(_._2.amendReturnData.map(_.originalReturn.summary.submissionId))

    individualUserType match {
      case Some(_: RepresentativeType) => false
      case _                           =>
        val previousSentCompletionDates =
          state
            .fold(_.previousSentReturns, _._2.previousSentReturns)
            .map(_.summaries)
            .getOrElse(List.empty)
            .filterNot(summary => originalReturnId.contains(summary.submissionId))
            .map(_.completionDate)
        previousSentCompletionDates.contains(completionDate)
    }
  }

  private def withPersonalRepresentativeDetails(state: JourneyState)(
    f: Option[PersonalRepresentativeDetails] => Future[Result]
  )(implicit request: RequestWithSessionData[_]): Future[Result] = {
    val personalRepresentativeDetails = state.fold(
      PersonalRepresentativeDetails.fromStartingNewDraftReturn,
      {
        case (_, fillingOutReturn) => PersonalRepresentativeDetails.fromDraftReturn(fillingOutReturn.draftReturn)
      }
    )

    personalRepresentativeDetails.fold(
      { e =>
        logger.warn(s"Could not get personal representative details: $e")
        errorHandler.errorResult()
      },
      f
    )
  }

  private def preserveEstimatesAnswer(state: JourneyState): Boolean =
    state.exists(_._2.amendReturnData.exists(_.preserveEstimatesAnswer))

}

object SingleDisposalsTriageController {

  val whoAreYouReportingForForm: Form[IndividualUserType] = Form(
    mapping(
      "individualUserType" -> of(
        FormUtils.radioFormFormatter(
          List(Self, Capacitor, PersonalRepresentative)
        )
      )
    )(identity)(Some(_))
  )

  val numberOfPropertiesForm: Form[NumberOfProperties] = Form(
    mapping(
      "numberOfProperties" -> of(
        FormUtils
          .radioFormFormatter(List(One, MoreThanOne))
      )
    )(identity)(Some(_))
  )

  val disposalMethodForm: Form[DisposalMethod] = Form(
    mapping(
      "disposalMethod" -> of(
        FormUtils
          .radioFormFormatter(List(Sold, Gifted, Other))
      )
    )(identity)(Some(_))
  )

  val wasAUkResidentForm: Form[Boolean] = Form(
    mapping(
      "wereYouAUKResident" -> of(BooleanFormatter.formatter)
    )(identity)(Some(_))
  )

  val wasResidentialPropertyForm: Form[Boolean] = Form(
    mapping(
      "didYouDisposeOfResidentialProperty" -> of(BooleanFormatter.formatter)
    )(identity)(Some(_))
  )

  def disposalDateForm(
    maximumDateInclusive: LocalDate,
    personalRepresentativeDetails: Option[PersonalRepresentativeDetails]
  ): Form[LocalDate] =
    Form(
      mapping(
        "" -> of(
          TimeUtils.dateFormatter(
            Some(maximumDateInclusive),
            None,
            "disposalDate-day",
            "disposalDate-month",
            "disposalDate-year",
            "disposalDate",
            List(
              TimeUtils.personalRepresentativeDateValidation(
                personalRepresentativeDetails,
                "disposalDate"
              )
            )
          )
        )
      )(identity)(Some(_))
    )

  def completionDateForm(
    disposalDate: DisposalDate,
    maximumDateInclusive: LocalDate
  ): Form[CompletionDate] =
    Form(
      mapping(
        "" -> of(
          TimeUtils.dateFormatter(
            Some(maximumDateInclusive),
            Some(disposalDate.value),
            "completionDate-day",
            "completionDate-month",
            "completionDate-year",
            "completionDate"
          )
        )
      )(CompletionDate(_))(d => Some(d.value))
    )

  val countryOfResidenceForm: Form[Country] = Form(
    mapping(
      "countryCode" -> of(Country.formatter)
    )(identity)(Some(_))
  )

  val assetTypeForNonUkResidentsForm: Form[AssetType] = Form(
    mapping(
      "assetTypeForNonUkResidents" -> of(
        FormUtils.radioFormFormatter(
          List(Residential, NonResidential, MixedUse, IndirectDisposal)
        )
      )
    )(identity)(Some(_))
  )

}<|MERGE_RESOLUTION|>--- conflicted
+++ resolved
@@ -881,7 +881,6 @@
                         _.fold(
                           mixedUseDraftReturn =>
                             mixedUseDraftReturn.copy(
-<<<<<<< HEAD
                               triageAnswers = newAnswers,
                               yearToDateLiabilityAnswers =
                                 updateYearToDateSection(mixedUseDraftReturn.yearToDateLiabilityAnswers)
@@ -891,49 +890,12 @@
                               triageAnswers = newAnswers,
                               yearToDateLiabilityAnswers =
                                 updateYearToDateSection(indirectDraftReturn.yearToDateLiabilityAnswers)
-=======
-                              triageAnswers = newAnswers,
-                              yearToDateLiabilityAnswers = mixedUseDraftReturn.yearToDateLiabilityAnswers.flatMap {
-                                case _: CalculatedYTDAnswers    => None
-                                case n: NonCalculatedYTDAnswers =>
-                                  Some(
-                                    n.unset(_.hasEstimatedDetails)
-                                      .unset(_.yearToDateLiability)
-                                      .unset(_.mandatoryEvidence)
-                                  )
-                              }
-                            ),
-                          indirectDraftReturn =>
-                            indirectDraftReturn.copy(
-                              triageAnswers = newAnswers,
-                              yearToDateLiabilityAnswers = indirectDraftReturn.yearToDateLiabilityAnswers.flatMap {
-                                case _: CalculatedYTDAnswers    => None
-                                case n: NonCalculatedYTDAnswers =>
-                                  Some(
-                                    n.unset(_.hasEstimatedDetails)
-                                      .unset(_.yearToDateLiability)
-                                      .unset(_.mandatoryEvidence)
-                                  )
-                              }
->>>>>>> 33c83bfe
                             )
                         ),
                         s =>
                           s.copy(
                             triageAnswers = newAnswers,
-<<<<<<< HEAD
                             yearToDateLiabilityAnswers = updateYearToDateSection(s.yearToDateLiabilityAnswers)
-=======
-                            yearToDateLiabilityAnswers = s.yearToDateLiabilityAnswers.flatMap {
-                              case _: CalculatedYTDAnswers    => None
-                              case n: NonCalculatedYTDAnswers =>
-                                Some(
-                                  n.unset(_.hasEstimatedDetails)
-                                    .unset(_.yearToDateLiability)
-                                    .unset(_.mandatoryEvidence)
-                                )
-                            }
->>>>>>> 33c83bfe
                           )
                       )
                     )
