/*
 * Copyright 2021 HM Revenue & Customs
 *
 * Licensed under the Apache License, Version 2.0 (the "License");
 * you may not use this file except in compliance with the License.
 * You may obtain a copy of the License at
 *
 *     http://www.apache.org/licenses/LICENSE-2.0
 *
 * Unless required by applicable law or agreed to in writing, software
 * distributed under the License is distributed on an "AS IS" BASIS,
 * WITHOUT WARRANTIES OR CONDITIONS OF ANY KIND, either express or implied.
 * See the License for the specific language governing permissions and
 * limitations under the License.
 */

package uk.gov.hmrc.cgtpropertydisposalsfrontend.controllers.returns.triage

import java.time.LocalDate
import cats.data.EitherT
import cats.instances.boolean._
import cats.instances.future._
import cats.syntax.either._
import cats.syntax.order._
import com.google.inject.{Inject, Singleton}
import play.api.Configuration
import play.api.data.Form
import play.api.data.Forms.{mapping, of}
import play.api.http.Writeable
import play.api.mvc._
import uk.gov.hmrc.cgtpropertydisposalsfrontend.config.{ErrorHandler, ViewConfig}
import uk.gov.hmrc.cgtpropertydisposalsfrontend.controllers.SessionUpdates
import uk.gov.hmrc.cgtpropertydisposalsfrontend.controllers.actions.{AuthenticatedAction, RequestWithSessionData, SessionDataAction, WithAuthAndSessionDataAction}
import uk.gov.hmrc.cgtpropertydisposalsfrontend.controllers.returns.triage.CommonTriageQuestionsController.sharesDisposalDateForm
import uk.gov.hmrc.cgtpropertydisposalsfrontend.controllers.returns.{StartingToAmendToFillingOutReturnBehaviour, representee, routes => returnsRoutes}
import uk.gov.hmrc.cgtpropertydisposalsfrontend.models.JourneyStatus.{FillingOutReturn, StartingNewDraftReturn, StartingToAmendReturn}
import uk.gov.hmrc.cgtpropertydisposalsfrontend.models.TimeUtils._
import uk.gov.hmrc.cgtpropertydisposalsfrontend.models._
import uk.gov.hmrc.cgtpropertydisposalsfrontend.models.address.Country
import uk.gov.hmrc.cgtpropertydisposalsfrontend.models.ids.UUIDGenerator
import uk.gov.hmrc.cgtpropertydisposalsfrontend.models.returns.AssetType.{IndirectDisposal, MixedUse, NonResidential, Residential}
import uk.gov.hmrc.cgtpropertydisposalsfrontend.models.returns.DisposalMethod.{Gifted, Other, Sold}
import uk.gov.hmrc.cgtpropertydisposalsfrontend.models.returns.IndividualUserType.{Capacitor, PersonalRepresentative, PersonalRepresentativeInPeriodOfAdmin, Self}
import uk.gov.hmrc.cgtpropertydisposalsfrontend.models.returns.NumberOfProperties.{MoreThanOne, One}
import uk.gov.hmrc.cgtpropertydisposalsfrontend.models.returns.SingleDisposalTriageAnswers.{CompleteSingleDisposalTriageAnswers, IncompleteSingleDisposalTriageAnswers}
import uk.gov.hmrc.cgtpropertydisposalsfrontend.models.returns._
import uk.gov.hmrc.cgtpropertydisposalsfrontend.models.returns.audit.DraftReturnStarted
import uk.gov.hmrc.cgtpropertydisposalsfrontend.repos.SessionStore
import uk.gov.hmrc.cgtpropertydisposalsfrontend.services.AuditService
import uk.gov.hmrc.cgtpropertydisposalsfrontend.services.returns.{ReturnsService, TaxYearService}
import uk.gov.hmrc.cgtpropertydisposalsfrontend.util.Logging._
import uk.gov.hmrc.cgtpropertydisposalsfrontend.util.{Logging, toFuture}
import uk.gov.hmrc.cgtpropertydisposalsfrontend.views.html.returns.triage.{disposal_date_of_shares, singledisposals => triagePages}
import uk.gov.hmrc.http.HeaderCarrier
import uk.gov.hmrc.play.bootstrap.frontend.controller.FrontendController

import scala.concurrent.{ExecutionContext, Future}

@Singleton
class SingleDisposalsTriageController @Inject() (
  val authenticatedAction: AuthenticatedAction,
  val sessionDataAction: SessionDataAction,
  val sessionStore: SessionStore,
  val errorHandler: ErrorHandler,
  returnsService: ReturnsService,
  taxYearService: TaxYearService,
  auditService: AuditService,
  uuidGenerator: UUIDGenerator,
  cc: MessagesControllerComponents,
  val config: Configuration,
  disposalMethodPage: triagePages.how_did_you_dispose,
  wereYouAUKResidentPage: triagePages.were_you_a_uk_resident,
  countryOfResidencePage: triagePages.country_of_residence,
  assetTypeForNonUkResidentsPage: triagePages.asset_type_for_non_uk_residents,
  disposalDateOfSharesForNonUk: disposal_date_of_shares,
  didYouDisposeOfResidentialPropertyPage: triagePages.did_you_dispose_of_residential_property,
  disposalDatePage: triagePages.disposal_date,
  completionDatePage: triagePages.completion_date,
  checkYourAnswersPage: triagePages.check_your_answers
)(implicit viewConfig: ViewConfig, ec: ExecutionContext)
    extends FrontendController(cc)
    with WithAuthAndSessionDataAction
    with Logging
    with SessionUpdates
    with StartingToAmendToFillingOutReturnBehaviour {

  import SingleDisposalsTriageController._

  type JourneyState = Either[
    StartingNewDraftReturn,
    (
      Either[Either[DraftSingleMixedUseDisposalReturn, DraftSingleIndirectDisposalReturn], DraftSingleDisposalReturn],
      FillingOutReturn
    )
  ]

  def howDidYouDisposeOfProperty(): Action[AnyContent] =
    authenticatedActionWithSessionData.async { implicit request =>
      withSingleDisposalTriageAnswers { (_, state, triageAnswers) =>
        displayTriagePage(state, triageAnswers)(
          _.fold(
            incomplete => if (incomplete.hasConfirmedSingleDisposal) Some(()) else None,
            _ => Some(())
          ),
          _ => routes.CommonTriageQuestionsController.howManyProperties()
        )(_ => disposalMethodForm)(
          extractField = _.fold(_.disposalMethod, c => Some(c.disposalMethod)),
          page = { (journeyStatus, currentAnswers, form, isDraftReturn, _) =>
            val isATrust = journeyStatus
              .fold(_.subscribedDetails.isATrust, _._2.subscribedDetails.isATrust)
            disposalMethodPage(
              form,
              backLink(
                currentAnswers,
                routes.CommonTriageQuestionsController.howManyProperties()
              ),
              isDraftReturn,
              isATrust,
              currentAnswers.representativeType(),
              isAmendReturn(state)
            )
          }
        )
      }
    }

  def howDidYouDisposeOfPropertySubmit(): Action[AnyContent] =
    authenticatedActionWithSessionData.async { implicit request =>
      withSingleDisposalTriageAnswers { (_, state, triageAnswers) =>
        handleTriagePageSubmit(state, triageAnswers)(
          _.fold(
            incomplete => if (incomplete.hasConfirmedSingleDisposal) Some(()) else None,
            _ => Some(())
          ),
          _ => routes.CommonTriageQuestionsController.howManyProperties()
        )(_ => disposalMethodForm)(
          page = { (journeyStatus, currentAnswers, form, isDraftReturn, _) =>
            val isATrust = journeyStatus
              .fold(_.subscribedDetails.isATrust, _._2.subscribedDetails.isATrust)
            disposalMethodPage(
              form,
              backLink(
                currentAnswers,
                routes.CommonTriageQuestionsController.howManyProperties()
              ),
              isDraftReturn,
              isATrust,
              currentAnswers.representativeType(),
              isAmendReturn(state)
            )
          },
          updateState = { (disposalMethod, state, answers) =>
            if (
              answers
                .fold(_.disposalMethod, c => Some(c.disposalMethod))
                .contains(disposalMethod)
            )
              state.map(_._2)
            else {
              val newAnswers = answers.fold(
                _.copy(disposalMethod = Some(disposalMethod)),
                _.copy(disposalMethod = disposalMethod)
              )

              state.bimap(
                _.copy(newReturnTriageAnswers = Right(newAnswers)),
                {
                  case (Right(d), r)       =>
                    r.copy(
                      draftReturn = d.copy(
                        triageAnswers = newAnswers,
                        disposalDetailsAnswers = d.disposalDetailsAnswers.map(
                          _.unset(_.disposalPrice)
                            .unset(_.disposalFees)
                        ),
                        initialGainOrLoss = None,
                        reliefDetailsAnswers = None,
                        exemptionAndLossesAnswers = None,
                        yearToDateLiabilityAnswers = None,
                        supportingEvidenceAnswers = None,
                        gainOrLossAfterReliefs = None
                      )
                    ).withForceDisplayGainOrLossAfterReliefsForAmends
                  case (Left(Right(d)), r) =>
                    r.copy(
                      draftReturn = d.copy(
                        triageAnswers = newAnswers,
                        disposalDetailsAnswers = d.disposalDetailsAnswers.map(
                          _.unset(_.disposalPrice)
                            .unset(_.disposalFees)
                        ),
                        exemptionAndLossesAnswers = None,
                        yearToDateLiabilityAnswers = None,
                        supportingEvidenceAnswers = None,
                        gainOrLossAfterReliefs = None
                      )
                    ).withForceDisplayGainOrLossAfterReliefsForAmends
                  case (Left(Left(d)), r)  =>
                    r.copy(
                      draftReturn = d.copy(
                        triageAnswers = newAnswers,
                        mixedUsePropertyDetailsAnswers = d.mixedUsePropertyDetailsAnswers.map(_.unset(_.disposalPrice)),
                        exemptionAndLossesAnswers = None,
                        yearToDateLiabilityAnswers = None,
                        supportingEvidenceAnswers = None,
                        gainOrLossAfterReliefs = None
                      )
                    ).withForceDisplayGainOrLossAfterReliefsForAmends
                }
              )
            }
          }
        )
      }
    }

  private def wereYouUKResidentBackLinkUrl(triageAnswers: SingleDisposalTriageAnswers): Call =
    if (triageAnswers.isPeriodOfAdmin())
      routes.CommonTriageQuestionsController.howManyProperties()
    else
      routes.SingleDisposalsTriageController.howDidYouDisposeOfProperty()

  def wereYouAUKResident(): Action[AnyContent] =
    authenticatedActionWithSessionData.async { implicit request =>
      withSingleDisposalTriageAnswers { (_, state, triageAnswers) =>
        displayTriagePage(state, triageAnswers)(
          _.fold(_.disposalMethod, c => Some(c.disposalMethod)),
          _ => routes.SingleDisposalsTriageController.howDidYouDisposeOfProperty()
        )(_ => wasAUkResidentForm)(
          extractField = _.fold(_.wasAUKResident, c => Some(c.countryOfResidence.isUk())),
          page = { (journeyStatus, currentAnswers, form, isDraftReturn, _) =>
            val isATrust = journeyStatus
              .fold(_.subscribedDetails.isATrust, _._2.subscribedDetails.isATrust)

            wereYouAUKResidentPage(
              form,
              backLink(
                currentAnswers,
                wereYouUKResidentBackLinkUrl(currentAnswers)
              ),
              isDraftReturn,
              isATrust,
              currentAnswers.representativeType(),
              isAmendReturn(state)
            )
          }
        )
      }
    }

  def wereYouAUKResidentSubmit(): Action[AnyContent] =
    authenticatedActionWithSessionData.async { implicit request =>
      withSingleDisposalTriageAnswers { (_, state, triageAnswers) =>
        handleTriagePageSubmit(state, triageAnswers)(
          _.fold(_.disposalMethod, c => Some(c.disposalMethod)),
          _ => routes.SingleDisposalsTriageController.howDidYouDisposeOfProperty()
        )(_ => wasAUkResidentForm)(
          page = { (journeyStatus, currentAnswers, form, isDraftReturn, _) =>
            val isATrust = journeyStatus
              .fold(_.subscribedDetails.isATrust, _._2.subscribedDetails.isATrust)

            wereYouAUKResidentPage(
              form,
              backLink(
                currentAnswers,
                wereYouUKResidentBackLinkUrl(currentAnswers)
              ),
              isDraftReturn,
              isATrust,
              currentAnswers.representativeType(),
              isAmendReturn(state)
            )
          },
          updateState = { (wasAUKResident, state, answers) =>
            if (
              answers
                .fold(_.wasAUKResident, c => Some(c.countryOfResidence.isUk()))
                .contains(wasAUKResident)
            )
              state.map(_._2)
            else {
              val newAnswers = answers
                .unset(_.assetType)
                .unset(_.countryOfResidence)
                .copy(wasAUKResident = Some(wasAUKResident))

              state.bimap(
                _.copy(newReturnTriageAnswers = Right(newAnswers)),
                {
                  case (Right(d), r)                         =>
                    r.copy(draftReturn =
                      d.copy(
                        triageAnswers = newAnswers,
                        propertyAddress = None,
                        disposalDetailsAnswers = None,
                        acquisitionDetailsAnswers = None,
                        initialGainOrLoss = None,
                        gainOrLossAfterReliefs = None,
                        reliefDetailsAnswers = d.reliefDetailsAnswers
                          .map(_.unsetPrrAndLettingRelief(newAnswers.isPeriodOfAdmin)),
                        exemptionAndLossesAnswers = None,
                        yearToDateLiabilityAnswers = None,
                        supportingEvidenceAnswers = None
                      )
                    ).withForceDisplayGainOrLossAfterReliefsForAmends
                  case (Left(Right(indirectDraftReturn)), r) =>
                    r.copy(draftReturn =
                      indirectDraftReturn.copy(
                        triageAnswers = newAnswers,
                        companyAddress = None,
                        disposalDetailsAnswers = None,
                        acquisitionDetailsAnswers = None,
                        gainOrLossAfterReliefs = None,
                        exemptionAndLossesAnswers = None,
                        yearToDateLiabilityAnswers = None,
                        supportingEvidenceAnswers = None
                      )
                    ).withForceDisplayGainOrLossAfterReliefsForAmends
                  case (Left(Left(mixedUseDraftReturn)), r)  =>
                    r.copy(draftReturn =
                      mixedUseDraftReturn.copy(
                        triageAnswers = newAnswers,
                        mixedUsePropertyDetailsAnswers = None,
                        gainOrLossAfterReliefs = None,
                        exemptionAndLossesAnswers = None,
                        yearToDateLiabilityAnswers = None,
                        supportingEvidenceAnswers = None
                      )
                    ).withForceDisplayGainOrLossAfterReliefsForAmends
                }
              )
            }
          }
        )
      }
    }

  def didYouDisposeOfAResidentialProperty(): Action[AnyContent] =
    authenticatedActionWithSessionData.async { implicit request =>
      withSingleDisposalTriageAnswers { (_, state, triageAnswers) =>
        displayTriagePage(state, triageAnswers)(
          _.fold(_.wasAUKResident, c => Some(c.countryOfResidence.isUk())),
          _ => routes.SingleDisposalsTriageController.wereYouAUKResident()
        )(_ => wasResidentialPropertyForm)(
          extractField = _.fold(
            _.assetType.map(_ === AssetType.Residential),
            c => Some(c.assetType === AssetType.Residential)
          ),
          page = { (journeyStatus, currentAnswers, form, isDraftReturn, _) =>
            val isATrust = journeyStatus
              .fold(_.subscribedDetails.isATrust, _._2.subscribedDetails.isATrust)
            didYouDisposeOfResidentialPropertyPage(
              form,
              backLink(
                currentAnswers,
                routes.SingleDisposalsTriageController.wereYouAUKResident()
              ),
              isDraftReturn,
              isATrust,
              currentAnswers.representativeType(),
              journeyStatus.fold(_ => false, _._2.isAmendReturn)
            )
          }
        )
      }
    }

  def didYouDisposeOfAResidentialPropertySubmit(): Action[AnyContent] =
    authenticatedActionWithSessionData.async { implicit request =>
      withSingleDisposalTriageAnswers { (_, state, triageAnswers) =>
        handleTriagePageSubmit(state, triageAnswers)(
          _.fold(_.wasAUKResident, c => Some(c.countryOfResidence.isUk())),
          _ => routes.SingleDisposalsTriageController.wereYouAUKResident()
        )(_ => wasResidentialPropertyForm)(
          page = { (journeyStatus, currentAnswers, form, isDraftReturn, _) =>
            val isATrust = journeyStatus
              .fold(_.subscribedDetails.isATrust, _._2.subscribedDetails.isATrust)
            didYouDisposeOfResidentialPropertyPage(
              form,
              backLink(
                currentAnswers,
                routes.SingleDisposalsTriageController.wereYouAUKResident()
              ),
              isDraftReturn,
              isATrust,
              currentAnswers.representativeType(),
              state.fold(_ => false, _._2.isAmendReturn)
            )
          },
          updateState = { (wasResidentialProperty, state, answers) =>
            val assetType =
              if (wasResidentialProperty) AssetType.Residential
              else AssetType.NonResidential

            if (
              answers
                .fold(_.assetType, c => Some(c.assetType))
                .contains(assetType)
            )
              state.map(_._2)
            else {
              // make sure we unset first to avoid being in a complete state with non residential
              val newAnswers =
                answers
                  .unset(_.assetType)
                  .copy(assetType = Some(assetType))

              state.bimap(
                _.copy(newReturnTriageAnswers = Right(newAnswers)),
                { case (d, r) =>
                  r.copy(draftReturn =
                    d.fold(
                      _.fold(
                        mixedUse =>
                          DraftSingleDisposalReturn
                            .newDraftReturn(mixedUse.id, newAnswers, mixedUse.representeeAnswers),
                        indirect =>
                          DraftSingleDisposalReturn
                            .newDraftReturn(indirect.id, newAnswers, indirect.representeeAnswers)
                      ),
                      _.copy(triageAnswers = newAnswers)
                    )
                  )
                }
              )
            }
          }
        )
      }
    }

  private def disposalDateBackLink(
    triageAnswers: SingleDisposalTriageAnswers
  ): Call =
    triageAnswers.fold(
      incomplete =>
        if (incomplete.wasAUKResident.exists(identity))
          routes.SingleDisposalsTriageController
            .didYouDisposeOfAResidentialProperty()
        else
          routes.SingleDisposalsTriageController.assetTypeForNonUkResidents(),
      _ => routes.SingleDisposalsTriageController.checkYourAnswers()
    )

  def whenWasDisposalDate(): Action[AnyContent] =
    authenticatedActionWithSessionData.async { implicit request =>
      withSingleDisposalTriageAnswers { (_, state, triageAnswers) =>
        withPersonalRepresentativeDetails(state) { personalRepDetails =>
          displayTriagePage(state, triageAnswers)(
            _.fold(_.assetType, c => Some(c.assetType)),
            answers => disposalDateBackLink(answers)
          )(_ =>
            disposalDateForm(
              TimeUtils.getMaximumDateForDisposalsAndCompletion(
<<<<<<< HEAD
                viewConfig.enableFutureDates,
=======
                viewConfig.futureDatesEnabled,
>>>>>>> f2893f0f
                viewConfig.maxYearForDisposalsAndCompletion
              ),
              personalRepDetails
            )
          )(
            extractField = _.fold(
              i => i.disposalDate.map(_.value).orElse(i.tooEarlyDisposalDate),
              c => Some(c.disposalDate.value)
            ),
            page = { (journeyStatus, currentAnswers, form, isDraftReturn, _) =>
              val isATrust = journeyStatus
                .fold(
                  _.subscribedDetails.isATrust,
                  _._2.subscribedDetails.isATrust
                )
              disposalDatePage(
                form,
                disposalDateBackLink(currentAnswers),
                isDraftReturn,
                isATrust,
                currentAnswers.representativeType(),
                isAmendReturn(state)
              )
            }
          )
        }
      }
    }

  def whenWasDisposalDateSubmit(): Action[AnyContent] =
    authenticatedActionWithSessionData.async { implicit request =>
      withSingleDisposalTriageAnswers { (_, state, triageAnswers) =>
        withPersonalRepresentativeDetails(state) { personalRepDetails =>
          val isATrust =
            state.fold(
              s => s.subscribedDetails.isATrust,
              f => f._2.subscribedDetails.isATrust
            )
          triageAnswers.fold(_.assetType, c => Some(c.assetType)) match {
            case None    => Redirect(disposalDateBackLink(triageAnswers))
            case Some(_) =>
              disposalDateForm(
                TimeUtils.getMaximumDateForDisposalsAndCompletion(
<<<<<<< HEAD
                  viewConfig.enableFutureDates,
=======
                  viewConfig.futureDatesEnabled,
>>>>>>> f2893f0f
                  viewConfig.maxYearForDisposalsAndCompletion
                ),
                personalRepDetails
              )
                .bindFromRequest()
                .fold(
                  formWithErrors =>
                    BadRequest(
                      disposalDatePage(
                        formWithErrors,
                        disposalDateBackLink(triageAnswers),
                        state.isRight,
                        isATrust,
                        triageAnswers.representativeType(),
                        isAmendReturn(state)
                      )
                    ),
                  { date =>
                    val existingDisposalDate = triageAnswers.fold(
                      _.disposalDate,
                      c => Some(c.disposalDate)
                    )

                    val result = existingDisposalDate match {
                      case Some(existingDate) if existingDate.value === date =>
                        EitherT.pure(Some(existingDate.taxYear))

                      case _ =>
                        for {
                          taxYear       <- taxYearService.taxYear(date)
                          updatedAnswers = updateDisposalDate(date, taxYear, triageAnswers)
                          newState       = state.bimap(
                                             _.copy(newReturnTriageAnswers = Right(updatedAnswers)),
                                             { case (d, r) =>
                                               r.copy(draftReturn =
                                                 updateDraftReturnForDisposalDate(
                                                   d,
                                                   updatedAnswers
                                                 )
                                               ).withForceDisplayGainOrLossAfterReliefsForAmends
                                             }
                                           )
                          _             <- newState.fold(
                                             _ => EitherT.pure(()),
                                             returnsService.storeDraftReturn(_)
                                           )
                          _             <- EitherT(
                                             updateSession(sessionStore, request)(
                                               _.copy(journeyStatus = Some(newState.merge))
                                             )
                                           )
                        } yield taxYear
                    }

                    result.fold(
                      { e =>
                        logger.warn("Could not update session", e)
                        errorHandler.errorResult()
                      },
                      taxYear => {
                        val amendReturnOriginalTaxYear =
                          state.map(_._2.amendReturnData.map(_.originalReturn.completeReturn.taxYear)).toOption.flatten

                        taxYear match {
                          case None if isAmendReturn(state) =>
                            Redirect(
                              routes.CommonTriageQuestionsController.amendReturnDisposalDateDifferentTaxYear()
                            )
                          case Some(t)
                              if amendReturnOriginalTaxYear
                                .map(_.startDateInclusive)
                                .exists(_ =!= t.startDateInclusive) =>
                            Redirect(
                              routes.CommonTriageQuestionsController.amendReturnDisposalDateDifferentTaxYear()
                            )
                          case Some(_)                      =>
                            Redirect(
                              routes.SingleDisposalsTriageController.checkYourAnswers()
                            )
                          case None                         =>
                            Redirect(
                              routes.CommonTriageQuestionsController.disposalDateTooEarly()
                            )
                        }
                      }
                    )
                  }
                )
          }
        }
      }
    }

  private def updateDraftReturnForDisposalDate(
    currentDraftReturn: Either[
      Either[DraftSingleMixedUseDisposalReturn, DraftSingleIndirectDisposalReturn],
      DraftSingleDisposalReturn
    ],
    newAnswers: IncompleteSingleDisposalTriageAnswers
  ): DraftReturn =
    currentDraftReturn match {
      case Right(currentDraftReturn: DraftSingleDisposalReturn) =>
        currentDraftReturn.copy(
          triageAnswers = newAnswers,
          acquisitionDetailsAnswers = currentDraftReturn.acquisitionDetailsAnswers
            .map(_.unsetAllButAcquisitionMethod(currentDraftReturn.triageAnswers)),
          initialGainOrLoss = None,
          reliefDetailsAnswers = currentDraftReturn.reliefDetailsAnswers
            .map(_.unsetPrrAndLettingRelief(newAnswers.isPeriodOfAdmin)),
          yearToDateLiabilityAnswers = currentDraftReturn.yearToDateLiabilityAnswers
            .flatMap(_.unsetAllButIncomeDetails()),
          supportingEvidenceAnswers = None,
          gainOrLossAfterReliefs = None
        )

      case Left(Right(currentDraftReturn: DraftSingleIndirectDisposalReturn)) =>
        currentDraftReturn.copy(
          triageAnswers = newAnswers,
          acquisitionDetailsAnswers = currentDraftReturn.acquisitionDetailsAnswers
            .map(_.unsetAllButAcquisitionMethod(currentDraftReturn.triageAnswers)),
          yearToDateLiabilityAnswers = currentDraftReturn.yearToDateLiabilityAnswers
            .flatMap(_.unsetAllButIncomeDetails()),
          supportingEvidenceAnswers = None,
          gainOrLossAfterReliefs = None
        )

      case Left(Left(currentDraftReturn: DraftSingleMixedUseDisposalReturn)) =>
        currentDraftReturn.copy(
          triageAnswers = newAnswers,
          mixedUsePropertyDetailsAnswers =
            currentDraftReturn.mixedUsePropertyDetailsAnswers.map(_.unset(_.acquisitionPrice)),
          yearToDateLiabilityAnswers = currentDraftReturn.yearToDateLiabilityAnswers
            .flatMap(_.unsetAllButIncomeDetails()),
          supportingEvidenceAnswers = None,
          gainOrLossAfterReliefs = None
        )
    }

  private def updateDisposalDate(
    d: LocalDate,
    taxYear: Option[TaxYear],
    answers: SingleDisposalTriageAnswers
  ): IncompleteSingleDisposalTriageAnswers = {
    def updateCompleteAnswers(
      c: CompleteSingleDisposalTriageAnswers,
      date: Either[LocalDate, DisposalDate]
    ): IncompleteSingleDisposalTriageAnswers =
      IncompleteSingleDisposalTriageAnswers
        .fromCompleteAnswers(c)
        .copy(
          disposalDate = date.toOption,
          tooEarlyDisposalDate = date.swap.toOption,
          completionDate = None,
          alreadySentSelfAssessment = None
        )

    taxYear.fold {
      answers.fold(
        _.copy(
          disposalDate = None,
          tooEarlyDisposalDate = Some(d),
          completionDate = None,
          alreadySentSelfAssessment = None
        ),
        updateCompleteAnswers(_, Left(d))
      )
    } { taxYear =>
      answers.fold(
        _.copy(
          disposalDate = Some(DisposalDate(d, taxYear)),
          tooEarlyDisposalDate = None,
          completionDate = None
        ),
        updateCompleteAnswers(_, Right(DisposalDate(d, taxYear)))
      )
    }
  }

  def whenWasCompletionDate(): Action[AnyContent] =
    authenticatedActionWithSessionData.async { implicit request =>
      withSingleDisposalTriageAnswers { (_, state, triageAnswers) =>
        displayTriagePage(state, triageAnswers)(
          _.fold(_.disposalDate, c => Some(c.disposalDate)),
          _ => routes.SingleDisposalsTriageController.whenWasDisposalDate()
        )(disposalDate =>
          completionDateForm(
            disposalDate,
            TimeUtils.getMaximumDateForDisposalsAndCompletion(
<<<<<<< HEAD
              viewConfig.enableFutureDates,
=======
              viewConfig.futureDatesEnabled,
>>>>>>> f2893f0f
              viewConfig.maxYearForDisposalsAndCompletion
            )
          )
        )(
          extractField = _.fold(_.completionDate, c => Some(c.completionDate)),
          page = { (journeyStatus, currentAnswers, form, isDraftReturn, _) =>
            val isATrust = journeyStatus
              .fold(_.subscribedDetails.isATrust, _._2.subscribedDetails.isATrust)

            completionDatePage(
              form,
              backLinkForCompletionDate(
                currentAnswers,
                routes.SingleDisposalsTriageController.whenWasDisposalDate()
              ),
              isDraftReturn,
              isATrust,
              currentAnswers.representativeType(),
              isAmendReturn(state)
            )
          }
        )
      }
    }

  def whenWasCompletionDateSubmit(): Action[AnyContent] =
    authenticatedActionWithSessionData.async { implicit request =>
      withSingleDisposalTriageAnswers { (_, state, triageAnswers) =>
        handleTriagePageSubmit(state, triageAnswers)(
          _.fold(_.disposalDate, c => Some(c.disposalDate)),
          _ => routes.SingleDisposalsTriageController.whenWasDisposalDate()
        )(disposalDate =>
          completionDateForm(
            disposalDate,
            TimeUtils.getMaximumDateForDisposalsAndCompletion(
<<<<<<< HEAD
              viewConfig.enableFutureDates,
=======
              viewConfig.futureDatesEnabled,
>>>>>>> f2893f0f
              viewConfig.maxYearForDisposalsAndCompletion
            )
          )
        )(
          page = { (journeyStatus, currentAnswers, form, isDraftReturn, d) =>
            val isATrust = journeyStatus
              .fold(_.subscribedDetails.isATrust, _._2.subscribedDetails.isATrust)
            completionDatePage(
              form.copy(errors = form.errors.map(x => x.copy(args = Seq(TimeUtils.govDisplayFormat(d.value))))),
<<<<<<< HEAD
              backLinkForCompletionDate(
=======
              backLink(
>>>>>>> f2893f0f
                currentAnswers,
                routes.SingleDisposalsTriageController.whenWasDisposalDate()
              ),
              isDraftReturn,
              isATrust,
              currentAnswers.representativeType(),
              isAmendReturn(state)
            )
          },
          updateState = { (date, state, answers) =>
            if (
              answers
                .fold(_.completionDate, c => Some(c.completionDate))
                .contains(date)
            )
              state.map(_._2)
            else {
              val newAnswers = answers.unset(_.completionDate).copy(completionDate = Some(date))

              state.bimap(
                _.copy(newReturnTriageAnswers = Right(newAnswers)),
                {
                  case (Right(d), r) =>
                    r.copy(
                      draftReturn = d.copy(
                        triageAnswers = newAnswers,
                        acquisitionDetailsAnswers = d.acquisitionDetailsAnswers.map { a =>
                          if (d.triageAnswers.representativeType().contains(PersonalRepresentativeInPeriodOfAdmin))
                            a.unset(_.acquisitionPrice)
                          else
                            a.unset(_.acquisitionDate)
                              .unset(_.acquisitionPrice)
                              .unset(_.rebasedAcquisitionPrice)
                              .unset(_.shouldUseRebase)
                        },
                        initialGainOrLoss = None,
                        reliefDetailsAnswers = d.reliefDetailsAnswers
                          .map(_.unsetPrrAndLettingRelief(newAnswers.isPeriodOfAdmin)),
                        yearToDateLiabilityAnswers = d.yearToDateLiabilityAnswers
                          .flatMap(_.unsetAllButIncomeDetails())
                      )
                    ).withForceDisplayGainOrLossAfterReliefsForAmends

                  case (Left(Left(mixedUseDraftReturn)), r) =>
                    r.copy(
                      draftReturn = mixedUseDraftReturn.copy(
                        triageAnswers = newAnswers,
                        mixedUsePropertyDetailsAnswers = mixedUseDraftReturn.mixedUsePropertyDetailsAnswers.map(
                          _.unset(_.acquisitionPrice)
                        ),
                        yearToDateLiabilityAnswers = mixedUseDraftReturn.yearToDateLiabilityAnswers
                          .flatMap(_.unsetAllButIncomeDetails())
                      )
                    ).withForceDisplayGainOrLossAfterReliefsForAmends
                  case (Left(Right(_)), _)                  =>
                    sys.error(
                      "completion date page not handled for indirect disposals"
                    )
                }
              )
            }
          }
        )
      }
    }

  def countryOfResidence(): Action[AnyContent] =
    authenticatedActionWithSessionData.async { implicit request =>
      withSingleDisposalTriageAnswers { (_, state, triageAnswers) =>
        displayTriagePage(state, triageAnswers)(
          _.fold(
            _.wasAUKResident.filterNot(identity),
            c => Some(c.countryOfResidence.isUk()).filterNot(identity)
          ),
          _ => routes.SingleDisposalsTriageController.wereYouAUKResident()
        )(_ => countryOfResidenceForm)(
          extractField = _.fold(_.countryOfResidence, c => Some(c.countryOfResidence)),
          page = { (journeyStatus, currentAnswers, form, isDraftReturn, _) =>
            val isATrust           = journeyStatus
              .fold(_.subscribedDetails.isATrust, _._2.subscribedDetails.isATrust)
            val representeeAnswers = journeyStatus.fold(
              _.representeeAnswers,
              _._1.fold(_.fold(_.representeeAnswers, _.representeeAnswers), _.representeeAnswers)
            )

            countryOfResidencePage(
              form,
              backLink(
                currentAnswers,
                routes.SingleDisposalsTriageController.wereYouAUKResident()
              ),
              isDraftReturn,
              isATrust,
              currentAnswers.representativeType(),
              representeeAnswers,
              isAmendReturn(state)
            )
          }
        )
      }
    }

  def countryOfResidenceSubmit(): Action[AnyContent] =
    authenticatedActionWithSessionData.async { implicit request =>
      withSingleDisposalTriageAnswers { (_, state, triageAnswers) =>
        handleTriagePageSubmit(state, triageAnswers)(
          _.fold(
            _.wasAUKResident.filterNot(identity),
            c => Some(c.countryOfResidence.isUk()).filterNot(identity)
          ),
          _ => routes.SingleDisposalsTriageController.wereYouAUKResident()
        )(_ => countryOfResidenceForm)(
          page = { (journeyStatus, currentAnswers, form, isDraftReturn, _) =>
            val isATrust           = journeyStatus
              .fold(_.subscribedDetails.isATrust, _._2.subscribedDetails.isATrust)
            val representeeAnswers = journeyStatus.fold(
              _.representeeAnswers,
              _._1.fold(_.fold(_.representeeAnswers, _.representeeAnswers), _.representeeAnswers)
            )

            countryOfResidencePage(
              form,
              backLink(
                currentAnswers,
                routes.SingleDisposalsTriageController.wereYouAUKResident()
              ),
              isDraftReturn,
              isATrust,
              currentAnswers.representativeType(),
              representeeAnswers,
              isAmendReturn(state)
            )
          },
          updateState = { (country, state, answers) =>
            if (
              answers
                .fold(_.countryOfResidence, c => Some(c.countryOfResidence))
                .contains(country)
            )
              state.map(_._2)
            else {
              val newAnswers =
                answers.fold(
                  _.copy(countryOfResidence = Some(country)),
                  _.copy(countryOfResidence = country)
                )
              state.bimap(
                _.copy(newReturnTriageAnswers = Right(newAnswers)),
                { case (d, r) =>
                  r.copy(
                    draftReturn = d.fold(
                      _.fold(
                        mixedUseDraftReturn =>
                          mixedUseDraftReturn.copy(
                            triageAnswers = newAnswers,
                            yearToDateLiabilityAnswers = None
                          ),
                        indirectDraftReturn =>
                          indirectDraftReturn.copy(
                            triageAnswers = newAnswers,
                            yearToDateLiabilityAnswers = None
                          )
                      ),
                      s =>
                        s.copy(
                          triageAnswers = newAnswers,
                          yearToDateLiabilityAnswers = None
                        )
                    )
                  )
                }
              )
            }

          }
        )
      }
    }

  def assetTypeForNonUkResidents(): Action[AnyContent] =
    authenticatedActionWithSessionData.async { implicit request =>
      withSingleDisposalTriageAnswers { (_, state, triageAnswers) =>
        displayTriagePage(state, triageAnswers)(
          _.fold(
            _.countryOfResidence,
            c => Some(c.countryOfResidence).filterNot(_.isUk())
          ),
          _ => routes.SingleDisposalsTriageController.countryOfResidence()
        )(_ => assetTypeForNonUkResidentsForm)(
          _.fold(_.assetType, c => Some(c.assetType)),
          { (journeyStatus, currentAnswers, form, isDraftReturn, _) =>
            val isATrust = journeyStatus
              .fold(_.subscribedDetails.isATrust, _._2.subscribedDetails.isATrust)
            assetTypeForNonUkResidentsPage(
              form,
              backLink(
                currentAnswers,
                routes.SingleDisposalsTriageController.countryOfResidence()
              ),
              isDraftReturn,
              isATrust,
              currentAnswers.representativeType(),
              isAmendReturn(state)
            )
          }
        )
      }
    }

  def assetTypeForNonUkResidentsSubmit(): Action[AnyContent] =
    authenticatedActionWithSessionData.async { implicit request =>
      withSingleDisposalTriageAnswers { (_, state, triageAnswers) =>
        handleTriagePageSubmit(state, triageAnswers)(
          _.fold(
            _.countryOfResidence,
            c => Some(c.countryOfResidence).filterNot(_.isUk())
          ),
          _ => routes.SingleDisposalsTriageController.countryOfResidence()
        )(_ => assetTypeForNonUkResidentsForm)(
          { (journeyStatus, currentAnswers, form, isDraftReturn, _) =>
            val isATrust = journeyStatus
              .fold(_.subscribedDetails.isATrust, _._2.subscribedDetails.isATrust)
            assetTypeForNonUkResidentsPage(
              form,
              backLink(
                currentAnswers,
                routes.SingleDisposalsTriageController.countryOfResidence()
              ),
              isDraftReturn,
              isATrust,
              currentAnswers.representativeType(),
              isAmendReturn(state)
            )
          },
          updateState = { (assetType, state, answers) =>
            if (
              answers
                .fold(_.assetType, c => Some(c.assetType))
                .contains(assetType)
            )
              state.map(_._2)
            else {
              val oldAssetType                       = answers.fold(_.assetType, c => Some(c.assetType))
              val (wasIndirectDisposal, wasMixedUse) =
                oldAssetType.contains(IndirectDisposal) -> oldAssetType.contains(MixedUse)
              val (isNowIndirectDisposal, isNowMixedUse) =
                (assetType === IndirectDisposal) -> (assetType === MixedUse)

              val newAnswers =
                if (!wasIndirectDisposal === !isNowIndirectDisposal && !wasMixedUse === !isNowMixedUse)
                  answers.fold(
                    _.copy(assetType = Some(assetType)),
                    _.copy(assetType = assetType)
                  )
                else
                  answers
                    .unset(_.disposalDate)
                    .unset(_.completionDate)
                    .unset(_.tooEarlyDisposalDate)
                    .copy(assetType = Some(assetType))

              state.bimap(
                _.copy(newReturnTriageAnswers = Right(newAnswers)),
                {
                  case (Right(d), r) =>
                    if (isNowIndirectDisposal)
                      r.copy(
                        draftReturn = DraftSingleIndirectDisposalReturn.newDraftReturn(
                          d.id,
                          newAnswers,
                          d.representeeAnswers
                        )
                      ).withForceDisplayGainOrLossAfterReliefsForAmends
                    else if (isNowMixedUse)
                      r.copy(
                        draftReturn = DraftSingleMixedUseDisposalReturn.newDraftReturn(
                          d.id,
                          newAnswers,
                          d.representeeAnswers
                        )
                      ).withForceDisplayGainOrLossAfterReliefsForAmends
                    else
                      r.copy(
                        draftReturn = d.copy(
                          triageAnswers = newAnswers,
                          propertyAddress = None,
                          disposalDetailsAnswers = None,
                          acquisitionDetailsAnswers = None,
                          initialGainOrLoss = None,
                          reliefDetailsAnswers = d.reliefDetailsAnswers
                            .map(_.unsetPrrAndLettingRelief(newAnswers.isPeriodOfAdmin)),
                          yearToDateLiabilityAnswers = d.yearToDateLiabilityAnswers
                            .flatMap(_.unsetAllButIncomeDetails()),
                          supportingEvidenceAnswers = None,
                          gainOrLossAfterReliefs = None
                        )
                      ).withForceDisplayGainOrLossAfterReliefsForAmends

                  case (Left(Right(indirectDraftReturn)), r) =>
                    if (isNowMixedUse)
                      r.copy(
                        draftReturn = DraftSingleMixedUseDisposalReturn.newDraftReturn(
                          indirectDraftReturn.id,
                          newAnswers,
                          indirectDraftReturn.representeeAnswers
                        )
                      ).withForceDisplayGainOrLossAfterReliefsForAmends
                    else
                      r.copy(
                        draftReturn = DraftSingleDisposalReturn.newDraftReturn(
                          indirectDraftReturn.id,
                          newAnswers,
                          indirectDraftReturn.representeeAnswers
                        )
                      ).withForceDisplayGainOrLossAfterReliefsForAmends

                  case (Left(Left(mixedUseDraftReturn)), r) =>
                    if (isNowIndirectDisposal)
                      r.copy(
                        draftReturn = DraftSingleIndirectDisposalReturn.newDraftReturn(
                          mixedUseDraftReturn.id,
                          newAnswers,
                          mixedUseDraftReturn.representeeAnswers
                        )
                      ).withForceDisplayGainOrLossAfterReliefsForAmends
                    else
                      r.copy(
                        draftReturn = DraftSingleDisposalReturn.newDraftReturn(
                          mixedUseDraftReturn.id,
                          newAnswers,
                          mixedUseDraftReturn.representeeAnswers
                        )
                      ).withForceDisplayGainOrLossAfterReliefsForAmends
                }
              )
            }
          }
        )
      }
    }

  def disposalDateOfShares(): Action[AnyContent] =
    authenticatedActionWithSessionData.async { implicit request =>
      withSingleDisposalTriageAnswers { (_, state, triageAnswers) =>
        withPersonalRepresentativeDetails(state) { personalRepDetails =>
          val maxDateAllowed = TimeUtils.getMaximumDateForDisposalsAndCompletion(
<<<<<<< HEAD
            viewConfig.enableFutureDates,
=======
            viewConfig.futureDatesEnabled,
>>>>>>> f2893f0f
            viewConfig.maxYearForDisposalsAndCompletion
          )
          displayTriagePage(state, triageAnswers)(
            _.fold(
              _.assetType,
              c => Some(c.assetType).filter(e => e === IndirectDisposal)
            ),
            _ => routes.SingleDisposalsTriageController.countryOfResidence()
          )(_ => sharesDisposalDateForm(personalRepDetails, maxDateAllowed))(
            _.fold(
              i =>
                i.disposalDate
                  .map(d => ShareDisposalDate(d.value))
                  .orElse(i.tooEarlyDisposalDate.map(d => ShareDisposalDate(d))),
              e => Some(ShareDisposalDate(e.disposalDate.value))
            ),
            (_, currentAnswers, form, isDraftReturn, _) =>
              disposalDateOfSharesForNonUk(
                form,
                backLink(
                  currentAnswers,
                  routes.SingleDisposalsTriageController
                    .assetTypeForNonUkResidents()
                ),
                isDraftReturn,
                routes.SingleDisposalsTriageController.disposalDateOfSharesSubmit(),
                isAmendReturn(state)
              )
          )
        }
      }
    }

  def disposalDateOfSharesSubmit(): Action[AnyContent] =
    authenticatedActionWithSessionData.async { implicit request =>
      withSingleDisposalTriageAnswers { (_, state, triageAnswers) =>
        withPersonalRepresentativeDetails(state) { personalRepDetails =>
          triageAnswers.fold(_.assetType, c => Some(c.assetType)) match {
            case Some(assetType) if assetType === AssetType.IndirectDisposal =>
              val maxDateAllowed = TimeUtils.getMaximumDateForDisposalsAndCompletion(
<<<<<<< HEAD
                viewConfig.enableFutureDates,
=======
                viewConfig.futureDatesEnabled,
>>>>>>> f2893f0f
                viewConfig.maxYearForDisposalsAndCompletion
              )
              sharesDisposalDateForm(personalRepDetails, maxDateAllowed)
                .bindFromRequest()
                .fold(
                  formWithErrors =>
                    BadRequest(
                      disposalDateOfSharesForNonUk(
                        formWithErrors,
                        backLink(
                          triageAnswers,
                          routes.SingleDisposalsTriageController
                            .assetTypeForNonUkResidents()
                        ),
                        state.isRight,
                        routes.SingleDisposalsTriageController
                          .disposalDateOfSharesSubmit(),
                        isAmendReturn(state)
                      )
                    ),
                  { date =>
                    val existingDisposalDate = triageAnswers.fold(_.disposalDate, c => Some(c.disposalDate))
                    val result               = existingDisposalDate match {
                      case Some(existingDate) if existingDate.value === date.value =>
                        EitherT.pure(Some(existingDate.taxYear))
                      case _                                                       =>
                        for {
                          taxYear                         <- taxYearService.taxYear(date.value)
                          updatedDisposalDate              = updateDisposalDate(date.value, taxYear, triageAnswers)
                          updatedDisposalAndCompletionDate = updatedDisposalDate.copy(
                                                               completionDate = Some(CompletionDate(date.value))
                                                             )
                          newState                         = state.bimap(
                                                               _.copy(newReturnTriageAnswers = Right(updatedDisposalAndCompletionDate)),
                                                               { case (d, r) =>
                                                                 r.copy(draftReturn =
                                                                   updateDraftReturnForDisposalDate(
                                                                     d,
                                                                     updatedDisposalAndCompletionDate
                                                                   )
                                                                 ).withForceDisplayGainOrLossAfterReliefsForAmends
                                                               }
                                                             )
                          _                               <- newState.fold(
                                                               _ => EitherT.pure(()),
                                                               returnsService.storeDraftReturn(_)
                                                             )
                          _                               <- EitherT(
                                                               updateSession(sessionStore, request)(
                                                                 _.copy(journeyStatus = Some(newState.merge))
                                                               )
                                                             )
                        } yield taxYear
                    }

                    result.fold(
                      { e =>
                        logger.warn("Could not update session", e)
                        errorHandler.errorResult()
                      },
                      taxYear => {
                        val amendReturnOriginalTaxYear =
                          state.map(_._2.amendReturnData.map(_.originalReturn.completeReturn.taxYear)).toOption.flatten

                        taxYear match {
                          case None if isAmendReturn(state) =>
                            Redirect(
                              routes.CommonTriageQuestionsController.amendReturnDisposalDateDifferentTaxYear()
                            )
                          case Some(t)
                              if amendReturnOriginalTaxYear
                                .map(_.startDateInclusive)
                                .exists(_ =!= t.startDateInclusive) =>
                            Redirect(
                              routes.CommonTriageQuestionsController.amendReturnDisposalDateDifferentTaxYear()
                            )
                          case Some(_)                      =>
                            Redirect(
                              routes.SingleDisposalsTriageController.checkYourAnswers()
                            )
                          case None                         =>
                            Redirect(
                              routes.CommonTriageQuestionsController.disposalsOfSharesTooEarly()
                            )
                        }
                      }
                    )
                  }
                )
            case _                                                           => Redirect(disposalDateBackLink(triageAnswers))
          }
        }
      }
    }

  private def isAmendReturn(state: JourneyState): Boolean =
    state.fold(_ => false, _._2.isAmendReturn)

  def checkYourAnswers(): Action[AnyContent] =
    authenticatedActionWithSessionData.async { implicit request =>
      withSingleDisposalTriageAnswers { (_, state, triageAnswers) =>
        lazy val displayReturnToSummaryLink = state.fold(_ => false, _ => true)
        val isIndividual                    = state
          .fold(_.subscribedDetails, _._2.subscribedDetails)
          .userType()
          .isRight

        val representeeAnswers           = state
          .fold(
            _.representeeAnswers,
            _._1.fold(_.fold(_.representeeAnswers, _.representeeAnswers), _.representeeAnswers)
          )
        val representeeAnswersIncomplete = !representeeAnswers.exists(_.fold(_ => false, _ => true))

        triageAnswers match {
          case c: CompleteSingleDisposalTriageAnswers =>
            val isATrust = state
              .bimap(
                _.subscribedDetails.isATrust,
                _._2.subscribedDetails.isATrust
              )
              .contains(true)
            Ok(
              checkYourAnswersPage(
                c,
                displayReturnToSummaryLink,
                isATrust,
                c.representativeType(),
                representeeAnswers
              )
            )

          case IncompleteSingleDisposalTriageAnswers(
                None,
                _,
                _,
                _,
                _,
                _,
                _,
                _,
                _,
                _
              ) if isIndividual =>
            Redirect(
              routes.CommonTriageQuestionsController
                .whoIsIndividualRepresenting()
            )

          case IncompleteSingleDisposalTriageAnswers(
                Some(_: RepresentativeType),
                _,
                _,
                _,
                _,
                _,
                _,
                _,
                _,
                _
              ) if representeeAnswersIncomplete =>
            Redirect(
              representee.routes.RepresenteeController
                .checkYourAnswers()
            )

          case IncompleteSingleDisposalTriageAnswers(
                _,
                false,
                _,
                _,
                _,
                _,
                _,
                _,
                _,
                _
              ) =>
            Redirect(routes.CommonTriageQuestionsController.howManyProperties())

          case IncompleteSingleDisposalTriageAnswers(
                _,
                _,
                None,
                _,
                _,
                _,
                _,
                _,
                _,
                _
              ) =>
            Redirect(
              routes.SingleDisposalsTriageController.howDidYouDisposeOfProperty()
            )

          case IncompleteSingleDisposalTriageAnswers(
                _,
                _,
                _,
                None,
                _,
                _,
                _,
                _,
                _,
                _
              ) =>
            Redirect(
              routes.SingleDisposalsTriageController.wereYouAUKResident()
            )

          case IncompleteSingleDisposalTriageAnswers(
                _,
                _,
                _,
                Some(false),
                None,
                _,
                _,
                _,
                _,
                _
              ) =>
            Redirect(
              routes.SingleDisposalsTriageController.countryOfResidence()
            )

          case IncompleteSingleDisposalTriageAnswers(
                _,
                _,
                _,
                Some(false),
                Some(_),
                None,
                _,
                _,
                _,
                _
              ) =>
            Redirect(
              routes.SingleDisposalsTriageController
                .assetTypeForNonUkResidents()
            )

          case IncompleteSingleDisposalTriageAnswers(
                _,
                _,
                _,
                Some(true),
                _,
                None,
                _,
                _,
                _,
                _
              ) =>
            Redirect(
              routes.SingleDisposalsTriageController
                .didYouDisposeOfAResidentialProperty()
            )

          case IncompleteSingleDisposalTriageAnswers(
                _,
                _,
                _,
                Some(true),
                _,
                Some(NonResidential),
                _,
                _,
                _,
                _
              ) =>
            Redirect(
              routes.CommonTriageQuestionsController
                .ukResidentCanOnlyDisposeResidential()
            )

          case IncompleteSingleDisposalTriageAnswers(
                _,
                _,
                _,
                _,
                _,
                Some(AssetType.IndirectDisposal),
                None,
                _,
                None,
                _
              ) =>
            Redirect(
              routes.SingleDisposalsTriageController.disposalDateOfShares()
            )

          case IncompleteSingleDisposalTriageAnswers(
                individualUserType,
                _,
                _,
                _,
                _,
                Some(AssetType.IndirectDisposal),
                Some(shareDisposalDate),
                _,
                None,
                _
              ) if hasPreviousReturnWithSameCompletionDate(shareDisposalDate.value, individualUserType, state) =>
            Redirect(
              routes.CommonTriageQuestionsController.previousReturnExistsWithSameCompletionDate()
            )

          case IncompleteSingleDisposalTriageAnswers(
                _,
                _,
                _,
                _,
                _,
                _,
                None,
                _,
                _,
                _
              ) =>
            Redirect(
              routes.SingleDisposalsTriageController.whenWasDisposalDate()
            )

          case IncompleteSingleDisposalTriageAnswers(
                _,
                _,
                _,
                _,
                _,
                _,
                Some(DisposalDate(_, taxYear)),
                None,
                _,
                _
              ) if !taxYear.isItInLatestTaxYear(viewConfig.enableFutureDates) =>
            Redirect(
              routes.CommonTriageQuestionsController.haveYouAlreadySentSelfAssessment()
            )

          case IncompleteSingleDisposalTriageAnswers(
                _,
                _,
                _,
                _,
                _,
                _,
                _,
                _,
                None,
                None
              ) =>
            Redirect(
              routes.SingleDisposalsTriageController.whenWasCompletionDate()
            )

          case IncompleteSingleDisposalTriageAnswers(
                individualUserType,
                _,
                _,
                _,
                _,
                _,
                _,
                _,
                Some(completionDate),
                _
              ) if hasPreviousReturnWithSameCompletionDate(completionDate.value, individualUserType, state) =>
            Redirect(
              routes.CommonTriageQuestionsController.previousReturnExistsWithSameCompletionDate()
            )

          case IncompleteSingleDisposalTriageAnswers(
                t,
                true,
                Some(m),
                Some(true),
                _,
                Some(r),
                Some(d),
                sa,
                Some(c),
                _
              ) =>
            updateAnswersAndShowCheckYourAnswersPage(
              state,
              CompleteSingleDisposalTriageAnswers(t, m, Country.uk, r, d, sa, c),
              displayReturnToSummaryLink,
              representeeAnswers
            )

          case IncompleteSingleDisposalTriageAnswers(
                t,
                true,
                Some(m),
                Some(false),
                Some(country),
                Some(r),
                Some(d),
                sa,
                Some(c),
                _
              ) =>
            updateAnswersAndShowCheckYourAnswersPage(
              state,
              CompleteSingleDisposalTriageAnswers(t, m, country, r, d, sa, c),
              displayReturnToSummaryLink,
              representeeAnswers
            )
        }
      }
    }

  private def updateAnswersAndShowCheckYourAnswersPage(
    state: JourneyState,
    newCompleteTriageAnswers: CompleteSingleDisposalTriageAnswers,
    displayReturnToSummaryLink: Boolean,
    representeeAnswers: Option[RepresenteeAnswers]
  )(implicit
    request: RequestWithSessionData[_],
    hc: HeaderCarrier
  ): Future[Result] = {
    val updatedJourney = state.fold(
      _.copy(newReturnTriageAnswers = Right(newCompleteTriageAnswers)),
      { case (d, r) =>
        r.copy(draftReturn =
          d.fold(
            _.fold(
              _.copy(triageAnswers = newCompleteTriageAnswers),
              _.copy(triageAnswers = newCompleteTriageAnswers)
            ),
            _.copy(triageAnswers = newCompleteTriageAnswers)
          )
        )
      }
    )

    updateSession(sessionStore, request)(
      _.copy(journeyStatus = Some(updatedJourney))
    ).map {
      case Left(e) =>
        logger.warn("Could not update session", e)
        errorHandler.errorResult()

      case Right(_) =>
        val isATrust = state
          .bimap(
            _.subscribedDetails.isATrust,
            _._2.subscribedDetails.isATrust
          )
          .contains(true)

        Ok(
          checkYourAnswersPage(
            newCompleteTriageAnswers,
            displayReturnToSummaryLink,
            isATrust,
            newCompleteTriageAnswers.representativeType(),
            representeeAnswers
          )
        )
    }
  }

  def checkYourAnswersSubmit(): Action[AnyContent] =
    authenticatedActionWithSessionData.async { implicit request =>
      withSingleDisposalTriageAnswers { (_, state, triageAnswers) =>
        triageAnswers match {
          case _: IncompleteSingleDisposalTriageAnswers =>
            Redirect(routes.SingleDisposalsTriageController.checkYourAnswers())

          case complete: CompleteSingleDisposalTriageAnswers =>
            lazy val continueToTaskList =
              Redirect(returnsRoutes.TaskListController.taskList())

            def toFillingOurNewReturn(
              startingNewDraftReturn: StartingNewDraftReturn
            ): Future[Result] = {
              val newDraftReturn =
                if (complete.assetType === IndirectDisposal)
                  DraftSingleIndirectDisposalReturn
                    .newDraftReturn(
                      uuidGenerator.nextId(),
                      complete,
                      startingNewDraftReturn.representeeAnswers
                    )
                else if (complete.assetType === MixedUse)
                  DraftSingleMixedUseDisposalReturn
                    .newDraftReturn(
                      uuidGenerator.nextId(),
                      complete,
                      startingNewDraftReturn.representeeAnswers
                    )
                else
                  DraftSingleDisposalReturn
                    .newDraftReturn(
                      uuidGenerator.nextId(),
                      complete,
                      startingNewDraftReturn.representeeAnswers
                    )

              val newJourney = FillingOutReturn(
                startingNewDraftReturn.subscribedDetails,
                startingNewDraftReturn.ggCredId,
                startingNewDraftReturn.agentReferenceNumber,
                newDraftReturn,
                startingNewDraftReturn.previousSentReturns,
                None
              )

              val result = for {
                _ <- returnsService.storeDraftReturn(newJourney)
                _ <- EitherT(
                       updateSession(sessionStore, request)(
                         _.copy(journeyStatus = Some(newJourney))
                       )
                     )
              } yield newJourney

              result.fold(
                e => {
                  logger.warn("Could not store draft return", e)
                  errorHandler.errorResult()
                },
                { newJourney =>
                  auditService.sendEvent(
                    "draftReturnStarted",
                    DraftReturnStarted(
                      newDraftReturn,
                      newJourney.subscribedDetails.cgtReference.value,
                      newJourney.agentReferenceNumber.map(_.value)
                    ),
                    "draft-return-started"
                  )
                  continueToTaskList
                }
              )
            }

            state.fold[Future[Result]](
              toFillingOurNewReturn,
              _ => continueToTaskList
            )
        }
      }
    }

  private def handleTriagePageSubmit[R, A, Page : Writeable](
    state: JourneyState,
    triageAnswers: SingleDisposalTriageAnswers
  )(
    requiredField: SingleDisposalTriageAnswers => Option[R],
    redirectToIfNotValidJourney: SingleDisposalTriageAnswers => Call
  )(
    form: R => Form[A]
  )(
    page: (
      JourneyState,
      SingleDisposalTriageAnswers,
      Form[A],
      Boolean,
      R
    ) => Page,
    updateState: (
      A,
      JourneyState,
      SingleDisposalTriageAnswers
    ) => Either[StartingNewDraftReturn, FillingOutReturn]
  )(implicit
    request: RequestWithSessionData[_]
  ): Future[Result] =
    requiredField(triageAnswers) match {
      case None    => Redirect(redirectToIfNotValidJourney(triageAnswers))
      case Some(r) =>
        form(r)
          .bindFromRequest()
          .fold(
            formWithErrors =>
              BadRequest(
                page(state, triageAnswers, formWithErrors, state.isRight, r)
              ),
            { value =>
              val updatedState = updateState(value, state, triageAnswers)

              val result = for {
                _ <- updatedState.fold(
                       _ => EitherT.pure(()),
                       newFillingOutReturn =>
                         if (
                           state.exists(
                             _._2.draftReturn === newFillingOutReturn.draftReturn
                           )
                         ) EitherT.pure(())
                         else
                           returnsService.storeDraftReturn(newFillingOutReturn)
                     )
                _ <- EitherT(
                       updateSession(sessionStore, request)(
                         _.copy(journeyStatus = Some(updatedState.merge))
                       )
                     )
              } yield ()

              result.fold(
                { e =>
                  logger.warn("Could not update session", e)
                  errorHandler.errorResult()
                },
                _ =>
                  Redirect(
                    routes.SingleDisposalsTriageController.checkYourAnswers()
                  )
              )
            }
          )
    }

  // R - the type of previous page's answer that is required before this page can be shown
  // A - the type of this this page's answer
  private def displayTriagePage[R, A, Page : Writeable](
    state: JourneyState,
    triageAnswers: SingleDisposalTriageAnswers
  )(
    requiredField: SingleDisposalTriageAnswers => Option[R],
    redirectToIfNotValidJourney: SingleDisposalTriageAnswers => Call
  )(
    form: R => Form[A]
  )(
    extractField: SingleDisposalTriageAnswers => Option[A],
    page: (
      JourneyState,
      SingleDisposalTriageAnswers,
      Form[A],
      Boolean,
      R
    ) => Page
  ): Future[Result] =
    requiredField(triageAnswers) match {
      case None    => Redirect(redirectToIfNotValidJourney(triageAnswers))
      case Some(r) =>
        val f = extractField(triageAnswers)
          .fold(form(r))(form(r).fill)
        Ok(page(state, triageAnswers, f, state.isRight, r))
    }

  private def withSingleDisposalTriageAnswers(
    f: (SessionData, JourneyState, SingleDisposalTriageAnswers) => Future[Result]
  )(implicit request: RequestWithSessionData[_]): Future[Result] =
    request.sessionData.flatMap(s => s.journeyStatus.map(s -> _)) match {
      case Some((_, s: StartingToAmendReturn)) =>
        convertFromStartingAmendToFillingOutReturn(s, sessionStore, errorHandler, uuidGenerator)

      case Some((session, s @ StartingNewDraftReturn(_, _, _, Right(t), _, _))) =>
        f(session, Left(s), populateDisposalMethodInPeriodOfAdmin(t))

      case Some(
            (
              session,
              r @ FillingOutReturn(_, _, _, d: DraftSingleDisposalReturn, _, _)
            )
          ) =>
        f(session, Right(Right(d) -> r), populateDisposalMethodInPeriodOfAdmin(d.triageAnswers))

      case Some(
            (
              session,
              r @ FillingOutReturn(
                _,
                _,
                _,
                d: DraftSingleIndirectDisposalReturn,
                _,
                _
              )
            )
          ) =>
        f(session, Right(Left(Right(d)) -> r), populateDisposalMethodInPeriodOfAdmin(d.triageAnswers))

      case Some(
            (
              session,
              r @ FillingOutReturn(
                _,
                _,
                _,
                d: DraftSingleMixedUseDisposalReturn,
                _,
                _
              )
            )
          ) =>
        f(session, Right(Left(Left(d)) -> r), populateDisposalMethodInPeriodOfAdmin(d.triageAnswers))

      case _ =>
        Redirect(
          uk.gov.hmrc.cgtpropertydisposalsfrontend.controllers.routes.StartController
            .start()
        )
    }

  private def populateDisposalMethodInPeriodOfAdmin(s: SingleDisposalTriageAnswers): SingleDisposalTriageAnswers =
    if (s.isPeriodOfAdmin())
      s.fold(
        _.copy(disposalMethod = Some(DisposalMethod.Sold)),
        _.copy(disposalMethod = DisposalMethod.Sold)
      )
    else s

  private def backLink(
    currentState: SingleDisposalTriageAnswers,
    ifIncomplete: Call
  ): Call =
    currentState.fold(
      _ => ifIncomplete,
      _ => routes.SingleDisposalsTriageController.checkYourAnswers()
    )

  private def backLinkForCompletionDate(
    answers: SingleDisposalTriageAnswers,
    ifIncomplete: Call
  ): Call = {
    val alreadySentSA = answers.fold(_.alreadySentSelfAssessment, _.alreadySentSelfAssessment)
    answers.fold(
      _ =>
        if (alreadySentSA.contains(false))
          routes.CommonTriageQuestionsController.haveYouAlreadySentSelfAssessment()
        else ifIncomplete,
      _ => routes.SingleDisposalsTriageController.checkYourAnswers()
    )
  }

  private def hasPreviousReturnWithSameCompletionDate(
    completionDate: LocalDate,
    individualUserType: Option[IndividualUserType],
    state: JourneyState
  ) = {
    val originalReturnId = state.toOption.flatMap(_._2.amendReturnData.map(_.originalReturn.summary.submissionId))

    individualUserType match {
      case Some(_: RepresentativeType) => false
      case _                           =>
        val previousSentCompletionDates =
          state
            .fold(_.previousSentReturns, _._2.previousSentReturns)
            .map(_.summaries)
            .getOrElse(List.empty)
            .filterNot(summary => originalReturnId.contains(summary.submissionId))
            .map(_.completionDate)
        previousSentCompletionDates.contains(completionDate)
    }
  }

  private def withPersonalRepresentativeDetails(state: JourneyState)(
    f: Option[PersonalRepresentativeDetails] => Future[Result]
  )(implicit request: RequestWithSessionData[_]): Future[Result] = {
    val personalRepresentativeDetails = state.fold(
      PersonalRepresentativeDetails.fromStartingNewDraftReturn,
      { case (_, fillingOutReturn) =>
        PersonalRepresentativeDetails.fromDraftReturn(fillingOutReturn.draftReturn)
      }
    )

    personalRepresentativeDetails.fold(
      { e =>
        logger.warn(s"Could not get personal representative details: $e")
        errorHandler.errorResult()
      },
      f
    )
  }
}

object SingleDisposalsTriageController {

  val whoAreYouReportingForForm: Form[IndividualUserType] = Form(
    mapping(
      "individualUserType" -> of(
        FormUtils.radioFormFormatter(
          List(Self, Capacitor, PersonalRepresentative)
        )
      )
    )(identity)(Some(_))
  )

  val numberOfPropertiesForm: Form[NumberOfProperties] = Form(
    mapping(
      "numberOfProperties" -> of(
        FormUtils
          .radioFormFormatter(List(One, MoreThanOne))
      )
    )(identity)(Some(_))
  )

  val disposalMethodForm: Form[DisposalMethod] = Form(
    mapping(
      "disposalMethod" -> of(
        FormUtils
          .radioFormFormatter(List(Sold, Gifted, Other))
      )
    )(identity)(Some(_))
  )

  val wasAUkResidentForm: Form[Boolean] = Form(
    mapping(
      "wereYouAUKResident" -> of(BooleanFormatter.formatter)
    )(identity)(Some(_))
  )

  val wasResidentialPropertyForm: Form[Boolean] = Form(
    mapping(
      "didYouDisposeOfResidentialProperty" -> of(BooleanFormatter.formatter)
    )(identity)(Some(_))
  )

  def disposalDateForm(
    maximumDateInclusive: LocalDate,
    personalRepresentativeDetails: Option[PersonalRepresentativeDetails]
  ): Form[LocalDate] =
    Form(
      mapping(
        "" -> of(
          TimeUtils.dateFormatter(
            Some(maximumDateInclusive),
            None,
            "disposalDate-day",
            "disposalDate-month",
            "disposalDate-year",
            "disposalDate",
            List(
              TimeUtils.personalRepresentativeDateValidation(
                personalRepresentativeDetails,
                "disposalDate"
              )
            )
          )
        )
      )(identity)(Some(_))
    )

  def completionDateForm(
    disposalDate: DisposalDate,
    maximumDateInclusive: LocalDate
  ): Form[CompletionDate] =
    Form(
      mapping(
        "" -> of(
          TimeUtils.dateFormatter(
            Some(maximumDateInclusive),
            Some(disposalDate.value),
            "completionDate-day",
            "completionDate-month",
            "completionDate-year",
            "completionDate"
          )
        )
      )(CompletionDate(_))(d => Some(d.value))
    )

  val countryOfResidenceForm: Form[Country] = Form(
    mapping(
      "countryCode" -> of(Country.formatter)
    )(identity)(Some(_))
  )

  val assetTypeForNonUkResidentsForm: Form[AssetType] = Form(
    mapping(
      "assetTypeForNonUkResidents" -> of(
        FormUtils.radioFormFormatter(
          List(Residential, NonResidential, MixedUse, IndirectDisposal)
        )
      )
    )(identity)(Some(_))
  )

}<|MERGE_RESOLUTION|>--- conflicted
+++ resolved
@@ -17,6 +17,7 @@
 package uk.gov.hmrc.cgtpropertydisposalsfrontend.controllers.returns.triage
 
 import java.time.LocalDate
+
 import cats.data.EitherT
 import cats.instances.boolean._
 import cats.instances.future._
@@ -452,11 +453,7 @@
           )(_ =>
             disposalDateForm(
               TimeUtils.getMaximumDateForDisposalsAndCompletion(
-<<<<<<< HEAD
-                viewConfig.enableFutureDates,
-=======
                 viewConfig.futureDatesEnabled,
->>>>>>> f2893f0f
                 viewConfig.maxYearForDisposalsAndCompletion
               ),
               personalRepDetails
@@ -500,11 +497,7 @@
             case Some(_) =>
               disposalDateForm(
                 TimeUtils.getMaximumDateForDisposalsAndCompletion(
-<<<<<<< HEAD
-                  viewConfig.enableFutureDates,
-=======
                   viewConfig.futureDatesEnabled,
->>>>>>> f2893f0f
                   viewConfig.maxYearForDisposalsAndCompletion
                 ),
                 personalRepDetails
@@ -693,11 +686,7 @@
           completionDateForm(
             disposalDate,
             TimeUtils.getMaximumDateForDisposalsAndCompletion(
-<<<<<<< HEAD
-              viewConfig.enableFutureDates,
-=======
               viewConfig.futureDatesEnabled,
->>>>>>> f2893f0f
               viewConfig.maxYearForDisposalsAndCompletion
             )
           )
@@ -733,11 +722,7 @@
           completionDateForm(
             disposalDate,
             TimeUtils.getMaximumDateForDisposalsAndCompletion(
-<<<<<<< HEAD
-              viewConfig.enableFutureDates,
-=======
               viewConfig.futureDatesEnabled,
->>>>>>> f2893f0f
               viewConfig.maxYearForDisposalsAndCompletion
             )
           )
@@ -747,11 +732,7 @@
               .fold(_.subscribedDetails.isATrust, _._2.subscribedDetails.isATrust)
             completionDatePage(
               form.copy(errors = form.errors.map(x => x.copy(args = Seq(TimeUtils.govDisplayFormat(d.value))))),
-<<<<<<< HEAD
               backLinkForCompletionDate(
-=======
-              backLink(
->>>>>>> f2893f0f
                 currentAnswers,
                 routes.SingleDisposalsTriageController.whenWasDisposalDate()
               ),
@@ -1098,11 +1079,7 @@
       withSingleDisposalTriageAnswers { (_, state, triageAnswers) =>
         withPersonalRepresentativeDetails(state) { personalRepDetails =>
           val maxDateAllowed = TimeUtils.getMaximumDateForDisposalsAndCompletion(
-<<<<<<< HEAD
-            viewConfig.enableFutureDates,
-=======
             viewConfig.futureDatesEnabled,
->>>>>>> f2893f0f
             viewConfig.maxYearForDisposalsAndCompletion
           )
           displayTriagePage(state, triageAnswers)(
@@ -1143,11 +1120,7 @@
           triageAnswers.fold(_.assetType, c => Some(c.assetType)) match {
             case Some(assetType) if assetType === AssetType.IndirectDisposal =>
               val maxDateAllowed = TimeUtils.getMaximumDateForDisposalsAndCompletion(
-<<<<<<< HEAD
-                viewConfig.enableFutureDates,
-=======
                 viewConfig.futureDatesEnabled,
->>>>>>> f2893f0f
                 viewConfig.maxYearForDisposalsAndCompletion
               )
               sharesDisposalDateForm(personalRepDetails, maxDateAllowed)
@@ -1486,7 +1459,7 @@
                 None,
                 _,
                 _
-              ) if !taxYear.isItInLatestTaxYear(viewConfig.enableFutureDates) =>
+              ) if !taxYear.isItInLatestTaxYear(viewConfig.futureDatesEnabled) =>
             Redirect(
               routes.CommonTriageQuestionsController.haveYouAlreadySentSelfAssessment()
             )
