/*
 * Copyright 2020 HM Revenue & Customs
 *
 * Licensed under the Apache License, Version 2.0 (the "License");
 * you may not use this file except in compliance with the License.
 * You may obtain a copy of the License at
 *
 *     http://www.apache.org/licenses/LICENSE-2.0
 *
 * Unless required by applicable law or agreed to in writing, software
 * distributed under the License is distributed on an "AS IS" BASIS,
 * WITHOUT WARRANTIES OR CONDITIONS OF ANY KIND, either express or implied.
 * See the License for the specific language governing permissions and
 * limitations under the License.
 */

package uk.gov.hmrc.cgtpropertydisposalsfrontend.controllers.returns.address

import java.time.LocalDate

import cats.data.EitherT
import cats.instances.future._
import cats.syntax.eq._
import com.google.inject.{Inject, Singleton}
import play.api.data.Form
import play.api.data.Forms.{mapping, of, optional, text}
import play.api.data.validation.{Constraint, Invalid, Valid}
import play.api.mvc._
import uk.gov.hmrc.cgtpropertydisposalsfrontend.config.{ErrorHandler, ViewConfig}
import uk.gov.hmrc.cgtpropertydisposalsfrontend.controllers.actions.{AuthenticatedAction, RequestWithSessionData, SessionDataAction, WithAuthAndSessionDataAction}
import uk.gov.hmrc.cgtpropertydisposalsfrontend.controllers.returns.address.{routes => addressRoutes}
import uk.gov.hmrc.cgtpropertydisposalsfrontend.controllers.returns.{routes => returnsRoutes}
import uk.gov.hmrc.cgtpropertydisposalsfrontend.controllers.{AddressController, SessionUpdates}
import uk.gov.hmrc.cgtpropertydisposalsfrontend.models.JourneyStatus.FillingOutReturn
import uk.gov.hmrc.cgtpropertydisposalsfrontend.models.address.Address.{NonUkAddress, UkAddress, addressLineMapping}
import uk.gov.hmrc.cgtpropertydisposalsfrontend.models.address.{Address, Postcode}
import uk.gov.hmrc.cgtpropertydisposalsfrontend.models.finance.{AmountInPence, MoneyUtils}
import uk.gov.hmrc.cgtpropertydisposalsfrontend.models.returns.ExamplePropertyDetailsAnswers.{CompleteExamplePropertyDetailsAnswers, IncompleteExamplePropertyDetailsAnswers}
import uk.gov.hmrc.cgtpropertydisposalsfrontend.models.returns._
import uk.gov.hmrc.cgtpropertydisposalsfrontend.models.{BooleanFormatter, Error, LocalDateUtils, SessionData, TaxYear}
import uk.gov.hmrc.cgtpropertydisposalsfrontend.repos.SessionStore
import uk.gov.hmrc.cgtpropertydisposalsfrontend.services.UKAddressLookupService
import uk.gov.hmrc.cgtpropertydisposalsfrontend.services.returns.ReturnsService
import uk.gov.hmrc.cgtpropertydisposalsfrontend.util.Logging._
import uk.gov.hmrc.cgtpropertydisposalsfrontend.util.{Logging, toFuture}
import uk.gov.hmrc.cgtpropertydisposalsfrontend.views.address.AddressJourneyType.Returns.FillingOutReturnAddressJourney
import uk.gov.hmrc.cgtpropertydisposalsfrontend.{controllers, views}
import uk.gov.hmrc.http.HeaderCarrier
import uk.gov.hmrc.play.bootstrap.controller.FrontendController

import scala.concurrent.{ExecutionContext, Future}

@Singleton
class PropertyDetailsController @Inject() (
  val authenticatedAction: AuthenticatedAction,
  val sessionDataAction: SessionDataAction,
  val sessionStore: SessionStore,
  val ukAddressLookupService: UKAddressLookupService,
  returnsService: ReturnsService,
  val errorHandler: ErrorHandler,
  cc: MessagesControllerComponents,
  val enterPostcodePage: views.html.address.enter_postcode,
  val selectAddressPage: views.html.address.select_address,
  val addressDisplay: views.html.components.address_display,
  val enterUkAddressPage: views.html.address.enter_uk_address,
  val enterNonUkAddressPage: views.html.address.enter_nonUk_address,
  val isUkPage: views.html.address.isUk,
  multipleDisposalsGuidancePage: views.html.returns.address.multiple_disposals_guidance,
  multipleDisposalsDisposalDatePage: views.html.returns.address.disposal_date,
  multipleDisposalsDisposalPricePage: views.html.returns.address.disposal_price,
  multipleDisposalsAcquisitionPricePage: views.html.returns.address.acquisition_price,
  singleDisposalCheckYourAnswersPage: views.html.returns.address.single_disposal_check_your_answers,
  multipleDisposalsCheckYourAnswersPage: views.html.returns.address.multiple_disposals_check_your_answers,
  hasValidPostcodePage: views.html.returns.address.has_valid_postcode,
  enterUPRNPage: views.html.returns.address.enter_uprn
)(implicit val viewConfig: ViewConfig, val ec: ExecutionContext)
    extends FrontendController(cc)
    with WithAuthAndSessionDataAction
    with Logging
    with SessionUpdates
    with AddressController[FillingOutReturn] {

  import PropertyDetailsController._

  override val toAddressJourneyType: FillingOutReturn => FillingOutReturnAddressJourney =
    FillingOutReturnAddressJourney.apply

  def validJourney(
    request: RequestWithSessionData[_]
  ): Either[Result, (SessionData, FillingOutReturn)] =
    request.sessionData.flatMap(s => s.journeyStatus.map(s -> _)) match {
      case Some((sessionData, r: FillingOutReturn)) => Right(sessionData -> r)
      case _                                        => Left(Redirect(controllers.routes.StartController.start()))
    }

  private def withAssetTypes(
    draftReturn: DraftReturn
  )(f: Either[List[AssetType], AssetType] => Future[Result]): Future[Result] =
    assetTypes(draftReturn).fold[Future[Result]](
      Redirect(controllers.returns.routes.TaskListController.taskList())
    )(f)

  private def assetTypes(draftReturn: DraftReturn): Option[Either[List[AssetType], AssetType]] =
    draftReturn.fold(
      _.triageAnswers.fold(_.assetTypes, c => Some(c.assetTypes)).map(Left(_)),
      _.triageAnswers.fold(_.assetType, c => Some(c.assetType)).map(Right(_))
    )

  private def hasNonResidentialProperty(assetTypes: Either[List[AssetType], AssetType]): Boolean =
    assetTypes.fold(_.contains(AssetType.NonResidential), _ === AssetType.NonResidential)

  def updateAddress(journey: FillingOutReturn, address: Address, isManuallyEnteredAddress: Boolean)(
    implicit hc: HeaderCarrier,
    request: Request[_]
  ): EitherT[Future, Error, FillingOutReturn] =
    address match {
      case _: NonUkAddress =>
        EitherT.leftT[Future, FillingOutReturn](Error("Got non uk address in returns journey but expected uk address"))
      case a: UkAddress =>
        journey.draftReturn match {
          case m: DraftMultipleDisposalsReturn =>
            val answers = m.examplePropertyDetailsAnswers.getOrElse(IncompleteExamplePropertyDetailsAnswers.empty)
            if (answers.fold(_.address, c => Some(c.address)).contains(a))
              EitherT.pure(journey)
            else {
              val updatedDraftReturn = m.copy(
                examplePropertyDetailsAnswers = Some(
                  answers.fold(
                    _.copy(address = Some(a)),
                    _.copy(address = a)
                  )
                )
              )
              returnsService
                .storeDraftReturn(
                  updatedDraftReturn,
                  journey.subscribedDetails.cgtReference,
                  journey.agentReferenceNumber
                )
                .map(_ => journey.copy(draftReturn = updatedDraftReturn))
            }

          case d: DraftSingleDisposalReturn =>
            if (d.propertyAddress.contains(a))
              EitherT.pure(journey)
            else {
              val updatedDraftReturn = d.copy(propertyAddress = Some(a))
              returnsService
                .storeDraftReturn(
                  updatedDraftReturn,
                  journey.subscribedDetails.cgtReference,
                  journey.agentReferenceNumber
                )
                .map(_ => journey.copy(draftReturn = updatedDraftReturn))
            }
        }

    }

  protected lazy val enterUkAddressCall: Call       = addressRoutes.PropertyDetailsController.enterUkAddress()
  protected lazy val enterUkAddressSubmitCall: Call = addressRoutes.PropertyDetailsController.enterUkAddressSubmit()

  protected lazy val enterPostcodeCall: Call       = addressRoutes.PropertyDetailsController.enterPostcode()
  protected lazy val enterPostcodeSubmitCall: Call = addressRoutes.PropertyDetailsController.enterPostcodeSubmit()
  protected lazy val selectAddressCall: Call       = addressRoutes.PropertyDetailsController.selectAddress()
  protected lazy val selectAddressSubmitCall: Call = addressRoutes.PropertyDetailsController.selectAddressSubmit()
  protected lazy val continueCall: Call            = addressRoutes.PropertyDetailsController.checkYourAnswers()

  override protected val enterPostcodePageBackLink: FillingOutReturn => Call = { fillingOutReturn =>
    val hasNonResidentialAssetTypes = assetTypes(fillingOutReturn.draftReturn).exists(hasNonResidentialProperty)
    if (hasNonResidentialAssetTypes)
      routes.PropertyDetailsController.singleDisposalHasUkPostcode()
    else
      fillingOutReturn.draftReturn.fold(
        _.examplePropertyDetailsAnswers
          .getOrElse(IncompleteExamplePropertyDetailsAnswers.empty)
          .fold(
            _ => routes.PropertyDetailsController.multipleDisposalsGuidance(),
            _ => routes.PropertyDetailsController.checkYourAnswers()
          ),
        _.propertyAddress.fold(
          returnsRoutes.TaskListController.taskList()
        )(_ => addressRoutes.PropertyDetailsController.checkYourAnswers())
      )
  }

  private def hasUkPostcodeBackLink(
    fillingOutReturn: FillingOutReturn,
    isSingleDisposal: Boolean
  ): Call = {
    val isComplete = fillingOutReturn.draftReturn
      .fold(_.examplePropertyDetailsAnswers.exists(_.fold(_ => false, _ => true)), _.propertyAddress.isDefined)
    if (isComplete) routes.PropertyDetailsController.checkYourAnswers()
    else if (isSingleDisposal) controllers.returns.routes.TaskListController.taskList()
    else routes.PropertyDetailsController.multipleDisposalsGuidance()
  }

  def singleDisposalHasUkPostcode(): Action[AnyContent] = authenticatedActionWithSessionData.async { implicit request =>
    commonHasUkPostcodeBehaviour()
  }

  def multipleDisposalsHasUkPostcode(): Action[AnyContent] = authenticatedActionWithSessionData.async {
    implicit request =>
      commonHasUkPostcodeBehaviour()
  }

  private def commonHasUkPostcodeBehaviour()(implicit request: RequestWithSessionData[_]): Future[Result] =
    withValidJourney(request) {
      case (_, fillingOutReturn) =>
        withAssetTypes(fillingOutReturn.draftReturn) { assetTypes =>
          if (hasNonResidentialProperty(assetTypes)) {
            val isSingleDisposal = fillingOutReturn.draftReturn.fold(_ => false, _ => true)
            Ok(
              hasValidPostcodePage(
                hasValidPostcodeForm,
                hasUkPostcodeBackLink(fillingOutReturn, isSingleDisposal),
                isSingleDisposal
              )
            )
          } else {
            Redirect(routes.PropertyDetailsController.checkYourAnswers())
          }
        }
    }

  def singleDisposalHasUkPostcodeSubmit(): Action[AnyContent] = authenticatedActionWithSessionData.async {
    implicit request =>
      commonHasUkPostcodeSubmitBehaviour()
  }

  def multipleDisposalsHasUkPostcodeSubmit(): Action[AnyContent] = authenticatedActionWithSessionData.async {
    implicit request =>
      commonHasUkPostcodeSubmitBehaviour()
  }

  private def commonHasUkPostcodeSubmitBehaviour()(implicit request: RequestWithSessionData[_]): Future[Result] =
    withValidJourney(request) {
      case (_, fillingOutReturn) =>
        withAssetTypes(fillingOutReturn.draftReturn) { assetTypes =>
          if (hasNonResidentialProperty(assetTypes)) {
            val isSingleDisposal = fillingOutReturn.draftReturn.fold(_ => false, _ => true)

            hasValidPostcodeForm
              .bindFromRequest()
              .fold(
                formWithErrors =>
                  BadRequest(
                    hasValidPostcodePage(
                      formWithErrors,
                      hasUkPostcodeBackLink(fillingOutReturn, isSingleDisposal),
                      isSingleDisposal
                    )
                  ), { hasValidPostcode =>
                  Redirect(
                    if (hasValidPostcode)
                      routes.PropertyDetailsController.enterPostcode()
                    else if (isSingleDisposal)
                      routes.PropertyDetailsController.singleDisposalEnterLandUprn()
                    else
                      routes.PropertyDetailsController.multipleDisposalsEnterLandUprn()
                  )
                }
              )
          } else {
            Redirect(routes.PropertyDetailsController.checkYourAnswers())
          }
        }
    }

  def singleDisposalEnterLandUprn(): Action[AnyContent] = authenticatedActionWithSessionData.async { implicit request =>
    commonEnterLandUprnBehaviour()
  }

  def multipleDisposalsEnterLandUprn(): Action[AnyContent] = authenticatedActionWithSessionData.async {
    implicit request =>
      commonEnterLandUprnBehaviour()
  }

  private def commonEnterLandUprnBehaviour()(implicit request: RequestWithSessionData[_]): Future[Result] =
    withValidJourney(request) {
      case (_, fillingOutReturn) =>
        withAssetTypes(fillingOutReturn.draftReturn) { assetTypes =>
          if (hasNonResidentialProperty(assetTypes)) {
            val isSingleDisposal = fillingOutReturn.draftReturn.fold(_ => false, _ => true)
            Ok(
              enterUPRNPage(
                enterUPRNForm,
                routes.PropertyDetailsController.singleDisposalHasUkPostcode(),
                isSingleDisposal
              )
            )
          } else {
            Redirect(routes.PropertyDetailsController.checkYourAnswers())
          }
        }
    }

  def singleDisposalEnterLandUprnSubmit(): Action[AnyContent] = authenticatedActionWithSessionData.async {
    implicit request =>
      commonEnterLandUprnSubmitBehaviour()
  }

  def multipleDisposalsEnterLandUprnSubmit(): Action[AnyContent] = authenticatedActionWithSessionData.async {
    implicit request =>
      commonEnterLandUprnSubmitBehaviour()
  }

  private def commonEnterLandUprnSubmitBehaviour()(implicit request: RequestWithSessionData[_]): Future[Result] =
    withValidJourney(request) {
      case (_, fillingOutReturn) =>
        withAssetTypes(fillingOutReturn.draftReturn) { assetTypes =>
          if (hasNonResidentialProperty(assetTypes)) {
            val isSingleDisposal = fillingOutReturn.draftReturn.fold(_ => false, _ => true)

            enterUPRNForm
              .bindFromRequest()
              .fold(
                formWithErrors =>
                  BadRequest(
                    enterUPRNPage(
                      formWithErrors,
                      routes.PropertyDetailsController.singleDisposalHasUkPostcode(),
                      isSingleDisposal
                    )
                  ),
                storeAddress(
                  routes.PropertyDetailsController.checkYourAnswers(),
                  fillingOutReturn,
                  isManuallyEnteredAddress = true
                )
              )
          } else {
            Redirect(routes.PropertyDetailsController.checkYourAnswers())
          }
        }
    }

  def multipleDisposalsGuidance(): Action[AnyContent] = authenticatedActionWithSessionData.async { implicit request =>
    withValidJourney(request) {
      case (_, r) =>
        r.draftReturn match {
          case _: DraftSingleDisposalReturn => Redirect(routes.PropertyDetailsController.checkYourAnswers())
          case m: DraftMultipleDisposalsReturn =>
            val backLink =
              m.examplePropertyDetailsAnswers
                .getOrElse(IncompleteExamplePropertyDetailsAnswers.empty)
                .fold(
                  _ => controllers.returns.routes.TaskListController.taskList(),
                  _ => routes.PropertyDetailsController.checkYourAnswers()
                )
            Ok(multipleDisposalsGuidancePage(backLink))
        }
    }
  }

  def multipleDisposalsGuidanceSubmit(): Action[AnyContent] = authenticatedActionWithSessionData.async {
    implicit request =>
      withValidJourney(request) {
        case (_, r) =>
          withAssetTypes(r.draftReturn) { assetTypes =>
            r.draftReturn match {
              case _: DraftSingleDisposalReturn => Redirect(routes.PropertyDetailsController.checkYourAnswers())
              case m: DraftMultipleDisposalsReturn =>
                val redirectTo =
                  m.examplePropertyDetailsAnswers
                    .getOrElse(IncompleteExamplePropertyDetailsAnswers.empty)
                    .fold(
                      _ =>
                        if (hasNonResidentialProperty(assetTypes))
                          routes.PropertyDetailsController.singleDisposalHasUkPostcode()
                        else routes.PropertyDetailsController.enterPostcode(),
                      _ => routes.PropertyDetailsController.checkYourAnswers()
                    )

                Redirect(redirectTo)
            }
          }
      }
  }

  def disposalDate(): Action[AnyContent] = authenticatedActionWithSessionData.async { implicit request =>
    withValidJourney(request) {
      case (_, r) =>
        r.draftReturn match {
<<<<<<< HEAD
          case _: DraftSingleDisposalReturn => Redirect(routes.PropertyDetailsController.checkYourAnswers())
          case m: DraftMultipleDisposalsReturn =>
            m.triageAnswers.fold(_.taxYear, c => Some(c.taxYear)) match {
              case Some(taxYear) =>
=======
          case _: SingleDisposalDraftReturn => Redirect(routes.PropertyDetailsController.checkYourAnswers())
          case m: MultipleDisposalsDraftReturn =>
            m.triageAnswers.fold(
              i => i.taxYear       -> i.completionDate,
              c => Some(c.taxYear) -> Some(c.completionDate)
            ) match {
              case (Some(taxYear), Some(completionDate)) =>
>>>>>>> b954c1c4
                val answers = m.examplePropertyDetailsAnswers
                  .getOrElse(IncompleteExamplePropertyDetailsAnswers.empty)

                val disposalDate = answers.fold(_.disposalDate, c => Some(c.disposalDate))

                val f    = getDisposalDateFrom(taxYear, completionDate)
                val form = disposalDate.fold(f)(c => f.fill(c.value))
                Ok(multipleDisposalsDisposalDatePage(form))

              case _ => Redirect(controllers.returns.routes.TaskListController.taskList())
            }
        }
    }
  }

  def disposalDateSubmit(): Action[AnyContent] = authenticatedActionWithSessionData.async { implicit request =>
    withValidJourney(request) {
      case (_, r) =>
        r.draftReturn match {
<<<<<<< HEAD
          case _: DraftSingleDisposalReturn => Redirect(routes.PropertyDetailsController.checkYourAnswers())
          case m: DraftMultipleDisposalsReturn =>
            m.triageAnswers.fold(_.taxYear, c => Some(c.taxYear)) match {
              case Some(taxYear) =>
=======
          case _: SingleDisposalDraftReturn => Redirect(routes.PropertyDetailsController.checkYourAnswers())
          case m: MultipleDisposalsDraftReturn =>
            m.triageAnswers.fold(
              i => i.taxYear       -> i.completionDate,
              c => Some(c.taxYear) -> Some(c.completionDate)
            ) match {
              case (Some(taxYear), Some(completionDate)) =>
>>>>>>> b954c1c4
                val answers = m.examplePropertyDetailsAnswers
                  .getOrElse(IncompleteExamplePropertyDetailsAnswers.empty)

                getDisposalDateFrom(taxYear, completionDate)
                  .bindFromRequest()
                  .fold(
                    formWithErrors => {
                      val param1 = taxYear.startDateInclusive.getYear.toString
                      val param2 = taxYear.endDateExclusive.getYear.toString
                      val updatedFormWithErrors = formWithErrors.errors.map {
                        _.copy(args = Seq(param1, param2))
                      }

                      BadRequest(
                        multipleDisposalsDisposalDatePage(
                          formWithErrors.copy(errors = updatedFormWithErrors)
                        )
                      )
                    }, { date =>
                      val disposalDate = DisposalDate(date, taxYear)

                      if (answers
                            .fold(_.disposalDate, c => Some(c.disposalDate))
                            .contains(disposalDate)) {
                        Redirect(routes.PropertyDetailsController.checkYourAnswers())
                      } else {
                        val updatedAnswers =
                          answers
                            .fold(
                              _.copy(disposalDate = Some(disposalDate)),
                              _.copy(disposalDate = disposalDate)
                            )
                        val updatedDraftReturn = m.copy(examplePropertyDetailsAnswers = Some(updatedAnswers))
                        val result = for {
                          _ <- returnsService.storeDraftReturn(
                                updatedDraftReturn,
                                r.subscribedDetails.cgtReference,
                                r.agentReferenceNumber
                              )
                          _ <- EitherT(
                                updateSession(sessionStore, request)(
                                  _.copy(journeyStatus = Some(r.copy(draftReturn = updatedDraftReturn)))
                                )
                              )
                        } yield ()

                        result.fold(
                          { e =>
                            logger.warn("Could not update draft return", e)
                            errorHandler.errorResult()
                          },
                          _ => Redirect(routes.PropertyDetailsController.checkYourAnswers())
                        )

                      }

                    }
                  )

              case _ => Redirect(controllers.returns.routes.TaskListController.taskList())
            }
        }
    }
  }

  def disposalPrice(): Action[AnyContent] = authenticatedActionWithSessionData.async { implicit request =>
    withValidJourney(request) {
      case (_, r) =>
        r.draftReturn match {
          case _: DraftSingleDisposalReturn => Redirect(routes.PropertyDetailsController.checkYourAnswers())
          case m: DraftMultipleDisposalsReturn =>
            val answers = m.examplePropertyDetailsAnswers
              .getOrElse(IncompleteExamplePropertyDetailsAnswers.empty)

            val backLink = disposalPriceBackLink(answers)

            val disposalPrice = answers
              .fold(_.disposalPrice, c => Some(c.disposalPrice))

            val form = disposalPrice.fold(disposalPriceForm)(c => disposalPriceForm.fill(c.inPounds))

            Ok(multipleDisposalsDisposalPricePage(form, backLink))
        }
    }
  }

  def disposalPriceSubmit(): Action[AnyContent] = authenticatedActionWithSessionData.async { implicit request =>
    withValidJourney(request) {
      case (_, r) =>
        r.draftReturn match {
          case _: DraftSingleDisposalReturn => Redirect(routes.PropertyDetailsController.checkYourAnswers())
          case m: DraftMultipleDisposalsReturn =>
            val answers = m.examplePropertyDetailsAnswers
              .getOrElse(IncompleteExamplePropertyDetailsAnswers.empty)
            val backLink = disposalPriceBackLink(answers)

            disposalPriceForm
              .bindFromRequest()
              .fold(
                formWithErrors =>
                  BadRequest(
                    multipleDisposalsDisposalPricePage(formWithErrors, backLink)
                  ), { disposalPrice =>
                  if (answers
                        .fold(_.disposalPrice, c => Some(c.disposalPrice))
                        .contains(AmountInPence.fromPounds(disposalPrice))) {
                    Redirect(routes.PropertyDetailsController.checkYourAnswers())
                  } else {
                    val updatedAnswers =
                      answers
                        .fold(
                          _.copy(disposalPrice = Some(AmountInPence.fromPounds(disposalPrice))),
                          _.copy(disposalPrice = AmountInPence.fromPounds(disposalPrice))
                        )
                    val updatedDraftReturn = m.copy(examplePropertyDetailsAnswers = Some(updatedAnswers))
                    val result = for {
                      _ <- returnsService.storeDraftReturn(
                            updatedDraftReturn,
                            r.subscribedDetails.cgtReference,
                            r.agentReferenceNumber
                          )
                      _ <- EitherT(
                            updateSession(sessionStore, request)(
                              _.copy(journeyStatus = Some(r.copy(draftReturn = updatedDraftReturn)))
                            )
                          )
                    } yield ()

                    result.fold(
                      { e =>
                        logger.warn("Could not update draft return", e)
                        errorHandler.errorResult()
                      },
                      _ => Redirect(routes.PropertyDetailsController.checkYourAnswers())
                    )
                  }
                }
              )
        }
    }
  }

  def acquisitionPrice(): Action[AnyContent] = authenticatedActionWithSessionData.async { implicit request =>
    withValidJourney(request) {
      case (_, r) =>
        r.draftReturn match {
          case _: DraftSingleDisposalReturn => Redirect(routes.PropertyDetailsController.checkYourAnswers())
          case m: DraftMultipleDisposalsReturn =>
            val answers = m.examplePropertyDetailsAnswers
              .getOrElse(IncompleteExamplePropertyDetailsAnswers.empty)

            val backLink = acquisitionPriceBackLink(answers)

            val acquisitionPrice = answers
              .fold(_.acquisitionPrice, c => Some(c.acquisitionPrice))

            val form = acquisitionPrice.fold(acquisitionPriceForm)(c => acquisitionPriceForm.fill(c.inPounds))

            Ok(multipleDisposalsAcquisitionPricePage(form, backLink))
        }
    }
  }

  def acquisitionPriceSubmit(): Action[AnyContent] = authenticatedActionWithSessionData.async { implicit request =>
    withValidJourney(request) {
      case (_, r) =>
        r.draftReturn match {
          case _: DraftSingleDisposalReturn => Redirect(routes.PropertyDetailsController.checkYourAnswers())
          case m: DraftMultipleDisposalsReturn =>
            val answers = m.examplePropertyDetailsAnswers
              .getOrElse(IncompleteExamplePropertyDetailsAnswers.empty)
            val backLink = acquisitionPriceBackLink(answers)

            acquisitionPriceForm
              .bindFromRequest()
              .fold(
                formWithErrors =>
                  BadRequest(
                    multipleDisposalsAcquisitionPricePage(formWithErrors, backLink)
                  ), { acquisitionPrice =>
                  if (answers
                        .fold(_.acquisitionPrice, c => Some(c.acquisitionPrice))
                        .contains(AmountInPence.fromPounds(acquisitionPrice))) {
                    Redirect(routes.PropertyDetailsController.checkYourAnswers())
                  } else {
                    val updatedAnswers =
                      answers
                        .fold(
                          _.copy(acquisitionPrice = Some(AmountInPence.fromPounds(acquisitionPrice))),
                          _.copy(acquisitionPrice = AmountInPence.fromPounds(acquisitionPrice))
                        )
                    val updatedDraftReturn = m.copy(examplePropertyDetailsAnswers = Some(updatedAnswers))
                    val result = for {
                      _ <- returnsService.storeDraftReturn(
                            updatedDraftReturn,
                            r.subscribedDetails.cgtReference,
                            r.agentReferenceNumber
                          )
                      _ <- EitherT(
                            updateSession(sessionStore, request)(
                              _.copy(journeyStatus = Some(r.copy(draftReturn = updatedDraftReturn)))
                            )
                          )
                    } yield ()

                    result.fold(
                      { e =>
                        logger.warn("Could not update draft return", e)
                        errorHandler.errorResult()
                      },
                      _ => Redirect(routes.PropertyDetailsController.checkYourAnswers())
                    )
                  }
                }
              )
        }
    }
  }

  def checkYourAnswers(): Action[AnyContent] = authenticatedActionWithSessionData.async { implicit request =>
    withValidJourney(request) {
      case (_, r) =>
        withAssetTypes(r.draftReturn) { assetTypes =>
          val hasNonResidentialAssetType = hasNonResidentialProperty(assetTypes)

          r.draftReturn match {
            case m: DraftMultipleDisposalsReturn =>
              m.examplePropertyDetailsAnswers.fold[Future[Result]](
                Redirect(routes.PropertyDetailsController.multipleDisposalsGuidance())
              ) {
                case IncompleteExamplePropertyDetailsAnswers(None, _, _, _) =>
                  Redirect(routes.PropertyDetailsController.multipleDisposalsGuidance())

                case IncompleteExamplePropertyDetailsAnswers(_, None, _, _) =>
                  Redirect(routes.PropertyDetailsController.disposalDate())

                case IncompleteExamplePropertyDetailsAnswers(_, _, None, _) =>
                  Redirect(routes.PropertyDetailsController.disposalPrice())

                case IncompleteExamplePropertyDetailsAnswers(_, _, _, None) =>
                  Redirect(routes.PropertyDetailsController.acquisitionPrice())

                case IncompleteExamplePropertyDetailsAnswers(Some(a), Some(dd), Some(dp), Some(ap)) =>
                  val completeAnswers    = CompleteExamplePropertyDetailsAnswers(a, dd, dp, ap)
                  val updatedDraftReturn = m.copy(examplePropertyDetailsAnswers = Some(completeAnswers))
                  val result = for {
                    _ <- returnsService.storeDraftReturn(
                          updatedDraftReturn,
                          r.subscribedDetails.cgtReference,
                          r.agentReferenceNumber
                        )
                    _ <- EitherT(
                          updateSession(sessionStore, request)(
                            _.copy(journeyStatus = Some(r.copy(draftReturn = updatedDraftReturn)))
                          )
                        )
                  } yield ()

                  result.fold(
                    { e =>
                      logger.warn("Could not update draft return", e)
                      errorHandler.errorResult()
                    },
                    _ => Ok(multipleDisposalsCheckYourAnswersPage(completeAnswers, hasNonResidentialAssetType))
                  )

                case c: CompleteExamplePropertyDetailsAnswers =>
                  Ok(multipleDisposalsCheckYourAnswersPage(c, hasNonResidentialAssetType))

              }

            case s: DraftSingleDisposalReturn =>
              s.propertyAddress.fold(
                Redirect(
                  if (hasNonResidentialProperty(assetTypes))
                    routes.PropertyDetailsController.singleDisposalHasUkPostcode()
                  else
                    routes.PropertyDetailsController.enterPostcode()
                )
              )(address => Ok(singleDisposalCheckYourAnswersPage(address, hasNonResidentialAssetType)))
          }
        }
    }
  }

  def checkYourAnswersSubmit(): Action[AnyContent] = authenticatedActionWithSessionData.async { implicit request =>
    withValidJourney(request) {
      case (_, _) =>
        Redirect(returnsRoutes.TaskListController.taskList())
    }
  }

  private def getDisposalDateFrom(taxYear: TaxYear, completionDate: CompletionDate): Form[LocalDate] = {
    val startDateOfTaxYear = taxYear.startDateInclusive
    val endDateOfTaxYear   = taxYear.endDateExclusive

    val maximumDateInclusive =
      if (endDateOfTaxYear.isBefore(completionDate.value)) endDateOfTaxYear
      else completionDate.value

    disposalDateForm(maximumDateInclusive, startDateOfTaxYear)
  }

  private def disposalPriceBackLink(answers: ExamplePropertyDetailsAnswers): Call =
    answers
      .fold(
        _ => routes.PropertyDetailsController.disposalDate(),
        _ => routes.PropertyDetailsController.checkYourAnswers()
      )

  private def acquisitionPriceBackLink(answers: ExamplePropertyDetailsAnswers): Call =
    answers
      .fold(
        _ => routes.PropertyDetailsController.disposalPrice(),
        _ => routes.PropertyDetailsController.checkYourAnswers()
      )

  // the following aren't used for the returns journey - the returns journey only handles uk addresses
  protected lazy val isUkCall: Call                    = enterPostcodeCall
  protected lazy val isUkSubmitCall: Call              = enterPostcodeCall
  protected lazy val enterNonUkAddressCall: Call       = enterPostcodeCall
  protected lazy val enterNonUkAddressSubmitCall: Call = enterPostcodeCall
  protected lazy val backLinkCall: Call                = enterPostcodeCall

}

object PropertyDetailsController {

  val hasValidPostcodeForm: Form[Boolean] =
    Form(
      mapping(
        "hasValidPostcode" -> of(BooleanFormatter.formatter)
      )(identity)(Some(_))
    )

  val enterUPRNForm: Form[UkAddress] = {
    val uprnConstraint: Constraint[String] = Constraint(s =>
      if (s.isEmpty) Invalid("error.required")
      else if (s.exists(!_.isDigit)) Invalid("error.invalid")
      else if (s.length > 12) Invalid("error.tooLong")
      else Valid
    )

    Form(
      mapping(
        "enterUPRN-line1" -> text.transform[String](_.trim, _.trim).verifying(uprnConstraint),
        "address-line2"   -> optional(addressLineMapping),
        "address-town"    -> optional(addressLineMapping),
        "address-county"  -> optional(addressLineMapping),
        "postcode"        -> Postcode.mapping
      )(UkAddress.apply)(UkAddress.unapply)
    )
  }

  def disposalDateForm(maximumDateInclusive: LocalDate, minimumDateInclusive: LocalDate): Form[LocalDate] = {
    val key = "multipleDisposalsDisposalDate"

    Form(
      mapping(
        "" -> of(
          LocalDateUtils.dateFormatter(
            Some(maximumDateInclusive),
            Some(minimumDateInclusive),
            s"$key-day",
            s"$key-month",
            s"$key-year",
            key
          )
        )
      )(identity)(Some(_))
    )
  }

  val disposalPriceForm: Form[BigDecimal] =
    Form(
      mapping(
        "multipleDisposalsDisposalPrice" -> of(
          MoneyUtils.amountInPoundsFormatter(_ <= 0, _ > MoneyUtils.maxAmountOfPounds)
        )
      )(identity)(Some(_))
    )

  val acquisitionPriceForm: Form[BigDecimal] =
    Form(
      mapping(
        "multipleDisposalsAcquisitionPrice" -> of(
          MoneyUtils.amountInPoundsFormatter(_ <= 0, _ > MoneyUtils.maxAmountOfPounds)
        )
      )(identity)(Some(_))
    )

}<|MERGE_RESOLUTION|>--- conflicted
+++ resolved
@@ -382,20 +382,13 @@
     withValidJourney(request) {
       case (_, r) =>
         r.draftReturn match {
-<<<<<<< HEAD
           case _: DraftSingleDisposalReturn => Redirect(routes.PropertyDetailsController.checkYourAnswers())
           case m: DraftMultipleDisposalsReturn =>
-            m.triageAnswers.fold(_.taxYear, c => Some(c.taxYear)) match {
-              case Some(taxYear) =>
-=======
-          case _: SingleDisposalDraftReturn => Redirect(routes.PropertyDetailsController.checkYourAnswers())
-          case m: MultipleDisposalsDraftReturn =>
             m.triageAnswers.fold(
               i => i.taxYear       -> i.completionDate,
               c => Some(c.taxYear) -> Some(c.completionDate)
             ) match {
               case (Some(taxYear), Some(completionDate)) =>
->>>>>>> b954c1c4
                 val answers = m.examplePropertyDetailsAnswers
                   .getOrElse(IncompleteExamplePropertyDetailsAnswers.empty)
 
@@ -415,20 +408,13 @@
     withValidJourney(request) {
       case (_, r) =>
         r.draftReturn match {
-<<<<<<< HEAD
           case _: DraftSingleDisposalReturn => Redirect(routes.PropertyDetailsController.checkYourAnswers())
           case m: DraftMultipleDisposalsReturn =>
-            m.triageAnswers.fold(_.taxYear, c => Some(c.taxYear)) match {
-              case Some(taxYear) =>
-=======
-          case _: SingleDisposalDraftReturn => Redirect(routes.PropertyDetailsController.checkYourAnswers())
-          case m: MultipleDisposalsDraftReturn =>
             m.triageAnswers.fold(
               i => i.taxYear       -> i.completionDate,
               c => Some(c.taxYear) -> Some(c.completionDate)
             ) match {
               case (Some(taxYear), Some(completionDate)) =>
->>>>>>> b954c1c4
                 val answers = m.examplePropertyDetailsAnswers
                   .getOrElse(IncompleteExamplePropertyDetailsAnswers.empty)
 
