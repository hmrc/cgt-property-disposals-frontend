--- conflicted
+++ resolved
@@ -19,13 +19,10 @@
 import cats.data.EitherT
 import cats.instances.future._
 import com.google.inject.Inject
-<<<<<<< HEAD
 import play.api.data.Form
 import play.api.data.Forms.{mapping, of}
 import play.api.mvc.{Action, AnyContent, Call, MessagesControllerComponents, Request, Result}
-=======
 import play.api.mvc._
->>>>>>> f8051dec
 import uk.gov.hmrc.cgtpropertydisposalsfrontend.config.{ErrorHandler, ViewConfig}
 import uk.gov.hmrc.cgtpropertydisposalsfrontend.controllers.actions.{AuthenticatedAction, RequestWithSessionData, SessionDataAction, WithAuthAndSessionDataAction}
 import uk.gov.hmrc.cgtpropertydisposalsfrontend.controllers.{AddressController, SessionUpdates}
@@ -62,14 +59,11 @@
   val enterUkAddressPage: views.html.address.enter_uk_address,
   val enterNonUkAddressPage: views.html.address.enter_nonUk_address,
   val isUkPage: views.html.address.isUk,
-<<<<<<< HEAD
+  val exitPage: views.html.address.exit_page,
   val multipleIndirectDisposalsGuidancePage: views.html.returns.address.multiple_indirect_disposals_guidance,
   val multipleIndirectDisposalPricePage: views.html.returns.address.multiple_indirect_disposals_disposal_price,
   val multipleIndirectAcquisitionPricePage: views.html.returns.address.multiple_indirect_disposals_acquisition_price,
   val multipleIndirectCheckYourAnswersPage: views.html.returns.address.multiple_indirect_disposals_check_your_answers,
-=======
-  val exitPage: views.html.address.exit_page,
->>>>>>> f8051dec
   checkYourAnswersPage: views.html.returns.address.single_indirect_disposal_check_your_answers
 )(implicit val viewConfig: ViewConfig, val ec: ExecutionContext)
     extends FrontendController(cc)
@@ -542,9 +536,10 @@
     routes.CompanyDetailsController.selectAddressSubmit()
   protected lazy val continueCall: Call                                             =
     routes.CompanyDetailsController.checkYourAnswers()
-<<<<<<< HEAD
-  override protected val enterUkAddressBackLinkCall: EnteringCompanyDetails => Call = _ => isUkCall
-
+  protected lazy val ukAddressNotAllowedExitPageCall: Option[Call]                  =
+    None
+  override protected val enterUkAddressBackLinkCall: EnteringCompanyDetails => Call =
+    _ => isUkCall
 }
 
 object CompanyDetailsController {
@@ -569,10 +564,4 @@
       )(identity)(Some(_))
     )
 
-=======
-  protected lazy val ukAddressNotAllowedExitPageCall: Option[Call]                  =
-    None
-  override protected val enterUkAddressBackLinkCall: EnteringCompanyDetails => Call =
-    _ => isUkCall
->>>>>>> f8051dec
 }