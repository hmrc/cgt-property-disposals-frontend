--- conflicted
+++ resolved
@@ -39,7 +39,6 @@
 import uk.gov.hmrc.cgtpropertydisposalsfrontend.models.onboarding.bpr.BusinessPartnerRecord
 import uk.gov.hmrc.cgtpropertydisposalsfrontend.models.onboarding.bpr.BusinessPartnerRecordRequest.{IndividualBusinessPartnerRecordRequest, TrustBusinessPartnerRecordRequest}
 import uk.gov.hmrc.cgtpropertydisposalsfrontend.models.onboarding.email.{Email, EmailSource}
-import uk.gov.hmrc.cgtpropertydisposalsfrontend.models.onboarding.homepage.FinancialDataRequest
 import uk.gov.hmrc.cgtpropertydisposalsfrontend.models.onboarding.{NeedMoreDetailsDetails, SubscriptionDetails}
 import uk.gov.hmrc.cgtpropertydisposalsfrontend.repos.SessionStore
 import uk.gov.hmrc.cgtpropertydisposalsfrontend.services.AuditService
@@ -236,23 +235,22 @@
     val result = for {
       subscribedDetails <- subscriptionService.getSubscribedDetails(cgtReference)
       draftReturns      <- returnsService.getDraftReturns(cgtReference)
-<<<<<<< HEAD
+      sentReturns       <- returnsService.listReturns(cgtReference, TaxYear.thisTaxYearStartDate(), LocalDateUtils.today())
       financialData     <- financialDataService.getFinancialData(cgtReference.value)
       _ <- EitherT(
             updateSession(sessionStore, request)(
               _.copy(
                 userType = request.authenticatedRequest.userType,
                 journeyStatus = Some(
-                  Subscribed(subscribedDetails, ggCredId, None, draftReturns, financialData.financialTransactions)
+                  Subscribed(
+                    subscribedDetails,
+                    ggCredId,
+                    None,
+                    draftReturns,
+                    sentReturns,
+                    financialData.financialTransactions
+                  )
                 )
-=======
-      sentReturns       <- returnsService.listReturns(cgtReference, TaxYear.thisTaxYearStartDate(), LocalDateUtils.today())
-      _ <- EitherT(
-            updateSession(sessionStore, request)(
-              _.copy(
-                userType      = request.authenticatedRequest.userType,
-                journeyStatus = Some(Subscribed(subscribedDetails, ggCredId, None, draftReturns, sentReturns))
->>>>>>> fcc28d27
               )
             )
           )
