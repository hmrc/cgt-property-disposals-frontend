/*
 * Copyright 2019 HM Revenue & Customs
 *
 * Licensed under the Apache License, Version 2.0 (the "License");
 * you may not use this file except in compliance with the License.
 * You may obtain a copy of the License at
 *
 *     http://www.apache.org/licenses/LICENSE-2.0
 *
 * Unless required by applicable law or agreed to in writing, software
 * distributed under the License is distributed on an "AS IS" BASIS,
 * WITHOUT WARRANTIES OR CONDITIONS OF ANY KIND, either express or implied.
 * See the License for the specific language governing permissions and
 * limitations under the License.
 */

package uk.gov.hmrc.cgtpropertydisposalsfrontend.controllers

import cats.data.EitherT
import cats.instances.future._
import cats.syntax.either._
import com.google.inject.Inject
import play.api.Configuration
import play.api.mvc.{Action, AnyContent, MessagesControllerComponents, Result}
import uk.gov.hmrc.cgtpropertydisposalsfrontend.config.ErrorHandler
import uk.gov.hmrc.cgtpropertydisposalsfrontend.controllers.actions.{AuthenticatedActionWithRetrievedData, RequestWithSessionDataAndRetrievedData, SessionDataActionWithRetrievedData, WithAuthRetrievalsAndSessionDataAction}
import uk.gov.hmrc.cgtpropertydisposalsfrontend.models.SubscriptionDetails.MissingData
import uk.gov.hmrc.cgtpropertydisposalsfrontend.models.JourneyStatus.{RegistrationStatus, SubscriptionStatus}
import uk.gov.hmrc.cgtpropertydisposalsfrontend.models.UserType._
import uk.gov.hmrc.cgtpropertydisposalsfrontend.models._
import uk.gov.hmrc.cgtpropertydisposalsfrontend.repos.SessionStore
import uk.gov.hmrc.cgtpropertydisposalsfrontend.services.BusinessPartnerRecordService
import uk.gov.hmrc.cgtpropertydisposalsfrontend.util.Logging._
import uk.gov.hmrc.cgtpropertydisposalsfrontend.util.{Logging, toFuture}
import uk.gov.hmrc.http.HeaderCarrier
import uk.gov.hmrc.play.bootstrap.controller.FrontendController

import scala.concurrent.{ExecutionContext, Future}

class StartController @Inject()(
                                 bprService: BusinessPartnerRecordService,
                                 val sessionStore: SessionStore,
                                 val errorHandler: ErrorHandler,
                                 cc: MessagesControllerComponents,
                                 val authenticatedActionWithRetrievedData: AuthenticatedActionWithRetrievedData,
                                 val sessionDataAction: SessionDataActionWithRetrievedData,
                                 val config: Configuration
                               )(implicit ec: ExecutionContext)
  extends FrontendController(cc)
    with WithAuthRetrievalsAndSessionDataAction
    with Logging
    with SessionUpdates
    with IvBehaviour {


  def start(): Action[AnyContent] = authenticatedActionWithRetrievedDataAndSessionData.async { implicit request =>
    (request.authenticatedRequest.userType,
      request.sessionData.flatMap(_.journeyStatus)
    ) match {

      case (_, Some(_: SubscriptionReady))         =>
        SeeOther(routes.SubscriptionController.checkYourDetails().url)

      case (_, Some(_: SubscriptionComplete))      =>
        SeeOther(routes.SubscriptionController.subscribed().url)

      case (_, Some(i: SubscriptionStatus.IndividualWithInsufficientConfidenceLevel)) =>
        // this is not the first time a person with individual insufficient confidence level has come to start
        i.hasSautr.flatMap(_.value).fold[Future[Result]](
          SeeOther(routes.InsufficientConfidenceLevelController.doYouHaveNINO().url)
        )(sautr =>
          buildIndividualSubscriptionData(Individual(Left(sautr), i.name, None, i.email), true)
        )

<<<<<<< HEAD
      case (_, Some(_: SubscriptionStatus.SubscriptionReady))         =>
        SeeOther(routes.SubscriptionController.checkYourDetails().url)

      case (_, Some(_: SubscriptionStatus.SubscriptionComplete))      =>
      SeeOther(routes.SubscriptionController.subscribed().url)

      case (_, Some(_: RegistrationStatus.IndividualSupplyingInformation)) =>
        SeeOther(routes.RegistrationController.startRegistration().url)

      case (_, Some(RegistrationStatus.IndividualWantsToRegisterTrust)) =>
        SeeOther(routes.RegistrationController.startRegistration().url)

      case (UserType.IndividualWithInsufficientConfidenceLevel(maybeNino, name, maybeEmail), _) =>
        handleInsufficientConfidenceLevel(maybeNino, name, maybeEmail)

      case (i: UserType.Individual, Some(SubscriptionStatus.SubscriptionMissingData(bpr, _))) =>
        buildIndividualSubscriptionData(i, Some(bpr), false)
=======
      case (UserType.IndividualWithInsufficientConfidenceLevel(maybeNino, name, maybeEmail), None) =>
        // this is the first time a person with individual insufficient confidence level has come to start
      handleInsufficientConfidenceLevel(maybeNino, name, maybeEmail)

      case (i: UserType.Individual, Some(SubscriptionMissingData(bpr, _))) =>
        handleSubscriptionMissingData(bpr, Right(i.name), i.email)

      case (i: UserType.IndividualWithInsufficientConfidenceLevel, Some(SubscriptionMissingData(bpr, _))) =>
        handleSubscriptionMissingData(bpr, Right(i.name), i.email)

      case (t: UserType.Trust, Some(SubscriptionMissingData(bpr, _))) =>
        handleSubscriptionMissingData(bpr, Left(bpr.organisationName.map(TrustName(_))), t.email)
>>>>>>> 73fede05

      case (i: UserType.Individual, None) =>
        buildIndividualSubscriptionData(i, false)

      case (t: UserType.Trust, _) =>
        buildTrustSubscriptionData(t)

      case (UserType.OrganisationUnregisteredTrust, _) | (_, Some(SubscriptionStatus.OrganisationUnregisteredTrust)) =>
        handleNonTrustOrganisation()
    }
  }

  private def handleNonTrustOrganisation()(
    implicit request: RequestWithSessionDataAndRetrievedData[_]
  ): Future[Result] = {
    lazy val redirectToRegisterTrustPage =
      SeeOther(routes.RegisterTrustController.registerYourTrust().url)

    if(request.sessionData.flatMap(_.journeyStatus).contains(SubscriptionStatus.OrganisationUnregisteredTrust)){
      redirectToRegisterTrustPage
    } else {
      updateSession(sessionStore, request)(_.copy(journeyStatus = Some(SubscriptionStatus.OrganisationUnregisteredTrust)))
        .map{
          case Left(e) =>
            logger.warn("Could not update session", e)
            errorHandler.errorResult()

          case Right(_) =>
            redirectToRegisterTrustPage
        }
    }
  }


  private def handleInsufficientConfidenceLevel(maybeNino: Option[NINO], name: Name, maybeEmail: Option[Email])(
    implicit request: RequestWithSessionDataAndRetrievedData[AnyContent]
  ): Future[Result] = maybeNino match {
    case None =>
      val subscriptionStatus =
        SubscriptionStatus.IndividualWithInsufficientConfidenceLevel(None, None, name, maybeEmail)
      updateSession(sessionStore, request)(_.copy(journeyStatus = Some(subscriptionStatus)))
        .map{
          case Left(e) =>
            logger.warn("Could not update session with insufficient confidence level", e)
            errorHandler.errorResult()

          case Right(_) =>
            SeeOther(routes.InsufficientConfidenceLevelController.doYouHaveNINO().url)
        }

    case Some(_) =>
      redirectToIv
  }

  private def buildTrustSubscriptionData(trust: Trust)(
    implicit  hc: HeaderCarrier,
    request: RequestWithSessionDataAndRetrievedData[_]): Future[Result] = {
    val result =
      for{
        bprWithTrustName <- bprService.getBusinessPartnerRecord(Left(trust), false)
          .subflatMap[Error,(BusinessPartnerRecord,TrustName)]{ bpr =>
            bpr.organisationName.fold[Either[Error,(BusinessPartnerRecord,TrustName)]](
              Left(Error("Could not find trust name from business partner record"))
            )( trustName =>
              Right((bpr, TrustName(trustName)))
            )
          }
        maybeSubscriptionDetails <- EitherT.pure(
          bprWithTrustName._1.emailAddress.orElse(trust.email.map(_.value))
            .fold[Either[MissingData.Email.type,SubscriptionDetails]](
              Left(SubscriptionDetails.MissingData.Email)
            ){ email =>
              Right(SubscriptionDetails(
                Left(bprWithTrustName._2),
                email,
                bprWithTrustName._1.address,
                bprWithTrustName._1.sapNumber
              ))
            }
        )
<<<<<<< HEAD
      _ <- EitherT(maybeSubscriptionDetails.fold(
        _ =>
          updateSession(sessionStore, request)(_.copy(journeyStatus = Some(
            SubscriptionStatus.SubscriptionMissingData(bprWithTrustName._1, Left(bprWithTrustName._2))))),
        subscriptionDetails =>
          updateSession(sessionStore, request)(_.copy(journeyStatus = Some(
            SubscriptionStatus.SubscriptionReady(subscriptionDetails))))
      ))
=======
        _ <- EitherT(maybeSubscriptionDetails.fold(
          _ =>
            updateSession(sessionStore, request)(_.copy(subscriptionStatus = Some(
              SubscriptionMissingData(bprWithTrustName._1, Left(bprWithTrustName._2))))),
          subscriptionDetails =>
            updateSession(sessionStore, request)(_.copy(subscriptionStatus = Some(
              SubscriptionReady(subscriptionDetails))))
        ))
>>>>>>> 73fede05
      } yield maybeSubscriptionDetails

    result.fold({ e =>
      logger.warn(s"Could not build subscription data for trust with SAUTR ${trust.sautr}", e)
      errorHandler.errorResult()
    },
      {
        case Left(MissingData.Email) => SeeOther(routes.EmailController.enterEmail().url)
        case Right(_)                => SeeOther(routes.SubscriptionController.checkYourDetails().url)
      }

    )
  }

  private def handleSubscriptionMissingData(bpr: BusinessPartnerRecord,
                                            name: Either[Option[TrustName],Name],
                                            retrievedEmail: Option[Email])(
                                             implicit request: RequestWithSessionDataAndRetrievedData[_]
                                           ): Future[Result] = {
    SubscriptionDetails(bpr, name, retrievedEmail).fold(
      {
        missingData =>
          logger.info(
            s"Could not find the following data for subscription details: ${missingData.toList.mkString(",")}")
          missingData.head match {
            case MissingData.TrustName => errorHandler.errorResult()
            case MissingData.Email => SeeOther(routes.EmailController.enterEmail().url)
          }
      }, subscriptionDetails =>
        updateSession(sessionStore, request)(
          _.copy(subscriptionStatus = Some(SubscriptionReady(subscriptionDetails)))
        ).map{ _ =>
          SeeOther(routes.SubscriptionController.checkYourDetails().url)
        }
    )
  }

  private def buildIndividualSubscriptionData(individual: Individual,
                                              requiresNameMatch: Boolean)(
                                               implicit
                                               hc: HeaderCarrier,
                                               request: RequestWithSessionDataAndRetrievedData[_]
                                             ): Future[Result] = {
    val result = for {
      bpr <- bprService.getBusinessPartnerRecord(Right(individual), requiresNameMatch)
      maybeSubscriptionDetails <- EitherT.pure(
        SubscriptionDetails(bpr, Right(individual.name), individual.email)
      )
      _ <- EitherT(
<<<<<<< HEAD
            maybeSubscriptionDetails.fold[Future[Either[Error, Unit]]](
              _ =>
                updateSession(sessionStore, request)(
                  _.copy(journeyStatus = Some(SubscriptionStatus.SubscriptionMissingData(bpr, Right(individual.name))))),
              subscriptionDetails =>
                updateSession(sessionStore, request)(
                  _.copy(journeyStatus = Some(SubscriptionStatus.SubscriptionReady(subscriptionDetails))))
            )
          )
=======
        maybeSubscriptionDetails.fold[Future[Either[Error, Unit]]](
          _ =>
            updateSession(sessionStore, request)(
              _.copy(subscriptionStatus = Some(SubscriptionMissingData(bpr, Right(individual.name))))),
          subscriptionDetails =>
            updateSession(sessionStore, request)(
              _.copy(subscriptionStatus = Some(SubscriptionReady(subscriptionDetails))))
        )
      )
>>>>>>> 73fede05
    } yield maybeSubscriptionDetails

    result.fold(
      { e =>
        logger.warn("Error while getting subscription details", e)
        errorHandler.errorResult()
      }, {
        case Left(missingData) =>
          logger.info(
            s"Could not find the following data for subscription details: ${missingData.toList.mkString(",")}")
          missingData.head match {
              // missing trust name is not actually a valid case but we must handle it
            case MissingData.TrustName => errorHandler.errorResult()
            case MissingData.Email => SeeOther(routes.EmailController.enterEmail().url)
          }

        case Right(_) =>
          SeeOther(routes.SubscriptionController.checkYourDetails().url)
      }
    )
  }

}<|MERGE_RESOLUTION|>--- conflicted
+++ resolved
@@ -58,10 +58,10 @@
       request.sessionData.flatMap(_.journeyStatus)
     ) match {
 
-      case (_, Some(_: SubscriptionReady))         =>
+      case (_, Some(_: SubscriptionStatus.SubscriptionReady))         =>
         SeeOther(routes.SubscriptionController.checkYourDetails().url)
 
-      case (_, Some(_: SubscriptionComplete))      =>
+      case (_, Some(_: SubscriptionStatus.SubscriptionComplete))      =>
         SeeOther(routes.SubscriptionController.subscribed().url)
 
       case (_, Some(i: SubscriptionStatus.IndividualWithInsufficientConfidenceLevel)) =>
@@ -72,38 +72,23 @@
           buildIndividualSubscriptionData(Individual(Left(sautr), i.name, None, i.email), true)
         )
 
-<<<<<<< HEAD
-      case (_, Some(_: SubscriptionStatus.SubscriptionReady))         =>
-        SeeOther(routes.SubscriptionController.checkYourDetails().url)
-
-      case (_, Some(_: SubscriptionStatus.SubscriptionComplete))      =>
-      SeeOther(routes.SubscriptionController.subscribed().url)
-
       case (_, Some(_: RegistrationStatus.IndividualSupplyingInformation)) =>
         SeeOther(routes.RegistrationController.startRegistration().url)
 
       case (_, Some(RegistrationStatus.IndividualWantsToRegisterTrust)) =>
         SeeOther(routes.RegistrationController.startRegistration().url)
 
-      case (UserType.IndividualWithInsufficientConfidenceLevel(maybeNino, name, maybeEmail), _) =>
-        handleInsufficientConfidenceLevel(maybeNino, name, maybeEmail)
+      case (UserType.IndividualWithInsufficientConfidenceLevel(maybeNino, name, maybeEmail), None) => // this is the first time a person with individual insufficient confidence level has come to start
+      handleInsufficientConfidenceLevel(maybeNino, name, maybeEmail)
 
       case (i: UserType.Individual, Some(SubscriptionStatus.SubscriptionMissingData(bpr, _))) =>
-        buildIndividualSubscriptionData(i, Some(bpr), false)
-=======
-      case (UserType.IndividualWithInsufficientConfidenceLevel(maybeNino, name, maybeEmail), None) =>
-        // this is the first time a person with individual insufficient confidence level has come to start
-      handleInsufficientConfidenceLevel(maybeNino, name, maybeEmail)
-
-      case (i: UserType.Individual, Some(SubscriptionMissingData(bpr, _))) =>
         handleSubscriptionMissingData(bpr, Right(i.name), i.email)
 
-      case (i: UserType.IndividualWithInsufficientConfidenceLevel, Some(SubscriptionMissingData(bpr, _))) =>
+      case (i: UserType.IndividualWithInsufficientConfidenceLevel, Some(SubscriptionStatus.SubscriptionMissingData(bpr, _))) =>
         handleSubscriptionMissingData(bpr, Right(i.name), i.email)
 
-      case (t: UserType.Trust, Some(SubscriptionMissingData(bpr, _))) =>
+      case (t: UserType.Trust, Some(SubscriptionStatus.SubscriptionMissingData(bpr, _))) =>
         handleSubscriptionMissingData(bpr, Left(bpr.organisationName.map(TrustName(_))), t.email)
->>>>>>> 73fede05
 
       case (i: UserType.Individual, None) =>
         buildIndividualSubscriptionData(i, false)
@@ -184,25 +169,14 @@
               ))
             }
         )
-<<<<<<< HEAD
-      _ <- EitherT(maybeSubscriptionDetails.fold(
-        _ =>
-          updateSession(sessionStore, request)(_.copy(journeyStatus = Some(
-            SubscriptionStatus.SubscriptionMissingData(bprWithTrustName._1, Left(bprWithTrustName._2))))),
-        subscriptionDetails =>
-          updateSession(sessionStore, request)(_.copy(journeyStatus = Some(
-            SubscriptionStatus.SubscriptionReady(subscriptionDetails))))
-      ))
-=======
         _ <- EitherT(maybeSubscriptionDetails.fold(
           _ =>
-            updateSession(sessionStore, request)(_.copy(subscriptionStatus = Some(
-              SubscriptionMissingData(bprWithTrustName._1, Left(bprWithTrustName._2))))),
+            updateSession(sessionStore, request)(_.copy(journeyStatus = Some(
+              SubscriptionStatus.SubscriptionMissingData(bprWithTrustName._1, Left(bprWithTrustName._2))))),
           subscriptionDetails =>
-            updateSession(sessionStore, request)(_.copy(subscriptionStatus = Some(
-              SubscriptionReady(subscriptionDetails))))
+            updateSession(sessionStore, request)(_.copy(journeyStatus = Some(
+              SubscriptionStatus.SubscriptionReady(subscriptionDetails))))
         ))
->>>>>>> 73fede05
       } yield maybeSubscriptionDetails
 
     result.fold({ e =>
@@ -252,27 +226,15 @@
         SubscriptionDetails(bpr, Right(individual.name), individual.email)
       )
       _ <- EitherT(
-<<<<<<< HEAD
-            maybeSubscriptionDetails.fold[Future[Either[Error, Unit]]](
-              _ =>
-                updateSession(sessionStore, request)(
-                  _.copy(journeyStatus = Some(SubscriptionStatus.SubscriptionMissingData(bpr, Right(individual.name))))),
-              subscriptionDetails =>
-                updateSession(sessionStore, request)(
-                  _.copy(journeyStatus = Some(SubscriptionStatus.SubscriptionReady(subscriptionDetails))))
-            )
-          )
-=======
         maybeSubscriptionDetails.fold[Future[Either[Error, Unit]]](
           _ =>
             updateSession(sessionStore, request)(
-              _.copy(subscriptionStatus = Some(SubscriptionMissingData(bpr, Right(individual.name))))),
+              _.copy(journeyStatus = Some(SubscriptionStatus.SubscriptionMissingData(bpr, Right(individual.name))))),
           subscriptionDetails =>
             updateSession(sessionStore, request)(
-              _.copy(subscriptionStatus = Some(SubscriptionReady(subscriptionDetails))))
+              _.copy(journeyStatus = Some(SubscriptionStatus.SubscriptionReady(subscriptionDetails))))
         )
       )
->>>>>>> 73fede05
     } yield maybeSubscriptionDetails
 
     result.fold(
