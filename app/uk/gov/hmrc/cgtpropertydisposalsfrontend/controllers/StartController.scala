--- conflicted
+++ resolved
@@ -235,12 +235,8 @@
     val result = for {
       subscribedDetails <- subscriptionService.getSubscribedDetails(cgtReference)
       draftReturns      <- returnsService.getDraftReturns(cgtReference)
-<<<<<<< HEAD
-      sentReturns       <- returnsService.listReturns(cgtReference, TaxYear.thisTaxYearStartDate(), LocalDateUtils.today())
+      sentReturns       <- returnsService.listReturns(cgtReference)
       financialData     <- financialDataService.getFinancialData(cgtReference.value)
-=======
-      sentReturns       <- returnsService.listReturns(cgtReference)
->>>>>>> 9e2cf337
       _ <- EitherT(
             updateSession(sessionStore, request)(
               _.copy(
