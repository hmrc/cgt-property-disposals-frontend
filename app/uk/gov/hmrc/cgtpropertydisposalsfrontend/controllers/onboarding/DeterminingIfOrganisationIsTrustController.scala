--- conflicted
+++ resolved
@@ -91,36 +91,22 @@
           .bindFromRequest()
           .fold(
             formWithError =>
-              BadRequest(
-                doYouWantToReportForATrustPage(formWithError, controllers.routes.StartController.weNeedMoreDetails())
-              ), { isReportingForTrust =>
-              updateSession(sessionStore, request)(
-                _.copy(
-                  journeyStatus = Some(
-                    DeterminingIfOrganisationIsTrust(
-                      determiningIfOrganisationIsTrust.ggCredId,
-                      Some(isReportingForTrust),
-                      None
+              BadRequest(doYouWantToReportForATrustPage(formWithError, controllers.routes.StartController.weNeedMoreDetails())), {
+              isReportingForTrust =>
+                updateSession(sessionStore, request)(
+                  _.copy(
+                    journeyStatus = Some(
+                      DeterminingIfOrganisationIsTrust(
+                        determiningIfOrganisationIsTrust.ggCredId,
+                        Some(isReportingForTrust),
+                        None
+                      )
                     )
                   )
-<<<<<<< HEAD
                 ).map {
                   case Left(e) =>
                     logger.warn("Could not update session data with reporting for trust answer", e)
                     errorHandler.errorResult(request.sessionData.flatMap(_.userType))
-
-                  case Right(_) =>
-                    if (isReportingForTrust)
-                      Redirect(routes.DeterminingIfOrganisationIsTrustController.doYouHaveATrn())
-                    else
-                      Redirect(routes.DeterminingIfOrganisationIsTrustController.reportWithCorporateTax())
-                }
-=======
-                )
-              ).map {
-                case Left(e) =>
-                  logger.warn("Could not update session data with reporting for trust answer", e)
-                  errorHandler.errorResult()
 
                 case Right(_) =>
                   if (isReportingForTrust)
@@ -130,7 +116,6 @@
                     Redirect(routes.DeterminingIfOrganisationIsTrustController.reportWithCorporateTax())
                   }
               }
->>>>>>> b4c2d41a
             }
           )
       }
