/*
 * Copyright 2020 HM Revenue & Customs
 *
 * Licensed under the Apache License, Version 2.0 (the "License");
 * you may not use this file except in compliance with the License.
 * You may obtain a copy of the License at
 *
 *     http://www.apache.org/licenses/LICENSE-2.0
 *
 * Unless required by applicable law or agreed to in writing, software
 * distributed under the License is distributed on an "AS IS" BASIS,
 * WITHOUT WARRANTIES OR CONDITIONS OF ANY KIND, either express or implied.
 * See the License for the specific language governing permissions and
 * limitations under the License.
 */

package uk.gov.hmrc.cgtpropertydisposalsfrontend.controllers.agents

import cats.data.EitherT
import cats.instances.future._
import cats.instances.string._
import cats.syntax.eq._
import com.google.inject.Inject
import play.api.Configuration
import play.api.data.Form
import play.api.data.Forms.{mapping, of}
import play.api.http.Writeable
import play.api.mvc.{Action, AnyContent, MessagesControllerComponents, Result}
import uk.gov.hmrc.auth.core.{AuthConnector, AuthorisedFunctions, Enrolment, InsufficientEnrolments}
import uk.gov.hmrc.cgtpropertydisposalsfrontend.config.{CgtEnrolment, ErrorHandler, ViewConfig}
import uk.gov.hmrc.cgtpropertydisposalsfrontend.controllers.SessionUpdates
import uk.gov.hmrc.cgtpropertydisposalsfrontend.controllers.actions.{AuthenticatedAction, RequestWithSessionData, SessionDataAction, WithAuthAndSessionDataAction}
import uk.gov.hmrc.cgtpropertydisposalsfrontend.controllers.agents.AgentAccessController._
import uk.gov.hmrc.cgtpropertydisposalsfrontend.models.JourneyStatus.AgentStatus
import uk.gov.hmrc.cgtpropertydisposalsfrontend.models.JourneyStatus.AgentStatus.{AgentSupplyingClientDetails, VerifierMatchingDetails}
import uk.gov.hmrc.cgtpropertydisposalsfrontend.models.address.Address.{NonUkAddress, UkAddress}
import uk.gov.hmrc.cgtpropertydisposalsfrontend.models.address.{Country, Postcode}
import uk.gov.hmrc.cgtpropertydisposalsfrontend.models.agents.UnsuccessfulVerifierAttempts
import uk.gov.hmrc.cgtpropertydisposalsfrontend.models.ids.{CgtReference, GGCredId}
import uk.gov.hmrc.cgtpropertydisposalsfrontend.models.onboarding.SubscribedDetails
import uk.gov.hmrc.cgtpropertydisposalsfrontend.repos.SessionStore
import uk.gov.hmrc.cgtpropertydisposalsfrontend.repos.agents.AgentVerifierMatchRetryStore
import uk.gov.hmrc.cgtpropertydisposalsfrontend.services.onboarding.SubscriptionService
import uk.gov.hmrc.cgtpropertydisposalsfrontend.util.Logging.LoggerOps
import uk.gov.hmrc.cgtpropertydisposalsfrontend.util.{Logging, toFuture}
import uk.gov.hmrc.cgtpropertydisposalsfrontend.{controllers, views}
import uk.gov.hmrc.http.HeaderCarrier
import uk.gov.hmrc.play.bootstrap.controller.FrontendController

import scala.concurrent.{ExecutionContext, Future}
import scala.util.control.NonFatal

class AgentAccessController @Inject()(
  config: Configuration,
  val authenticatedAction: AuthenticatedAction,
  val sessionDataAction: SessionDataAction,
  authConnector: AuthConnector,
  sessionStore: SessionStore,
  errorHandler: ErrorHandler,
  subscriptionService: SubscriptionService,
  agentVerifierMatchRetryStore: AgentVerifierMatchRetryStore,
  cc: MessagesControllerComponents,
  enterClientsCgtRefPage: views.html.agents.enter_client_cgt_ref,
  enterClientsPostcodePage: views.html.agents.enter_postcode,
  enterClientsCountryPage: views.html.agents.enter_country,
<<<<<<< HEAD
  confirmClientPage: views.html.agents.confirm_client
=======
  tooManyAttemptsPage: views.html.agents.too_many_attempts
>>>>>>> 4aae7b44
)(implicit viewConfig: ViewConfig, ec: ExecutionContext)
    extends FrontendController(cc)
    with WithAuthAndSessionDataAction
    with SessionUpdates
    with Logging { self =>

  private val maxVerifierNameMatchAttempts: Int =
    config.underlying.getInt("agent-verifier-match.max-retries")

  private val authorisedFunctions: AuthorisedFunctions = new AuthorisedFunctions {
    override def authConnector: AuthConnector = self.authConnector
  }

  def enterClientsCgtRef(): Action[AnyContent] = authenticatedActionWithSessionData.async { implicit request =>
    withAgentSupplyingClientDetails { _ =>
      Ok(enterClientsCgtRefPage(cgtReferenceForm))
    }
  }

  def enterClientsCgtRefSubmit(): Action[AnyContent] = authenticatedActionWithSessionData.async { implicit request =>
    withAgentSupplyingClientDetails {
      case AgentSupplyingClientDetails(ggCredId, _) =>
        cgtReferenceForm
          .bindFromRequest()
          .fold(
            formWithErrors => BadRequest(enterClientsCgtRefPage(formWithErrors)),
            cgtReference => handleSubmittedCgtReferenceNumber(cgtReference, ggCredId)
          )
    }
  }

  def enterClientsPostcode(): Action[AnyContent] = authenticatedActionWithSessionData.async { implicit request =>
    withVerifierMatchingDetails {
      case (_, verifierMatchingDetails, _) =>
        verifierMatchingDetails.clientDetails.address match {
          case UkAddress(_, _, _, _, postcode) =>
            val form =
              if (verifierMatchingDetails.correctVerifierSupplied) postcodeForm.fill(postcode) else postcodeForm
            Ok(enterClientsPostcodePage(form))

          case _: NonUkAddress =>
            Redirect(routes.AgentAccessController.enterClientsCountry())
        }

    }
  }

  def enterClientsPostcodeSubmit(): Action[AnyContent] = authenticatedActionWithSessionData.async { implicit request =>
    withVerifierMatchingDetails {
      case (agentSupplyingClientDetails, verifierMatchingDetails, currentUnsuccessfulAttempts) =>
        verifierMatchingDetails.clientDetails.address match {
          case UkAddress(_, _, _, _, clientPostcode) =>
            handleSubmittedVerifier(
              clientPostcode
            )(
              (p1, p2) => toUpperWithNoSpaces(p1.value) === toUpperWithNoSpaces(p2.value),
              postcodeForm,
              postcodeKey,
              enterClientsPostcodePage(_),
              agentSupplyingClientDetails,
              verifierMatchingDetails,
              currentUnsuccessfulAttempts
            )
          case _: NonUkAddress =>
            Redirect(routes.AgentAccessController.enterClientsCountry())
        }
    }
  }

  def enterClientsCountry(): Action[AnyContent] = authenticatedActionWithSessionData.async { implicit request =>
    withVerifierMatchingDetails {
      case (_, verifierMatchingDetails, _) =>
        verifierMatchingDetails.clientDetails.address match {
          case NonUkAddress(_, _, _, _, _, country) =>
            val form =
              if (verifierMatchingDetails.correctVerifierSupplied) countryForm.fill(country) else countryForm
            Ok(enterClientsCountryPage(form))

          case _: UkAddress =>
            Redirect(routes.AgentAccessController.enterClientsPostcode())
        }
    }
  }

  def enterClientsCountrySubmit(): Action[AnyContent] = authenticatedActionWithSessionData.async { implicit request =>
    withVerifierMatchingDetails {
      case (agentSupplyingClientDetails, verifierMatchingDetails, currentUnsuccessfulAttempts) =>
        verifierMatchingDetails.clientDetails.address match {
          case NonUkAddress(_, _, _, _, _, clientCountry) =>
            handleSubmittedVerifier(
              clientCountry
            )(
              _ === _,
              countryForm,
              countryKey,
              enterClientsCountryPage(_),
              agentSupplyingClientDetails,
              verifierMatchingDetails,
              currentUnsuccessfulAttempts
            )
          case _: UkAddress =>
            Redirect(routes.AgentAccessController.enterClientsPostcode())
        }
    }
  }

<<<<<<< HEAD
  def confirmClient(): Action[AnyContent] = authenticatedActionWithSessionData.async { implicit request =>
    withVerifierMatchingDetails {
      case (_, verifierMatchingDetails) =>
        val backLink = enterVerifierCall(verifierMatchingDetails.clientDetails)

        if (verifierMatchingDetails.correctVerifierSupplied)
          Ok(confirmClientPage(verifierMatchingDetails.clientDetails, backLink))
        else
          Redirect(backLink)
    }
  }

  def confirmClientSubmit(): Action[AnyContent] = authenticatedActionWithSessionData.async { implicit request =>
    withVerifierMatchingDetails {
      case (_, verifierMatchingDetails) =>
        if (verifierMatchingDetails.correctVerifierSupplied)
          Ok("confirmed")
        else
          Redirect(enterVerifierCall(verifierMatchingDetails.clientDetails))
    }
  }

  private def enterVerifierCall(clientDetails: SubscribedDetails) =
    clientDetails.address match {
    case _: UkAddress    => routes.AgentAccessController.enterClientsPostcode()
    case _: NonUkAddress => routes.AgentAccessController.enterClientsCountry()
  }

=======
  def tooManyVerifierMatchAttempts(): Action[AnyContent] = authenticatedActionWithSessionData.async{ implicit request =>
    withAgentSupplyingClientDetails{ _ =>
      Ok(tooManyAttemptsPage())
    }
  }

>>>>>>> 4aae7b44
  private def toUpperWithNoSpaces(s: String): String = s.toUpperCase.replaceAllLiterally(" ", "")

  private def handleSubmittedCgtReferenceNumber(
    cgtReference: CgtReference,
    ggCredId: GGCredId
  )(implicit hc: HeaderCarrier, request: RequestWithSessionData[_]): Future[Result] =
    authorisedFunctions
      .authorised(
        Enrolment(CgtEnrolment.enrolmentKey)
          .withIdentifier(CgtEnrolment.enrolmentIdentifier, cgtReference.value)
          .withDelegatedAuthRule(CgtEnrolment.delegateAuthRule)
      ) {
        val result = for {
          details <- subscriptionService.getSubscribedDetails(cgtReference)
          _ <- EitherT(
                updateSession(sessionStore, request)(
                  _.copy(
                    journeyStatus =
                      Some(AgentSupplyingClientDetails(ggCredId, Some(VerifierMatchingDetails(details, false))))
                  )
                )
              )
        } yield details

        result.fold(
          { e =>
            logger.warn("Could not handle submitted cgt reference", e)
            errorHandler.errorResult(request.userType)
          }, { clientDetails =>
            Redirect(enterVerifierCall(clientDetails))
          }
        )
      }
      .recover {
        case _: InsufficientEnrolments =>
          BadRequest(
            enterClientsCgtRefPage(
              cgtReferenceForm
                .fill(cgtReference)
                .withError(cgtReferenceKey, "error.notPermitted")
            )
          )

        case NonFatal(error) =>
          logger.warn(s"Could not do delegated auth rule check for agent: ${error.getMessage}")
          errorHandler.errorResult(request.userType)
      }

  private def handleSubmittedVerifier[V, P: Writeable](
    actualVerifier: V
  )(
    matches: (V, V) => Boolean,
    form: Form[V],
    formKey: String,
    page: Form[V] => P,
    currentAgentSupplyingClientDetails: AgentSupplyingClientDetails,
    currentVerifierMatchingDetails: VerifierMatchingDetails,
    currentUnsuccessfulVerifierMatchAttempts: Option[UnsuccessfulVerifierAttempts]
  )(
    implicit
    request: RequestWithSessionData[_],
    toEither: V => Either[Country, Postcode]
  ): Future[Result] = {
    lazy val handleMatchedVerifier: Future[Result] =
      updateSession(sessionStore, request)(
        _.copy(
          journeyStatus = Some(
            currentAgentSupplyingClientDetails.copy(
              verifierMatchingDetails = Some(
                currentVerifierMatchingDetails.copy(
                  correctVerifierSupplied = true
                )
              )
            )
          )
        )
      ).map {
        case Left(e) =>
          logger.warn("Could not update session", e)
          errorHandler.errorResult(request.userType)

        case Right(_) =>
          Ok("verifier matched")
      }

    def handleUnmatchedVerifier(submittedVerifier: V): Future[Result] = {
      val updatedUnsuccessfulAttempts =
        currentUnsuccessfulVerifierMatchAttempts.map(_.unsuccessfulAttempts + 1).getOrElse(1)


      agentVerifierMatchRetryStore
        .store(
          currentAgentSupplyingClientDetails.agentGGCredId,
          currentVerifierMatchingDetails.clientDetails.cgtReference,
          UnsuccessfulVerifierAttempts(updatedUnsuccessfulAttempts, toEither(submittedVerifier))
        )
        .map {
          case Left(e) =>
            logger.warn("Could not update agent verifier match retry store ", e)
            errorHandler.errorResult(request.userType)

          case Right(_) =>
            if (updatedUnsuccessfulAttempts >= maxVerifierNameMatchAttempts)
              Redirect(routes.AgentAccessController.tooManyVerifierMatchAttempts())
            else
              BadRequest(page(form.fill(submittedVerifier).withError(formKey, "error.noMatch")))
        }
    }

    form
      .bindFromRequest()
      .fold(
        formWithErrors => BadRequest(page(formWithErrors)),
        submittedVerifier =>
<<<<<<< HEAD
          if (matches(submittedVerifier, actualVerifier)) {
            updateSession(sessionStore, request)(
              _.copy(
                journeyStatus = Some(
                  currentAgentSupplyingClientDetails.copy(
                    verifierMatchingDetails = Some(
                      currentVerifierMatchingDetails.copy(
                        correctVerifierSupplied = true
                      )
                    )
                  )
                )
              )
            ).map {
              case Left(e) =>
                logger.warn("Could not update session", e)
                errorHandler.errorResult(request.userType)

              case Right(_) =>
                Redirect(routes.AgentAccessController.confirmClient())
            }
          } else
            BadRequest(page(form.fill(submittedVerifier).withError(formKey, "error.noMatch")))
=======
          if (matches(submittedVerifier, actualVerifier)) handleMatchedVerifier
          else handleUnmatchedVerifier(submittedVerifier)
>>>>>>> 4aae7b44
      )
  }

  private def withAgentSupplyingClientDetails(
    f: AgentSupplyingClientDetails => Future[Result]
  )(implicit request: RequestWithSessionData[_]): Future[Result] =
    request.sessionData.flatMap(_.journeyStatus) match {
      case Some(a: AgentStatus.AgentSupplyingClientDetails) => f(a)
      case _                                                => Redirect(controllers.routes.StartController.start())
    }

  private def withVerifierMatchingDetails(
    f: (AgentSupplyingClientDetails, VerifierMatchingDetails, Option[UnsuccessfulVerifierAttempts]) => Future[Result]
  )(implicit request: RequestWithSessionData[_]): Future[Result] =
    request.sessionData.flatMap(_.journeyStatus) match {
      case Some(a @ AgentStatus.AgentSupplyingClientDetails(_, Some(v))) =>
        agentVerifierMatchRetryStore
          .get(a.agentGGCredId, v.clientDetails.cgtReference)
          .flatMap {
            case Left(e) =>
              logger.warn("Could not get agent verifier match details", e)
              errorHandler.errorResult(request.userType)

            case Right(Some(unsuccessfulVerifierAttempts))
                if unsuccessfulVerifierAttempts.unsuccessfulAttempts >= maxVerifierNameMatchAttempts =>
              Redirect(routes.AgentAccessController.tooManyVerifierMatchAttempts())

            case Right(maybeUnsuccessfulVerifierAttempts) =>
              f(a, v, maybeUnsuccessfulVerifierAttempts)
          }
      case _ => Redirect(controllers.routes.StartController.start())
    }
}

object AgentAccessController {

  val cgtReferenceKey = "cgtReference"

  val postcodeKey = "postcode"

  val countryKey = "countryCode"

  val cgtReferenceForm: Form[CgtReference] = Form(
    mapping(
      cgtReferenceKey -> CgtReference.mapping
    )(identity)(Some(_))
  )

  val postcodeForm: Form[Postcode] = Form(
    mapping(
      postcodeKey -> Postcode.mapping
    )(identity)(Some(_))
  )

  val countryForm: Form[Country] = Form(
    mapping(
      countryKey -> of(Country.formatter)
    )(identity)(Some(_))
  )

  implicit def toLeft[A, B]: A => Either[A, B] = Left(_)

  implicit def toRight[A, B]: B => Either[A, B] = Right(_)

}<|MERGE_RESOLUTION|>--- conflicted
+++ resolved
@@ -63,12 +63,9 @@
   enterClientsCgtRefPage: views.html.agents.enter_client_cgt_ref,
   enterClientsPostcodePage: views.html.agents.enter_postcode,
   enterClientsCountryPage: views.html.agents.enter_country,
-<<<<<<< HEAD
-  confirmClientPage: views.html.agents.confirm_client
-=======
+  confirmClientPage: views.html.agents.confirm_client,
   tooManyAttemptsPage: views.html.agents.too_many_attempts
->>>>>>> 4aae7b44
-)(implicit viewConfig: ViewConfig, ec: ExecutionContext)
+                                     )(implicit viewConfig: ViewConfig, ec: ExecutionContext)
     extends FrontendController(cc)
     with WithAuthAndSessionDataAction
     with SessionUpdates
@@ -174,10 +171,15 @@
     }
   }
 
-<<<<<<< HEAD
+  def tooManyVerifierMatchAttempts(): Action[AnyContent] = authenticatedActionWithSessionData.async{ implicit request =>
+    withAgentSupplyingClientDetails{ _ =>
+      Ok(tooManyAttemptsPage())
+    }
+  }
+
   def confirmClient(): Action[AnyContent] = authenticatedActionWithSessionData.async { implicit request =>
     withVerifierMatchingDetails {
-      case (_, verifierMatchingDetails) =>
+      case (_, verifierMatchingDetails, _) =>
         val backLink = enterVerifierCall(verifierMatchingDetails.clientDetails)
 
         if (verifierMatchingDetails.correctVerifierSupplied)
@@ -189,7 +191,7 @@
 
   def confirmClientSubmit(): Action[AnyContent] = authenticatedActionWithSessionData.async { implicit request =>
     withVerifierMatchingDetails {
-      case (_, verifierMatchingDetails) =>
+      case (_, verifierMatchingDetails, _) =>
         if (verifierMatchingDetails.correctVerifierSupplied)
           Ok("confirmed")
         else
@@ -203,14 +205,6 @@
     case _: NonUkAddress => routes.AgentAccessController.enterClientsCountry()
   }
 
-=======
-  def tooManyVerifierMatchAttempts(): Action[AnyContent] = authenticatedActionWithSessionData.async{ implicit request =>
-    withAgentSupplyingClientDetails{ _ =>
-      Ok(tooManyAttemptsPage())
-    }
-  }
-
->>>>>>> 4aae7b44
   private def toUpperWithNoSpaces(s: String): String = s.toUpperCase.replaceAllLiterally(" ", "")
 
   private def handleSubmittedCgtReferenceNumber(
@@ -293,7 +287,7 @@
           errorHandler.errorResult(request.userType)
 
         case Right(_) =>
-          Ok("verifier matched")
+          Redirect(routes.AgentAccessController.confirmClient())
       }
 
     def handleUnmatchedVerifier(submittedVerifier: V): Future[Result] = {
@@ -325,34 +319,8 @@
       .fold(
         formWithErrors => BadRequest(page(formWithErrors)),
         submittedVerifier =>
-<<<<<<< HEAD
-          if (matches(submittedVerifier, actualVerifier)) {
-            updateSession(sessionStore, request)(
-              _.copy(
-                journeyStatus = Some(
-                  currentAgentSupplyingClientDetails.copy(
-                    verifierMatchingDetails = Some(
-                      currentVerifierMatchingDetails.copy(
-                        correctVerifierSupplied = true
-                      )
-                    )
-                  )
-                )
-              )
-            ).map {
-              case Left(e) =>
-                logger.warn("Could not update session", e)
-                errorHandler.errorResult(request.userType)
-
-              case Right(_) =>
-                Redirect(routes.AgentAccessController.confirmClient())
-            }
-          } else
-            BadRequest(page(form.fill(submittedVerifier).withError(formKey, "error.noMatch")))
-=======
           if (matches(submittedVerifier, actualVerifier)) handleMatchedVerifier
           else handleUnmatchedVerifier(submittedVerifier)
->>>>>>> 4aae7b44
       )
   }
 
