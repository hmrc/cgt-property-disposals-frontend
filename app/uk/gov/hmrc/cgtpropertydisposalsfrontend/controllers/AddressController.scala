--- conflicted
+++ resolved
@@ -158,7 +158,6 @@
 
   def enterUkAddress(): Action[AnyContent] =
     authenticatedActionWithSessionData.async { implicit request =>
-<<<<<<< HEAD
       withValidJourney(request) { case (_, journey) =>
         Ok(
           enterUkAddressPage(
@@ -169,22 +168,7 @@
             journey,
             isATrust(journey),
             extractRepresentativeType(journey),
-            extractIsAmmend(journey)
-=======
-      withValidJourney(request) {
-        case (_, journey) =>
-          Ok(
-            enterUkAddressPage(
-              Address.ukAddressForm,
-              enterUkAddressBackLinkCall(journey),
-              enterUkAddressSubmitCall,
-              enterPostcodeCall,
-              journey,
-              isATrust(journey),
-              extractRepresentativeType(journey),
-              extractIsAmend(journey)
-            )
->>>>>>> ffc80cda
+            extractIsAmend(journey)
           )
         )
       }
@@ -192,7 +176,6 @@
 
   def enterUkAddressSubmit(): Action[AnyContent] =
     authenticatedActionWithSessionData.async { implicit request =>
-<<<<<<< HEAD
       withValidJourney(request) { case (_, journey) =>
         Address.ukAddressForm
           .bindFromRequest()
@@ -207,39 +190,16 @@
                   journey,
                   isATrust(journey),
                   extractRepresentativeType(journey),
-                  extractIsAmmend(journey)
+                  extractIsAmend(journey)
                 )
               ),
             storeAddress(continueCall, journey, true)
           )
-=======
-      withValidJourney(request) {
-        case (_, journey) =>
-          Address.ukAddressForm
-            .bindFromRequest()
-            .fold[Future[Result]](
-              formWithErrors =>
-                BadRequest(
-                  enterUkAddressPage(
-                    formWithErrors,
-                    enterUkAddressBackLinkCall(journey),
-                    enterUkAddressSubmitCall,
-                    enterPostcodeCall,
-                    journey,
-                    isATrust(journey),
-                    extractRepresentativeType(journey),
-                    extractIsAmend(journey)
-                  )
-                ),
-              storeAddress(continueCall, journey, true)
-            )
->>>>>>> ffc80cda
       }
     }
 
   def enterNonUkAddress(): Action[AnyContent] =
     authenticatedActionWithSessionData.async { implicit request =>
-<<<<<<< HEAD
       withValidJourney(request) { case (_, journey) =>
         Ok(
           enterNonUkAddressPage(
@@ -247,19 +207,7 @@
             isUkCall,
             enterNonUkAddressSubmitCall,
             journey,
-            extractIsAmmend(journey)
-=======
-      withValidJourney(request) {
-        case (_, journey) =>
-          Ok(
-            enterNonUkAddressPage(
-              Address.nonUkAddressForm,
-              isUkCall,
-              enterNonUkAddressSubmitCall,
-              journey,
-              extractIsAmend(journey)
-            )
->>>>>>> ffc80cda
+            extractIsAmend(journey)
           )
         )
       }
@@ -267,7 +215,6 @@
 
   def enterNonUkAddressSubmit(): Action[AnyContent] =
     authenticatedActionWithSessionData.async { implicit request =>
-<<<<<<< HEAD
       withValidJourney(request) { case (_, journey) =>
         Address.nonUkAddressForm
           .bindFromRequest()
@@ -279,30 +226,11 @@
                   isUkCall,
                   enterNonUkAddressSubmitCall,
                   journey,
-                  extractIsAmmend(journey)
+                  extractIsAmend(journey)
                 )
               ),
             storeAddress(continueCall, journey, true)
           )
-=======
-      withValidJourney(request) {
-        case (_, journey) =>
-          Address.nonUkAddressForm
-            .bindFromRequest()
-            .fold[Future[Result]](
-              formWithErrors =>
-                BadRequest(
-                  enterNonUkAddressPage(
-                    formWithErrors,
-                    isUkCall,
-                    enterNonUkAddressSubmitCall,
-                    journey,
-                    extractIsAmend(journey)
-                  )
-                ),
-              storeAddress(continueCall, journey, true)
-            )
->>>>>>> ffc80cda
       }
     }
 
@@ -402,7 +330,6 @@
 
   def selectAddress(): Action[AnyContent] =
     authenticatedActionWithSessionData.async { implicit request =>
-<<<<<<< HEAD
       withValidJourney(request) { case (sessionData, journey) =>
         sessionData.addressLookupResult match {
           case None =>
@@ -420,29 +347,7 @@
                 journey,
                 isATrust(journey),
                 extractRepresentativeType(journey),
-                extractIsAmmend(journey)
-=======
-      withValidJourney(request) {
-        case (sessionData, journey) =>
-          sessionData.addressLookupResult match {
-            case None                                       =>
-              Redirect(backLinkCall(journey))
-
-            case Some(AddressLookupResult(_, _, addresses)) =>
-              val form = Address.addressSelectForm(addresses)
-              Ok(
-                selectAddressPage(
-                  addresses,
-                  form,
-                  enterPostcodeCall,
-                  selectAddressSubmitCall,
-                  enterUkAddressCall,
-                  journey,
-                  isATrust(journey),
-                  extractRepresentativeType(journey),
-                  extractIsAmend(journey)
-                )
->>>>>>> ffc80cda
+                extractIsAmend(journey)
               )
             )
         }
@@ -451,7 +356,6 @@
 
   def selectAddressSubmit(): Action[AnyContent] =
     authenticatedActionWithSessionData.async { implicit request =>
-<<<<<<< HEAD
       withValidJourney(request) { case (sessionData, journey) =>
         sessionData.addressLookupResult match {
           case None =>
@@ -473,42 +377,12 @@
                       journey,
                       isATrust(journey),
                       extractRepresentativeType(journey),
-                      extractIsAmmend(journey)
+                      extractIsAmend(journey)
                     )
                   ),
                 storeAddress(continueCall, journey, false)
               )
         }
-=======
-      withValidJourney(request) {
-        case (sessionData, journey) =>
-          sessionData.addressLookupResult match {
-            case None                                       =>
-              Redirect(backLinkCall(journey))
-
-            case Some(AddressLookupResult(_, _, addresses)) =>
-              Address
-                .addressSelectForm(addresses)
-                .bindFromRequest()
-                .fold(
-                  e =>
-                    BadRequest(
-                      selectAddressPage(
-                        addresses,
-                        e,
-                        enterPostcodeCall,
-                        selectAddressSubmitCall,
-                        enterUkAddressCall,
-                        journey,
-                        isATrust(journey),
-                        extractRepresentativeType(journey),
-                        extractIsAmend(journey)
-                      )
-                    ),
-                  storeAddress(continueCall, journey, false)
-                )
-          }
->>>>>>> ffc80cda
       }
     }
 
