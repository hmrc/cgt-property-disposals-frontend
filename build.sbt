--- conflicted
+++ resolved
@@ -50,12 +50,7 @@
   .settings(addCompilerPlugin(scalafixSemanticdb))
   .settings(scalaVersion := "2.12.10")
   .settings(
-<<<<<<< HEAD
-    majorVersion := 1,
-=======
     majorVersion := 2,
-    addCompilerPlugin(scalafixSemanticdb),
->>>>>>> 149a80e1
     libraryDependencies ++= AppDependencies.compile ++ AppDependencies.test
   )
   .settings(routesImport := Seq.empty)
